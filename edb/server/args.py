#
# This source file is part of the EdgeDB open source project.
#
# Copyright 2016-present MagicStack Inc. and the EdgeDB authors.
#
# Licensed under the Apache License, Version 2.0 (the "License");
# you may not use this file except in compliance with the License.
# You may obtain a copy of the License at
#
#     http://www.apache.org/licenses/LICENSE-2.0
#
# Unless required by applicable law or agreed to in writing, software
# distributed under the License is distributed on an "AS IS" BASIS,
# WITHOUT WARRANTIES OR CONDITIONS OF ANY KIND, either express or implied.
# See the License for the specific language governing permissions and
# limitations under the License.
#


from __future__ import annotations
from typing import *

import logging
import os
import pathlib
import re
import warnings
import tempfile

import click
import psutil

from edb import buildmeta
from edb.common import devmode
from edb.common import enum
from edb.schema import defines as schema_defines
from edb.pgsql import params as pgsql_params

from . import defines


MIB = 1024 * 1024
RAM_MIB_PER_CONN = 100
TLS_CERT_FILE_NAME = "edbtlscert.pem"
TLS_KEY_FILE_NAME = "edbprivkey.pem"
JWS_KEY_FILE_NAME = "edbjwskeys.pem"


logger = logging.getLogger('edb.server')


class InvalidUsageError(Exception):

    def __init__(self, msg: str, exit_code: int = 2) -> None:
        super().__init__(msg, exit_code)


def abort(msg: str, *, exit_code: int = 2) -> NoReturn:
    raise InvalidUsageError(msg, exit_code)


class StartupScript(NamedTuple):

    text: str
    database: str
    user: str


class ServerSecurityMode(enum.StrEnum):

    Strict = "strict"
    InsecureDevMode = "insecure_dev_mode"


class ServerEndpointSecurityMode(enum.StrEnum):

    Tls = "tls"
    Optional = "optional"


class ServerTlsCertMode(enum.StrEnum):

    RequireFile = "require_file"
    SelfSigned = "generate_self_signed"


class JOSEKeyMode(enum.StrEnum):

    RequireFile = "require_file"
    Generate = "generate"


class ReadinessState(enum.StrEnum):

    Default = "default"
    """Default state: serving normally"""

    NotReady = "not_ready"
    """/server/status/ready returns an error, but clients can still connect."""

    ReadOnly = "read_only"
    """Only read-only queries are allowed."""

    Offline = "offline"
    """Any existing connections are gracefully terminated and no new
    connections are allowed."""


class ServerAuthMethod(enum.StrEnum):

    Auto = "auto"
    Trust = "Trust"
    Scram = "SCRAM"
    JWT = "JWT"


class ServerConnTransport(enum.StrEnum):

    HTTP = "HTTP"
    TCP = "TCP"
    TCP_PG = "TCP_PG"


class ServerAuthMethods:

    def __init__(
        self,
        methods: Mapping[ServerConnTransport, ServerAuthMethod],
    ) -> None:
        self._methods = dict(methods)

    def get(self, transport: ServerConnTransport) -> ServerAuthMethod:
        return self._methods[transport]

    def items(self) -> ItemsView[ServerConnTransport, ServerAuthMethod]:
        return self._methods.items()

    def __str__(self):
        return ','.join(
            f'{t.lower()}:{m.lower()}' for t, m in self._methods.items()
        )


DEFAULT_AUTH_METHODS = ServerAuthMethods({
    ServerConnTransport.TCP: ServerAuthMethod.Scram,
    ServerConnTransport.TCP_PG: ServerAuthMethod.Scram,
    ServerConnTransport.HTTP: ServerAuthMethod.JWT,
})


class BackendCapabilitySets(NamedTuple):
    must_be_present: List[pgsql_params.BackendCapabilities]
    must_be_absent: List[pgsql_params.BackendCapabilities]


class CompilerPoolMode(enum.StrEnum):
    Default = "default"
    Fixed = "fixed"
    OnDemand = "on_demand"
    Remote = "remote"
    MultiTenant = "fixed_multi_tenant"

    def __init__(self, name):
        self.pool_class = None

    def assign_implementation(self, cls):
        # decorator function to link this enum with the actual implementation
        self.pool_class = cls
        return cls


class ServerConfig(NamedTuple):

    data_dir: pathlib.Path
    backend_dsn: str
    backend_adaptive_ha: bool
    tenant_id: Optional[str]
    ignore_other_tenants: bool
    multitenant_config_file: Optional[pathlib.Path]
    log_level: str
    log_to: str
    bootstrap_only: bool
    bootstrap_command: str
    bootstrap_command_file: pathlib.Path
    default_database: Optional[str]
    default_database_user: Optional[str]
    devmode: bool
    testmode: bool
    bind_addresses: list[str]
    port: int
    background: bool
    pidfile_dir: pathlib.Path
    daemon_user: str
    daemon_group: str
    runstate_dir: pathlib.Path
    max_backend_connections: Optional[int]
    compiler_pool_size: int
    compiler_pool_mode: CompilerPoolMode
<<<<<<< HEAD
    compiler_pool_addr: tuple[str, int]
=======
    compiler_pool_addr: str
    compiler_pool_tenant_cache_size: int
>>>>>>> 28a0e493
    echo_runtime_info: bool
    emit_server_status: str
    temp_dir: bool
    auto_shutdown_after: float
    readiness_state_file: Optional[str]
    disable_dynamic_system_config: bool

    startup_script: Optional[StartupScript]
    status_sinks: List[Callable[[str], None]]

    tls_cert_file: pathlib.Path
    tls_key_file: pathlib.Path
    tls_cert_mode: ServerTlsCertMode

    jws_key_file: pathlib.Path
    jose_key_mode: JOSEKeyMode
    jwt_sub_allowlist_file: Optional[pathlib.Path]
    jwt_revocation_list_file: Optional[pathlib.Path]

    default_auth_method: ServerAuthMethods
    security: ServerSecurityMode
    binary_endpoint_security: ServerEndpointSecurityMode
    http_endpoint_security: ServerEndpointSecurityMode

    instance_name: str

    backend_capability_sets: BackendCapabilitySets

    admin_ui: bool


class PathPath(click.Path):
    name = 'path'

    def convert(self, value, param, ctx):
        return pathlib.Path(super().convert(value, param, ctx)).absolute()


class PortType(click.ParamType):
    name = 'port'

    def convert(self, value, param, ctx):
        if value == 'auto':
            return 0

        try:
            return int(value, 10)
        except TypeError:
            self.fail(
                "expected string for int() conversion, got "
                f"{value!r} of type {type(value).__name__}",
                param,
                ctx,
            )
        except ValueError:
            self.fail(f"{value!r} is not a valid integer", param, ctx)


class BackendCapabilitySet(click.ParamType):
    name = 'capability'

    def __init__(self):
        self.choices = {
            cap.name: cap
            for cap in pgsql_params.BackendCapabilities
            if cap.name != 'NONE'
        }

    def get_metavar(self, param):
        return " ".join(f'[[~]{cap}]' for cap in self.choices)

    def convert(self, value, param, ctx):
        must_be_present = []
        must_be_absent = []
        visited = set()
        for cap_str in value.split():
            try:
                if cap_str.startswith("~"):
                    cap = self.choices[cap_str[1:].upper()]
                    must_be_absent.append(cap)
                else:
                    cap = self.choices[cap_str.upper()]
                    must_be_present.append(cap)
                if cap in visited:
                    self.fail(f"duplicate capability: {cap_str}", param, ctx)
                else:
                    visited.add(cap)
            except KeyError:
                self.fail(
                    f"invalid capability: {cap_str}. "
                    f"(choose from {', '.join(self.choices)})",
                    param,
                    ctx,
                )
        return BackendCapabilitySets(
            must_be_present=must_be_present,
            must_be_absent=must_be_absent,
        )


class CompilerPoolModeChoice(click.Choice):
    def __init__(self):
        super().__init__(
            list(sorted(
                set(CompilerPoolMode.__members__.values())
                - {CompilerPoolMode.Remote}
            )),
        )

    def convert(self, value, param, ctx):
        if value == "remote":
            return CompilerPoolMode.Remote
        else:
            return super().convert(value, param, ctx)


def _get_runstate_dir_default() -> str:
    runstate_dir: Optional[str]

    try:
        runstate_dir = buildmeta.get_build_metadata_value("RUNSTATE_DIR")
    except buildmeta.MetadataError:
        runstate_dir = None

    if runstate_dir is None:
        runstate_dir = '<data-dir>'

    return runstate_dir


def _validate_max_backend_connections(ctx, param, value):
    if value is not None and value < defines.BACKEND_CONNECTIONS_MIN:
        raise click.BadParameter(
            f'the minimum number of backend connections '
            f'is {defines.BACKEND_CONNECTIONS_MIN}')
    return value


def compute_default_max_backend_connections() -> int:
    total_mem = psutil.virtual_memory().total
    total_mem_mb = total_mem // MIB
    if total_mem_mb <= 1024:
        return defines.BACKEND_CONNECTIONS_MIN
    else:
        return max(
            total_mem_mb // RAM_MIB_PER_CONN,
            defines.BACKEND_CONNECTIONS_MIN,
        )


def adjust_testmode_max_connections(max_conns):
    # Some test cases will start a second EdgeDB server (default
    # max_backend_connections=10), so we should reserve some backend
    # connections for that. This is ideally calculated upon the edb test -j
    # option, but that also depends on the total available memory. We are
    # hard-coding 15 reserved connections here for simplicity.
    return max(1, max_conns // 2, max_conns - 15)


def _validate_compiler_pool_size(ctx, param, value):
    if value is not None and value < defines.BACKEND_COMPILER_POOL_SIZE_MIN:
        raise click.BadParameter(
            f'the minimum value for the compiler pool size option '
            f'is {defines.BACKEND_COMPILER_POOL_SIZE_MIN}')
    return value


def _validate_host_port(ctx, param, value):
    if value is None:
        return None
    address = value.split(":", 1)
    if len(address) == 1:
        return address[0], defines.EDGEDB_REMOTE_COMPILER_PORT
    else:
        try:
            return address[0], int(address[1])
        except ValueError:
            raise click.BadParameter(f'port must be int: {address[1]}')


def compute_default_compiler_pool_size() -> int:
    total_mem = psutil.virtual_memory().total
    total_mem_mb = total_mem // MIB
    if total_mem_mb <= 1024:
        return defines.BACKEND_COMPILER_POOL_SIZE_MIN
    else:
        return max(
            psutil.cpu_count(logical=False) or 0,
            defines.BACKEND_COMPILER_POOL_SIZE_MIN,
        )


def _validate_tenant_id(ctx, param, value):
    if value is not None:
        if len(value) > schema_defines.MAX_TENANT_ID_LENGTH:
            raise click.BadParameter(
                f'cannot be longer than'
                f' {schema_defines.MAX_TENANT_ID_LENGTH} characters')
        if not value.isalnum() or not value.isascii():
            raise click.BadParameter(
                f'contains invalid characters')

    return value


def _status_sink_file(path: str) -> Callable[[str], None]:
    def _writer(status: str) -> None:
        try:
            with open(path, 'a') as f:
                print(status, file=f, flush=True)
        except OSError as e:
            logger.warning(
                f'could not write server status to {path!r}: {e.strerror}')
        except Exception as e:
            logger.warning(
                f'could not write server status to {path!r}: {e}')

    return _writer


def _status_sink_fd(fileno: int) -> Callable[[str], None]:
    def _writer(status: str) -> None:
        try:
            with open(fileno, mode='a', closefd=False) as f:
                print(status, file=f, flush=True)
        except OSError as e:
            logger.warning(
                f'could not write server status to fd://{fileno!r}: '
                f'{e.strerror}')
        except Exception as e:
            logger.warning(
                f'could not write server status to fd://{fileno!r}: {e}')

    return _writer


def _validate_default_auth_method(
    ctx: click.Context,
    param: click.Option | click.Parameter,
    value: Any,
) -> ServerAuthMethods | None:
    if value is None:
        return None

    methods = dict(DEFAULT_AUTH_METHODS.items())

    names = {v.lower(): v for v in ServerAuthMethod.__members__.values()}
    method = names.get(value.lower())
    if method is not None:
        # Single auth method value.
        #
        # HTTP does not support SCRAM, but for backward compatibility
        # if SCRAM is passed explicitly, default HTTP to JWT.
        if method in {ServerAuthMethod.Auto, ServerAuthMethod.Scram}:
            pass
        else:
            for m in methods:
                methods[m] = method
    elif "," not in value and ":" not in value:
        raise click.BadParameter(
            f"invalid authentication method: {value}, "
            f"supported values are: {', '.join(names)})"
        )
    else:
        # Per-transport configuration.
        transport_specs = value.split(",")
        transport_names = {
            v.lower(): v
            for v in ServerConnTransport.__members__.values()
        }
        for transport_spec in transport_specs:
            transport_spec = transport_spec.strip()
            transport_name, _, method_name = transport_spec.partition(':')
            if not method_name:
                raise click.BadParameter(
                    "format is <transport>:<method>[,...]")
            transport = transport_names.get(transport_name.lower())
            if not transport:
                raise click.BadParameter(
                    f"invalid connection transport: {transport_name}, "
                    f"supported values are: {', '.join(transport_names)})"
                )
            method = names.get(method_name)
            if not method:
                raise click.BadParameter(
                    f"invalid authentication method: {method_name}, "
                    f"supported values are: {', '.join(names)})"
                )
            methods[transport] = method

    return ServerAuthMethods(methods)


class EnvvarResolver(click.Option):
    def resolve_envvar_value(self, ctx: click.Context):
        if self.envvar is None:
            return None

        if not isinstance(self.envvar, str):
            raise click.BadParameter(
                "expected a single envvar value but got multiple")

        file_var = f'{self.envvar}_FILE'
        alt_var = f'{self.envvar}_ENV'

        var_val = os.environ.get(self.envvar)
        alt_var_val = os.environ.get(alt_var)
        file_var_val = os.environ.get(file_var)

        if var_val and file_var_val:
            raise click.BadParameter(
                f'{self.envvar} and ${file_var} are exclusive, '
                f'but both are set.')

        if var_val and alt_var_val:
            raise click.BadParameter(
                f'{self.envvar} and ${alt_var} are exclusive, '
                f'but both are set.')

        if file_var_val and alt_var_val:
            raise click.BadParameter(
                f'{file_var} and ${alt_var} are exclusive, '
                f'but both are set.')

        if alt_var_val:
            var_val = os.environ.get(alt_var_val)

        if var_val:
            return var_val

        if file_var_val:
            try:
                with open(file_var_val, 'rt') as f:
                    return f.read()
            except Exception as e:
                raise click.BadParameter(
                    f'could not read the file specified by '
                    f'{file_var} ({file_var_val!r})') from e

        return None


_server_options = [
    click.option(
        '-D', '--data-dir', type=PathPath(),
        envvar="EDGEDB_SERVER_DATADIR", cls=EnvvarResolver,
        help='database cluster directory'),
    click.option(
        '--postgres-dsn', type=str, hidden=True,
        help='[DEPRECATED] DSN of a remote Postgres cluster, if using one'),
    click.option(
        '--backend-dsn', type=str,
        envvar="EDGEDB_SERVER_BACKEND_DSN", cls=EnvvarResolver,
        help='DSN of a remote backend cluster, if using one. '
             'Also supports HA clusters, for example: stolon+consul+http://'
             'localhost:8500/test_cluster'),
    click.option(
        '--enable-backend-adaptive-ha', 'backend_adaptive_ha', is_flag=True,
        help='If backend adaptive HA is enabled, the EdgeDB server will '
             'monitor the health of the backend cluster and shutdown all '
             'backend connections if threshold is reached, until reconnected '
             'again using the same DSN (HA should have updated the DNS '
             'value). Default is disabled.'),
    click.option(
        '--tenant-id',
        type=str,
        callback=_validate_tenant_id,
        help='Specifies the tenant ID of this server when hosting'
             ' multiple EdgeDB instances on one Postgres cluster.'
             ' Must be an alphanumeric ASCII string, maximum'
             f' {schema_defines.MAX_TENANT_ID_LENGTH} characters long.',
    ),
    click.option(
        '--ignore-other-tenants',
        is_flag=True,
        help='If set, the server will ignore the presence of another tenant '
             'in the database instance in single-tenant mode instead of '
             'exiting with a catalog incompatibility error.'
    ),
    click.option(
        '--multitenant-config-file', type=PathPath(), metavar="PATH",
        envvar="EDGEDB_SERVER_MULTITENANT_CONFIG_FILE",
        hidden=True,
    ),
    click.option(
        '-l', '--log-level',
        envvar="EDGEDB_SERVER_LOG_LEVEL",
        default='i',
        type=click.Choice(
            ['debug', 'd', 'info', 'i', 'warn', 'w',
             'error', 'e', 'silent', 's'],
            case_sensitive=False,
        ),
        help=(
            'Logging level.  Possible values: (d)ebug, (i)nfo, (w)arn, '
            '(e)rror, (s)ilent'
        )),
    click.option(
        '--log-to',
        help=('send logs to DEST, where DEST can be a file name, "syslog", '
              'or "stderr"'),
        type=str, metavar='DEST', default='stderr'),
    click.option(
        '--bootstrap', is_flag=True, hidden=True,
        help='[DEPRECATED] bootstrap the database cluster and exit'),
    click.option(
        '--bootstrap-only', is_flag=True,
        envvar="EDGEDB_SERVER_BOOTSTRAP_ONLY", cls=EnvvarResolver,
        help='bootstrap the database cluster and exit'),
    click.option(
        '--default-database', type=str, hidden=True,
        help='[DEPRECATED] the name of the default database to create'),
    click.option(
        '--default-database-user', type=str, hidden=True,
        help='[DEPRECATED] the name of the default database owner'),
    click.option(
        '--bootstrap-command', metavar="QUERIES",
        envvar="EDGEDB_SERVER_BOOTSTRAP_COMMAND", cls=EnvvarResolver,
        help='run the commands when initializing the database. '
             'Queries are executed by default user within default '
             'database. May be used with or without `--bootstrap-only`.'),
    click.option(
        '--bootstrap-command-file', type=PathPath(), metavar="PATH",
        help='run the script when initializing the database. '
             'Script run by default user within default database. '
             'May be used with or without `--bootstrap-only`.'),
    click.option(
        '--bootstrap-script', type=PathPath(),
        help='[DEPRECATED] use --bootstrap-command-file instead.'),
    click.option(
        '--devmode/--no-devmode',
        help='enable or disable the development mode',
        default=None),
    click.option(
        '--testmode/--no-testmode',
        help='enable or disable the test mode',
        default=False),
    click.option(
        '-I', '--bind-address', type=str, multiple=True,
        envvar="EDGEDB_SERVER_BIND_ADDRESS", cls=EnvvarResolver,
        help='IP addresses to listen on, specify multiple times for more than '
             'one address to listen on'),
    click.option(
        '-P', '--port', type=PortType(), default=None,
        envvar="EDGEDB_SERVER_PORT", cls=EnvvarResolver,
        help='port to listen on'),
    click.option(
        '-b', '--background', is_flag=True, help='daemonize'),
    click.option(
        '--pidfile-dir', type=PathPath(), default='/run/edgedb/',
        help='path to PID file directory'),
    click.option(
        '--daemon-user', type=int),
    click.option(
        '--daemon-group', type=int),
    click.option(
        '--runstate-dir', type=PathPath(), default=None,
        envvar="EDGEDB_SERVER_RUNSTATE_DIR",
        help=f'directory where UNIX sockets and other temporary '
             f'runtime files will be placed ({_get_runstate_dir_default()} '
             f'by default)'),
    click.option(
        '--max-backend-connections', type=int, metavar='NUM',
        help=f'The maximum NUM of connections this EdgeDB instance could make '
             f'to the backend PostgreSQL cluster. If not set, EdgeDB will '
             f'detect and calculate the NUM: RAM/100MiB='
             f'{compute_default_max_backend_connections()} for local '
             f'Postgres or pg_settings.max_connections for remote Postgres, '
             f'minus the NUM of --reserved-pg-connections.',
        callback=_validate_max_backend_connections),
    click.option(
        '--compiler-pool-size', type=int,
        callback=_validate_compiler_pool_size),
    click.option(
        '--compiler-pool-mode',
        type=CompilerPoolModeChoice(),
        default=CompilerPoolMode.Default.value,
        help='Choose a mode for the compiler pool to scale. "fixed" means the '
             'pool will not scale and sticks to --compiler-pool-size, while '
             '"on_demand" means the pool will maintain at least 1 worker and '
             'automatically scale up (to --compiler-pool-size workers ) and '
             'down to the demand. Defaults to "fixed" in production mode and '
             '"on_demand" in development mode.',
    ),
    click.option(
        '--compiler-pool-addr',
        hidden=True,
        callback=_validate_host_port,
        help=f'Specify the host[:port] of the compiler pool to connect to, '
             f'only used if --compiler-pool-mode=remote. Default host is '
             f'localhost, port is {defines.EDGEDB_REMOTE_COMPILER_PORT}',
    ),
    click.option(
        "--compiler-pool-tenant-cache-size",
        hidden=True,
        type=int,
        default=100,
        help="Number of tenants each compiler worker could cache at most, "
             "only used when --compiler-pool-mode=fixed_multi_tenant"
    ),
    click.option(
        '--echo-runtime-info', type=bool, default=False, is_flag=True,
        help='[DEPREATED, use --emit-server-status] '
             'echo runtime info to stdout; the format is JSON, prefixed by '
             '"EDGEDB_SERVER_DATA:", ended with a new line'),
    click.option(
        '--emit-server-status',
        type=str, default=None, metavar='DEST', multiple=True,
        help='Instruct the server to emit changes in status to DEST, '
             'where DEST is a URI specifying a file (file://<path>), '
             'or a file descriptor (fd://<fileno>).  If the URI scheme '
             'is not specified, file:// is assumed.'),
    click.option(
        '--temp-dir', type=bool, default=False, is_flag=True,
        help='create a temporary database cluster directory '
             'that will be automatically purged on server shutdown'),
    click.option(
        '--auto-shutdown', type=bool, default=False, is_flag=True, hidden=True,
        help='shutdown the server after the last ' +
             'connection is closed'),
    click.option(
        '--auto-shutdown-after', type=float, default=-1.0, metavar='N',
        help='shutdown the server if no client connections were made in the '
             'last N seconds, if N = 0, shut down after the last client has '
             'disconnected, N < 0 (default) means no auto shutdown'),
    click.option(
        '--tls-cert-file',
        type=PathPath(),
        envvar="EDGEDB_SERVER_TLS_CERT_FILE",
        help='Specifies a path to a file containing a server TLS certificate '
             'in PEM format, as well as possibly any number of CA '
             'certificates needed to establish the certificate '
             'authenticity.  If the file does not exist and the '
             '--tls-cert-mode option is set to "generate_self_signed", a '
             'self-signed certificate will be automatically created in '
             'the specified path.'),
    click.option(
        '--tls-key-file',
        type=PathPath(),
        envvar="EDGEDB_SERVER_TLS_KEY_FILE",
        help='Specifies a path to a file containing the private key in PEM '
             'format.  If the file does not exist and the --tls-cert-mode '
             'option is set to "generate_self_signed", the private key will '
             'be automatically created in the specified path.'),
    click.option(
        '--tls-cert-mode',
        envvar="EDGEDB_SERVER_TLS_CERT_MODE", cls=EnvvarResolver,
        type=click.Choice(
            ['default'] + list(ServerTlsCertMode.__members__.values()),
            case_sensitive=True,
        ),
        default='default',
        help='Specifies what to do when the TLS certificate and key are '
             'either not specified or are missing.  When set to '
             '"require_file", the TLS certificate and key must be specified '
             'in the --tls-cert-file and --tls-key-file options and both must '
             'exist.  When set to "generate_self_signed" a new self-signed '
             'certificate and private key will be generated and placed in the '
             'path specified by --tls-cert-file/--tls-key-file, if those are '
             'set, otherwise the generated certificate and key are stored as '
             f'`{TLS_CERT_FILE_NAME}` and `{TLS_KEY_FILE_NAME}` in the data '
             'directory, or, if the server is running with --backend-dsn, '
             'in a subdirectory of --runstate-dir.\n\nThe default is '
             '"require_file" when the --security option is set to "strict", '
             'and "generate_self_signed" when the --security option is set to '
             '"insecure_dev_mode"'),
    click.option(
        '--generate-self-signed-cert', type=bool, default=False, is_flag=True,
        help='DEPRECATED.\n\n'
             'Use --tls-cert-mode=generate_self_signed instead.'),
    click.option(
        '--binary-endpoint-security',
        envvar="EDGEDB_SERVER_BINARY_ENDPOINT_SECURITY",
        type=click.Choice(
            ['default', 'tls', 'optional'],
            case_sensitive=True,
        ),
        default='default',
        help='Specifies the security mode of server binary endpoint. '
             'When set to `optional`, non-TLS connections are allowed. '
             'The default is `tls`.',
    ),
    click.option(
        '--http-endpoint-security',
        envvar="EDGEDB_SERVER_HTTP_ENDPOINT_SECURITY",
        type=click.Choice(
            ['default', 'tls', 'optional'],
            case_sensitive=True,
        ),
        default='default',
        help='Specifies the security mode of server HTTP endpoint. '
             'When set to `optional`, non-TLS connections are allowed. '
             'The default is `tls`.',
    ),
    click.option(
        '--security',
        envvar="EDGEDB_SERVER_SECURITY",
        type=click.Choice(
            ['default', 'strict', 'insecure_dev_mode'],
            case_sensitive=True,
        ),
        default='default',
        help=(
            'When set to `insecure_dev_mode`, sets the default '
            'authentication method to `Trust`, enables non-TLS '
            'client HTTP connections, and implies '
            '`--tls-cert-mode=generate_self_signed`.  The default is `strict`.'
        ),
    ),
    click.option(
        '--jws-key-file',
        type=PathPath(),
        envvar="EDGEDB_SERVER_JWS_KEY_FILE",
        hidden=True,
        help='Specifies a path to a file containing a public key in PEM '
             'format used to verify JWT signatures. The file could also '
             'contain a private key to sign JWT for local testing.'),
    click.option(
        '--jwe-key-file',
        type=PathPath(),
        hidden=True,
        help='Deprecated: no longer in use.'),
    click.option(
        '--jose-key-mode',
        type=click.Choice(
            ['default'] + list(JOSEKeyMode.__members__.values()),
            case_sensitive=True,
        ),
        hidden=True,
        default='default',
        help='Specifies what to do when the JOSE keys are either not '
             'specified or are missing.  When set to "require_file", the JOSE '
             'keys must be specified in the --jws-key-file and the file must '
             'exist.  When set to "generate", a new key pair will be '
             'generated and placed in the path specified by --jws-key-file, '
             'if those are set, otherwise the generated key pairs are stored '
             f'as `{JWS_KEY_FILE_NAME}` in the data directory, or, if the '
             'server is running with --backend-dsn, in a subdirectory of '
             '--runstate-dir.\n\nThe default is "require_file" when the '
             '--security option is set to "strict", and "generate" when the '
             '--security option is set to "insecure_dev_mode"'),
    click.option(
        '--jwt-sub-allowlist-file',
        type=PathPath(),
        envvar="EDGEDB_SERVER_JWT_SUB_ALLOWLIST_FILE",
        hidden=True,
        help='A file where the server can obtain a list of all JWT subjects '
             'that are allowed to access this instance. '
             'The file must contain one JWT "sub" claim value per line. '
             'Applies only to the JWT authentication method.'
    ),
    click.option(
        '--jwt-revocation-list-file',
        type=PathPath(),
        envvar="EDGEDB_SERVER_JWT_REVOCATION_LIST_FILE",
        hidden=True,
        help='A file where the server can obtain a list of all JWT ids '
             'that are allowed to access this instance. '
             'The file must contain one JWT "jti" claim value per line. '
             'Applies only to the JWT authentication method.'
    ),
    click.option(
        "--default-auth-method",
        envvar="EDGEDB_SERVER_DEFAULT_AUTH_METHOD", cls=EnvvarResolver,
        callback=_validate_default_auth_method,
        type=str,
        help=(
            "The default authentication method to use when none is "
            "explicitly configured. Defaults to 'auto', which means "
            "the SCRAM authentication method for TCP connections and "
            "the JWT authentication method for HTTP-tunneled connections."
        ),
    ),
    click.option(
        "--readiness-state-file",
        envvar="EDGEDB_SERVER_READINESS_STATE_FILE",
        type=PathPath(),
        help=(
            "Path to a file containing the value for server readiness state. "
            "When it contains 'not_ready' (without quotes), the server will "
            "refuse connections and the '/server/status/ready' check will "
            "return a 503 status.  Every other value, including absense of "
            "file indicates that the server is in the 'ready' state and "
            "can server connections.  The file can be modified when the "
            "server is running."
        ),
    ),
    click.option(
        '--instance-name',
        envvar="EDGEDB_SERVER_INSTANCE_NAME",
        type=str, default=None, hidden=True,
        help='Server instance name.'),
    click.option(
        '--backend-capabilities',
        envvar="EDGEDB_SERVER_BACKEND_CAPABILITIES",
        type=BackendCapabilitySet(),
        help="A space-separated set of backend capabilities, which are "
             "required to be present, or absent if prefixed with ~. EdgeDB "
             "will only start if the actual backend capabilities match the "
             "specified set. However if the backend was never bootstrapped, "
             "the capabilities prefixed with ~ will be *disabled permanently* "
             "in EdgeDB as if the backend never had them."
    ),
    click.option(
        '--version', is_flag=True,
        help='Show the version and exit.'),
    click.option(
        '--admin-ui',
        envvar="EDGEDB_SERVER_ADMIN_UI",
        type=click.Choice(
            ['default', 'enabled', 'disabled'],
            case_sensitive=True,
        ),
        default='default',
        help='Enable admin UI.'),
    click.option(
        '--disable-dynamic-system-config', is_flag=True,
        envvar="EDGEDB_SERVER_DISABLE_DYNAMIC_SYSTEM_CONFIG",
        cls=EnvvarResolver,
        help="Disable dynamic configuration of system config values",
    )
]


def server_options(func):
    for option in reversed(_server_options):
        func = option(func)
    return func


_compiler_options = [
    click.option(
        "--pool-size",
        type=int,
        callback=_validate_compiler_pool_size,
        default=compute_default_compiler_pool_size(),
        help=f"Number of compiler worker processes. Defaults to "
             f"{compute_default_compiler_pool_size()}.",
    ),
    click.option(
        "--client-schema-cache-size",
        type=int,
        default=100,
        help="Number of client schemas each worker could cache at most. The "
             "compiler server is not affected by this setting, it keeps a "
             "pickled copy of the client schema of all active clients."
    ),
    click.option(
        '-I', '--listen-addresses', type=str, multiple=True,
        default=('localhost',),
        help='IP addresses to listen on, specify multiple times for more than '
             'one address to listen on. Default: localhost',
    ),
    click.option(
        '-P', '--listen-port', type=PortType(),
        help=f'Port to listen on. '
             f'Default: {defines.EDGEDB_REMOTE_COMPILER_PORT}',
    ),
    click.option(
        '--runstate-dir', type=PathPath(), default=None,
        help="Directory to store UNIX domain socket file for IPC, a temporary "
             "directory will be used if not specified.",
    ),
    click.option(
        '--metrics-port', type=PortType(),
        help=f'Port to listen on for metrics HTTP API.',
    ),
]


def compiler_options(func):
    for option in reversed(_compiler_options):
        func = option(func)
    return func


def parse_args(**kwargs: Any):
    kwargs['bind_addresses'] = kwargs.pop('bind_address')

    if kwargs['echo_runtime_info']:
        warnings.warn(
            "The `--echo-runtime-info` option is deprecated, use "
            "`--emit-server-status` instead.",
            DeprecationWarning,
        )

    if kwargs['bootstrap']:
        warnings.warn(
            "Option `--bootstrap` is deprecated, use `--bootstrap-only`",
            DeprecationWarning,
        )
        kwargs['bootstrap_only'] = True

    kwargs.pop('bootstrap', False)

    if kwargs['default_database_user']:
        if kwargs['default_database_user'] == 'edgedb':
            warnings.warn(
                "Option `--default-database-user` is deprecated."
                " Role `edgedb` is always created and"
                " no role named after unix user is created any more.",
                DeprecationWarning,
            )
        else:
            warnings.warn(
                "Option `--default-database-user` is deprecated."
                " Please create the role explicitly.",
                DeprecationWarning,
            )

    if kwargs['default_database']:
        if kwargs['default_database'] == 'edgedb':
            warnings.warn(
                "Option `--default-database` is deprecated."
                " Database `edgedb` is always created and"
                " no database named after unix user is created any more.",
                DeprecationWarning,
            )
        else:
            warnings.warn(
                "Option `--default-database` is deprecated."
                " Please create the database explicitly.",
                DeprecationWarning,
            )

    if kwargs['auto_shutdown']:
        warnings.warn(
            "The `--auto-shutdown` option is deprecated, use "
            "`--auto-shutdown-after` instead.",
            DeprecationWarning,
        )
        if kwargs['auto_shutdown_after'] < 0:
            kwargs['auto_shutdown_after'] = 0

    del kwargs['auto_shutdown']

    if kwargs['postgres_dsn']:
        warnings.warn(
            "The `--postgres-dsn` option is deprecated, use "
            "`--backend-dsn` instead.",
            DeprecationWarning,
        )
        if not kwargs['backend_dsn']:
            kwargs['backend_dsn'] = kwargs['postgres_dsn']

    del kwargs['postgres_dsn']

    if kwargs['generate_self_signed_cert']:
        warnings.warn(
            "The `--generate-self-signed-cert` option is deprecated, use "
            "`--tls-cert-mode=generate_self_signed` instead.",
            DeprecationWarning,
        )
        if kwargs['tls_cert_mode'] == 'default':
            kwargs['tls_cert_mode'] = 'generate_self_signed'

    del kwargs['generate_self_signed_cert']

    if os.environ.get('EDGEDB_SERVER_ALLOW_INSECURE_BINARY_CLIENTS') == "1":
        if kwargs['binary_endpoint_security'] == "tls":
            abort(
                "The value of deprecated "
                "EDGEDB_SERVER_ALLOW_INSECURE_BINARY_CLIENTS environment "
                "variable disagrees with --binary-endpoint-security"
            )
        else:
            if kwargs['binary_endpoint_security'] == "default":
                warnings.warn(
                    "EDGEDB_SERVER_ALLOW_INSECURE_BINARY_CLIENTS is "
                    "deprecated. Use EDGEDB_SERVER_BINARY_ENDPOINT_SECURITY "
                    "instead.",
                    DeprecationWarning,
                )
            kwargs['binary_endpoint_security'] = 'optional'

    if os.environ.get('EDGEDB_SERVER_ALLOW_INSECURE_HTTP_CLIENTS') == "1":
        if kwargs['http_endpoint_security'] == "tls":
            abort(
                "The value of deprecated "
                "EDGEDB_SERVER_ALLOW_INSECURE_HTTP_CLIENTS environment "
                "variable disagrees with --http-endpoint-security"
            )
        else:
            if kwargs['http_endpoint_security'] == "default":
                warnings.warn(
                    "EDGEDB_SERVER_ALLOW_INSECURE_BINARY_CLIENTS is "
                    "deprecated. Use EDGEDB_SERVER_BINARY_ENDPOINT_SECURITY "
                    "instead.",
                    DeprecationWarning,
                )
            kwargs['http_endpoint_security'] = 'optional'

    if kwargs['security'] == 'default':
        if devmode.is_in_dev_mode():
            kwargs['security'] = 'insecure_dev_mode'
        else:
            kwargs['security'] = 'strict'

    if kwargs['security'] == 'insecure_dev_mode':
        if kwargs['http_endpoint_security'] == 'default':
            kwargs['http_endpoint_security'] = 'optional'
        if not kwargs['default_auth_method']:
            kwargs['default_auth_method'] = {
                t: ServerAuthMethod.Trust
                for t in ServerConnTransport.__members__.values()
            }
        if kwargs['tls_cert_mode'] == 'default':
            kwargs['tls_cert_mode'] = 'generate_self_signed'

    elif not kwargs['default_auth_method']:
        kwargs['default_auth_method'] = DEFAULT_AUTH_METHODS

    if kwargs['binary_endpoint_security'] == 'default':
        kwargs['binary_endpoint_security'] = 'tls'

    if kwargs['http_endpoint_security'] == 'default':
        kwargs['http_endpoint_security'] = 'tls'

    if kwargs['tls_cert_mode'] == 'default':
        kwargs['tls_cert_mode'] = 'require_file'

    if kwargs['jose_key_mode'] == 'default':
        kwargs['jose_key_mode'] = 'generate'

    kwargs['security'] = ServerSecurityMode(kwargs['security'])
    kwargs['binary_endpoint_security'] = ServerEndpointSecurityMode(
        kwargs['binary_endpoint_security'])
    kwargs['http_endpoint_security'] = ServerEndpointSecurityMode(
        kwargs['http_endpoint_security'])
    kwargs['tls_cert_mode'] = ServerTlsCertMode(kwargs['tls_cert_mode'])
    kwargs['jose_key_mode'] = JOSEKeyMode(kwargs['jose_key_mode'])

    if kwargs['compiler_pool_mode'] == 'default':
        if devmode.is_in_dev_mode():
            kwargs['compiler_pool_mode'] = 'on_demand'
        else:
            kwargs['compiler_pool_mode'] = 'fixed'
    kwargs['compiler_pool_mode'] = CompilerPoolMode(
        kwargs['compiler_pool_mode']
    )
    if kwargs['compiler_pool_size'] is None:
        if kwargs['compiler_pool_mode'] == CompilerPoolMode.Remote:
            # this reflects to a local semaphore to control concurrency,
            # 2 means this is a small EdgeDB instance that could only issue
            # at max 2 concurrent compile requests at a time.
            kwargs['compiler_pool_size'] = 2
        else:
            kwargs['compiler_pool_size'] = compute_default_compiler_pool_size()
    if kwargs['compiler_pool_mode'] == CompilerPoolMode.Remote:
        if kwargs['compiler_pool_addr'] is None:
            kwargs['compiler_pool_addr'] = (
                "localhost", defines.EDGEDB_REMOTE_COMPILER_PORT
            )
    elif kwargs['compiler_pool_addr'] is not None:
        abort('--compiler-pool-addr is only meaningful '
              'under --compiler-pool-mode=remote')

    if kwargs['temp_dir']:
        if kwargs['data_dir']:
            abort('--temp-dir is incompatible with --data-dir/-D')
        if kwargs['runstate_dir']:
            abort('--temp-dir is incompatible with --runstate-dir')
        if kwargs['backend_dsn']:
            abort('--temp-dir is incompatible with --backend-dsn')
        if kwargs['multitenant_config_file']:
            abort('--temp-dir is incompatible with --multitenant-config-file')
        kwargs['data_dir'] = kwargs['runstate_dir'] = pathlib.Path(
            tempfile.mkdtemp())
    else:
        if not kwargs['data_dir']:
            if kwargs['backend_dsn'] or kwargs['multitenant_config_file']:
                pass
            elif devmode.is_in_dev_mode():
                data_dir = devmode.get_dev_mode_data_dir()
                if not data_dir.parent.exists():
                    data_dir.parent.mkdir(exist_ok=True, parents=True)

                kwargs["data_dir"] = data_dir
            else:
                abort('Please specify the instance data directory '
                      'using the -D argument or the address of a remote '
                      'backend cluster using the --backend-dsn argument')
        elif kwargs['backend_dsn']:
            abort('The -D and --backend-dsn options are mutually exclusive.')
        elif kwargs['multitenant_config_file']:
            abort('The -D and --multitenant-config-file options '
                  'are mutually exclusive.')

    if kwargs['tls_key_file'] and not kwargs['tls_cert_file']:
        abort('When --tls-key-file is set, --tls-cert-file must also be set.')

    if kwargs['tls_cert_file'] and not kwargs['tls_key_file']:
        abort('When --tls-cert-file is set, --tls-key-file must also be set.')

    self_signing = kwargs['tls_cert_mode'] is ServerTlsCertMode.SelfSigned

    if not kwargs['tls_cert_file']:
        if kwargs['data_dir']:
            tls_cert_file = kwargs['data_dir'] / TLS_CERT_FILE_NAME
            tls_key_file = kwargs['data_dir'] / TLS_KEY_FILE_NAME
        elif self_signing:
            tls_cert_file = pathlib.Path('<runstate>') / TLS_CERT_FILE_NAME
            tls_key_file = pathlib.Path('<runstate>') / TLS_KEY_FILE_NAME
        else:
            abort(
                "no TLS certificate specified and certificate auto-generation"
                " has not been requested; see help for --tls-cert-mode",
                exit_code=10,
            )
        kwargs['tls_cert_file'] = tls_cert_file
        kwargs['tls_key_file'] = tls_key_file

    if not kwargs['bootstrap_only'] and not self_signing:
        if not kwargs['tls_cert_file'].exists():
            abort(
                f"TLS certificate file \"{kwargs['tls_cert_file']}\""
                " does not exist and certificate auto-generation has not been"
                " requested; see help for --tls-cert-mode",
                exit_code=10,
            )

    if (
        kwargs['tls_cert_file'].exists()
        and not kwargs['tls_cert_file'].is_file()
    ):
        abort(
            f"TLS certificate file \"{kwargs['tls_cert_file']}\""
            " is not a regular file"
        )

    if (
        kwargs['tls_key_file'].exists()
        and not kwargs['tls_key_file'].is_file()
    ):
        abort(
            f"TLS private key file \"{kwargs['tls_key_file']}\""
            " is not a regular file"
        )

    generate_jose = kwargs['jose_key_mode'] is JOSEKeyMode.Generate

    if not kwargs['jws_key_file']:
        if kwargs['data_dir']:
            jws_key_file = kwargs['data_dir'] / JWS_KEY_FILE_NAME
        elif generate_jose:
            jws_key_file = pathlib.Path('<runstate>') / JWS_KEY_FILE_NAME
        else:
            abort(
                "no JWS key specified and JOSE keys auto-generation"
                " has not been requested; see help for --jose-key-mode",
                exit_code=11,
            )
        kwargs['jws_key_file'] = jws_key_file
    del kwargs['jwe_key_file']

    if not kwargs['bootstrap_only'] and not generate_jose:
        if not kwargs['jws_key_file'].exists():
            abort(
                f"JWS key file \"{kwargs['jws_key_file']}\" does not exist"
            )

    if (
        kwargs['jws_key_file'].exists() and
        not kwargs['jws_key_file'].is_file()
    ):
        abort(
            f"JWT key file \"{kwargs['jws_key_file']}\""
            " is not a regular file"
        )

    if kwargs['multitenant_config_file']:
        for name in (
            "tenant_id",
            "backend_dsn",
            "startup_script",
            "instance_name",
            "max_backend_connections",
            "readiness_state_file",
            "jwt_sub_allowlist_file",
            "jwt_revocation_list_file",
        ):
            if kwargs.get(name):
                opt = "--" + name.replace("_", "-")
                abort(f"The {opt} and --multitenant-config-file options "
                      f"are mutually exclusive.")
        if (
            kwargs["tls_cert_file"]
            and "<runstate>" in str(kwargs["tls_cert_file"])
        ):
            abort("must specify --tls-cert-file in multi-tenant mode")
        if kwargs['tls_cert_mode'] is not ServerTlsCertMode.RequireFile:
            abort("must use --tls-cert-mode=require_file in multi-tenant mode")
        if (
            kwargs['jws_key_file']
            and "<runstate>" in str(kwargs['jws_key_file'])
        ):
            abort("must specify --jws-key-file in multi-tenant mode")
        if kwargs['jose_key_mode'] is not JOSEKeyMode.RequireFile:
            abort("must use --jose-key-mode=require_file in multi-tenant mode")
<<<<<<< HEAD
        if kwargs['compiler_pool_mode'] is not CompilerPoolMode.Remote:
            abort("must use --compiler-pool-mode=remote in multi-tenant mode")
=======
        if kwargs['compiler_pool_mode'] is not CompilerPoolMode.MultiTenant:
            abort("must use --compiler-pool-mode=fixed_multi_tenant "
                  "in multi-tenant mode")
>>>>>>> 28a0e493

    if kwargs['log_level']:
        kwargs['log_level'] = kwargs['log_level'].lower()[0]

    if kwargs['bootstrap_script']:
        if not kwargs['bootstrap_command_file']:
            warnings.warn(
                "The `--bootstrap-script` option is deprecated, use "
                "`--bootstrap-command-file` instead.",
                DeprecationWarning,
            )
            kwargs['bootstrap_command_file'] = kwargs['bootstrap_script']
        else:
            warnings.warn(
                "Both `--bootstrap-command-file` and `--bootstrap-script` "
                "were specified, but are mutually exclusive. "
                "Ignoring the deprecated `--bootstrap-script` option.",
                DeprecationWarning,
            )

    del kwargs['bootstrap_script']

    bootstrap_script_text: Optional[str]
    if kwargs['bootstrap_command_file']:
        with open(kwargs['bootstrap_command_file']) as f:
            bootstrap_script_text = f.read()
    elif kwargs['bootstrap_command']:
        bootstrap_script_text = kwargs['bootstrap_command']
    else:
        bootstrap_script_text = None

    if bootstrap_script_text is None:
        startup_script = None
    else:
        startup_script = StartupScript(
            text=bootstrap_script_text,
            database=(
                kwargs['default_database'] or
                defines.EDGEDB_SUPERUSER_DB
            ),
            user=(
                kwargs['default_database_user'] or
                defines.EDGEDB_SUPERUSER
            ),
        )

    status_sinks = []

    if status_sink_addrs := kwargs['emit_server_status']:
        for status_sink_addr in status_sink_addrs:
            if status_sink_addr.startswith('file://'):
                status_sink = _status_sink_file(
                    status_sink_addr[len('file://'):])
            elif status_sink_addr.startswith('fd://'):
                fileno_str = status_sink_addr[len('fd://'):]
                try:
                    fileno = int(fileno_str)
                except ValueError:
                    abort(
                        f'invalid file descriptor number in '
                        f'--emit-server-status: {fileno_str!r}'
                    )

                status_sink = _status_sink_fd(fileno)
            elif m := re.match(r'^(\w+)://', status_sink_addr):
                abort(
                    f'unsupported destination scheme in --emit-server-status: '
                    f'{m.group(1)}'
                )
            else:
                # Assume it's a file.
                status_sink = _status_sink_file(status_sink_addr)

            status_sinks.append(status_sink)

    kwargs['backend_capability_sets'] = (
        kwargs.pop('backend_capabilities') or BackendCapabilitySets([], [])
    )

    if kwargs['admin_ui'] == 'default':
        if devmode.is_in_dev_mode():
            kwargs['admin_ui'] = 'enabled'
        else:
            kwargs['admin_ui'] = 'disabled'

    kwargs['admin_ui'] = kwargs['admin_ui'] == 'enabled'

    if not kwargs['instance_name']:
        if devmode.is_in_dev_mode():
            kwargs['instance_name'] = '_localdev'
        else:
            kwargs['instance_name'] = '_unknown'

    if 'EDGEDB_SERVER_CONFIG_cfg::listen_addresses' in os.environ:
        abort(
            "EDGEDB_SERVER_CONFIG_cfg::listen_addresses is disallowed; "
            "use EDGEDB_SERVER_BIND_ADDRESS instead"
        )
    if 'EDGEDB_SERVER_CONFIG_cfg::listen_port' in os.environ:
        abort(
            "EDGEDB_SERVER_CONFIG_cfg::listen_port is disallowed; "
            "use EDGEDB_SERVER_PORT instead"
        )

    return ServerConfig(
        startup_script=startup_script,
        status_sinks=status_sinks,
        **kwargs,
    )<|MERGE_RESOLUTION|>--- conflicted
+++ resolved
@@ -196,12 +196,8 @@
     max_backend_connections: Optional[int]
     compiler_pool_size: int
     compiler_pool_mode: CompilerPoolMode
-<<<<<<< HEAD
-    compiler_pool_addr: tuple[str, int]
-=======
     compiler_pool_addr: str
     compiler_pool_tenant_cache_size: int
->>>>>>> 28a0e493
     echo_runtime_info: bool
     emit_server_status: str
     temp_dir: bool
@@ -1301,14 +1297,9 @@
             abort("must specify --jws-key-file in multi-tenant mode")
         if kwargs['jose_key_mode'] is not JOSEKeyMode.RequireFile:
             abort("must use --jose-key-mode=require_file in multi-tenant mode")
-<<<<<<< HEAD
-        if kwargs['compiler_pool_mode'] is not CompilerPoolMode.Remote:
-            abort("must use --compiler-pool-mode=remote in multi-tenant mode")
-=======
         if kwargs['compiler_pool_mode'] is not CompilerPoolMode.MultiTenant:
             abort("must use --compiler-pool-mode=fixed_multi_tenant "
                   "in multi-tenant mode")
->>>>>>> 28a0e493
 
     if kwargs['log_level']:
         kwargs['log_level'] = kwargs['log_level'].lower()[0]
