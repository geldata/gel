#
# This source file is part of the EdgeDB open source project.
#
# Copyright 2016-present MagicStack Inc. and the EdgeDB authors.
#
# Licensed under the Apache License, Version 2.0 (the "License");
# you may not use this file except in compliance with the License.
# You may obtain a copy of the License at
#
#     http://www.apache.org/licenses/LICENSE-2.0
#
# Unless required by applicable law or agreed to in writing, software
# distributed under the License is distributed on an "AS IS" BASIS,
# WITHOUT WARRANTIES OR CONDITIONS OF ANY KIND, either express or implied.
# See the License for the specific language governing permissions and
# limitations under the License.
#

from typing import (
    Any,
    Awaitable,
    Callable,
    Hashable,
    Iterator,
    Mapping,
    Optional,
    TypeAlias,
)

import uuid

import immutables

from edb.schema import schema as s_schema

from edb.server import config
from edb.server import pgcon
from edb.server import server
from edb.server import tenant
from edb.server.compiler import dbstate
from edb.server.compiler import sertypes

Config: TypeAlias = Mapping[str, config.SettingValue]

class CompiledQuery:
    query_unit_group: dbstate.QueryUnitGroup

class Database:
    name: str
    dbver: int
    db_config: Config
    extensions: set[str]
<<<<<<< HEAD
    schema_version: Optional[uuid.UUID]
=======
    user_config_spec: config.Spec
>>>>>>> fab3c4ae

    @property
    def server(self) -> server.Server:
        ...

    @property
    def tenant(self) -> tenant.Tenant:
        ...

    def stop(self) -> None:
        ...

    async def monitor(
        self,
        worker: Callable[[], Awaitable[None]],
        name: str,
    ) -> None:
        ...

    async def cache_worker(self) -> None:
        ...

    async def cache_notifier(self) -> None:
        ...

    def start_stop_extensions(self) -> None:
        ...

    def cache_compiled_sql(
        self,
        key: Hashable,
        compiled: list[dbstate.SQLQueryUnit],
        schema_version: uuid.UUID,
    ) -> None:
        ...

    def lookup_compiled_sql(
        self,
        key: Hashable,
    ) -> Optional[list[dbstate.SQLQueryUnit]]:
        ...

    def set_state_serializer(
        self,
        protocol_version: tuple[int, int],
        serializer: sertypes.StateSerializer,
    ) -> None:
        pass

    def hydrate_cache(self, query_cache: list[tuple[bytes, ...]]) -> None:
        ...

    def clear_query_cache(self) -> None:
        ...

    def iter_views(self) -> Iterator[DatabaseConnectionView]:
        ...

    def get_query_cache_size(self) -> int:
        ...

    async def introspection(self) -> None:
        ...

    def lookup_config(self, name: str) -> Any:
        ...

class DatabaseConnectionView:
    def in_tx(self) -> bool:
        ...

    def in_tx_error(self) -> bool:
        ...

    def get_session_config(self) -> Config:
        ...

    def get_modaliases(self) -> Mapping[str | None, str]:
        ...

class DatabaseIndex:
    def __init__(
        self,
        tenant: tenant.Tenant,
        *,
        std_schema: s_schema.Schema,
        global_schema_pickle: bytes,
        sys_config: Config,
        default_sysconfig: Config,
        sys_config_spec: config.Spec,
    ) -> None:
        ...

    def count_connections(self, dbname: str) -> int:
        ...

    def get_sys_config(self) -> Config:
        ...

    def get_compilation_system_config(self) -> Config:
        ...

    def update_sys_config(self, sys_config: Config) -> None:
        ...

    def has_db(self, dbname: str) -> bool:
        ...

    def get_db(self, dbname) -> Database:
        ...

    def maybe_get_db(self, dbname) -> Optional[Database]:
        ...

    def get_global_schema_pickle(self) -> bytes:
        ...

    def update_global_schema(self, global_schema_pickle: bytes) -> None:
        ...

    def register_db(
        self,
        dbname: str,
        *,
        user_schema_pickle: Optional[bytes],
        schema_version: Optional[uuid.UUID],
        db_config: Optional[Config],
        reflection_cache: Optional[Mapping[str, tuple[str, ...]]],
        backend_ids: Optional[Mapping[str, int]],
        extensions: Optional[set[str]],
        ext_config_settings: Optional[list[config.Setting]],
        early: bool = False,
    ) -> Database:
        ...

    def unregister_db(self, dbname: str) -> None:
        ...

    def iter_dbs(self) -> Iterator[Database]:
        ...

    async def apply_system_config_op(
        self,
        conn: pgcon.PGConnection,
        op: config.Operation,
    ) -> None:
        ...

    def new_view(
        self,
        dbname: str,
        *,
        query_cache: bool,
        protocol_version: tuple[int, int],
    ) -> DatabaseConnectionView:
        ...

    def remove_view(
        self,
        view: DatabaseConnectionView,
    ) -> None:
        ...

    def invalidate_caches(self) -> None:
        ...

    def get_cached_compiler_args(
        self,
    ) -> tuple[immutables.Map, bytes, Config]:
        ...

    def lookup_config(self, name: str) -> Any:
        ...<|MERGE_RESOLUTION|>--- conflicted
+++ resolved
@@ -50,11 +50,8 @@
     dbver: int
     db_config: Config
     extensions: set[str]
-<<<<<<< HEAD
+    user_config_spec: config.Spec
     schema_version: Optional[uuid.UUID]
-=======
-    user_config_spec: config.Spec
->>>>>>> fab3c4ae
 
     @property
     def server(self) -> server.Server:
