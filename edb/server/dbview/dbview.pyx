--- conflicted
+++ resolved
@@ -1008,15 +1008,11 @@
         if query_unit_group is None:
             # Cache miss; need to compile this query.
             cached = False
-<<<<<<< HEAD
             # Remember the schema version we are compiling on, so that we can
             # cache the result with the matching version. In case of concurrent
             # schema update, we're only storing an outdated cache entry, and
             # the next identical query could get recompiled on the new schema.
             schema_version = self.schema_version
-=======
-            dbver = self.dbver
->>>>>>> 7812f2ec
 
             try:
                 query_unit_group = await self._compile(query_req)
