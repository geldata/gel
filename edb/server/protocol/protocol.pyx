#
# This source file is part of the EdgeDB open source project.
#
# Copyright 2021-present MagicStack Inc. and the EdgeDB authors.
#
# Licensed under the Apache License, Version 2.0 (the "License");
# you may not use this file except in compliance with the License.
# You may obtain a copy of the License at
#
#     http://www.apache.org/licenses/LICENSE-2.0
#
# Unless required by applicable law or agreed to in writing, software
# distributed under the License is distributed on an "AS IS" BASIS,
# WITHOUT WARRANTIES OR CONDITIONS OF ANY KIND, either express or implied.
# See the License for the specific language governing permissions and
# limitations under the License.
#


include "./consts.pxi"


import asyncio
import collections
import http
import re
import ssl
import urllib.parse

import httptools

from edb import errors
from edb.common import debug
from edb.common import markup

from edb.graphql import extension as graphql_ext

from edb.server import args as srvargs
from edb.server.protocol cimport binary
from edb.server.protocol import binary
from edb.server.protocol import pg_ext
from edb.server import defines as edbdef
# Without an explicit cimport of `pgproto.debug`, we
# can't cimport `protocol.binary` for some reason.
from edb.server.pgproto.debug cimport PG_DEBUG

from . import auth
from . import edgeql_ext
from . import metrics
from . import server_info
from . import notebook_ext
from . import system_api
from . import ui_ext


HTTPStatus = http.HTTPStatus

PROTO_MIME = (
    f'application/x.edgedb.'
    f'v_{edbdef.CURRENT_PROTOCOL[0]}_{edbdef.CURRENT_PROTOCOL[1]}'
    f'.binary'
).encode()

PROTO_MIME_RE = re.compile(br'application/x\.edgedb\.v_(\d+)_(\d+)\.binary')


cdef class HttpRequest:

    def __cinit__(self):
        self.body = b''
        self.authorization = b''
        self.content_type = b''


cdef class HttpResponse:

    def __cinit__(self):
        self.status = HTTPStatus.OK
        self.content_type = b'text/plain'
        self.custom_headers = {}
        self.body = b''
        self.close_connection = False


cdef class HttpProtocol:

    def __init__(
        self,
        server,
        sslctx,
        sslctx_pgext,
        *,
        external_auth: bool=False,
        binary_endpoint_security = None,
        http_endpoint_security = None,
    ):
        self.loop = server.get_loop()
        self.server = server
        self.tenant = None
        self.transport = None
        self.external_auth = external_auth
        self.sslctx = sslctx
        self.sslctx_pgext = sslctx_pgext

        self.parser = None
        self.current_request = None
        self.in_response = False
        self.unprocessed = None
        self.first_data_call = True

        self.binary_endpoint_security = binary_endpoint_security
        self.http_endpoint_security = http_endpoint_security
        self.respond_hsts = False  # redirect non-TLS HTTP clients to TLS URL

        self.is_tls = False

    def connection_made(self, transport):
        self.transport = transport

    def connection_lost(self, exc):
        self.transport = None
        self.unprocessed = None

    def pause_writing(self):
        pass

    def resume_writing(self):
        pass

    def eof_received(self):
        pass

    def data_received(self, data):
        if self.first_data_call:
            self.first_data_call = False

            # Detect if the client is speaking TLS in the "first" data using
            # the SSL library. This is not the official handshake as we only
            # need to know "is_tls"; the first data is used again for the true
            # handshake if is_tls = True. This is for further responding a nice
            # error message to non-TLS clients.
            is_tls = True
            try:
                outgoing = ssl.MemoryBIO()
                incoming = ssl.MemoryBIO()
                incoming.write(data)
                sslobj = self.sslctx.wrap_bio(
                    incoming, outgoing, server_side=True
                )
                sslobj.do_handshake()
            except ssl.SSLWantReadError:
                pass
            except ssl.SSLError:
                is_tls = False

            self.is_tls = is_tls

            if is_tls:
                # Most clients should arrive here to continue with TLS
                self.transport.pause_reading()
                self.loop.create_task(self._forward_first_data(data))
                self.loop.create_task(self._start_tls())
                return

            # In case when we're talking to a non-TLS client, keep using the
            # legacy magic byte check to choose the HTTP or binary protocol.
            if data[0:2] == b'V\x00':
                # This is, most likely, our binary protocol,
                # as its first message kind is `V`.
                #
                # Switch protocols now (for compatibility).
                if (
                    self.binary_endpoint_security
                    is srvargs.ServerEndpointSecurityMode.Optional
                ):
                    self._switch_to_binary_protocol(data)
                else:
                    self._return_binary_error(
                        self._switch_to_binary_protocol()
                    )
                return
            elif data[0:1] == b'\x00':
                # Postgres protocol, assuming the 1st message is less than 16MB
                pg_ext_conn = pg_ext.new_pg_connection(
                    self.server,
                    self.sslctx_pgext,
                    self.binary_endpoint_security,
                )
                self.transport.set_protocol(pg_ext_conn)
                pg_ext_conn.connection_made(self.transport)
                pg_ext_conn.data_received(data)
                return
            else:
                # HTTP.
                self._init_http_parser()
                self.respond_hsts = (
                    self.http_endpoint_security
                    is srvargs.ServerEndpointSecurityMode.Tls
                )

        try:
            self.parser.feed_data(data)
        except Exception as ex:
            self.unhandled_exception(ex)

    def on_url(self, url: bytes):
        self.current_request.url = httptools.parse_url(url)

    def on_header(self, name: bytes, value: bytes):
        name = name.lower()
        if name == b'content-type':
            self.current_request.content_type = value
        elif name == b'host':
            self.current_request.host = value
        elif name == b'accept':
            if self.current_request.accept:
                self.current_request.accept += b',' + value
            else:
                self.current_request.accept = value
        elif name == b'authorization':
            self.current_request.authorization = value
        elif name.startswith(b'x-edgedb-'):
            if self.current_request.params is None:
                self.current_request.params = {}
            param = name[len(b'x-edgedb-'):]
            self.current_request.params[param] = value

    def on_body(self, body: bytes):
        self.current_request.body += body

    def on_message_begin(self):
        self.current_request = HttpRequest()

    def on_message_complete(self):
        self.transport.pause_reading()

        req = self.current_request

        req.version = self.parser.get_http_version().encode()
        req.should_keep_alive = self.parser.should_keep_alive()
        req.method = self.parser.get_method().upper()

        if self.in_response:
            # pipelining support
            if self.unprocessed is None:
                self.unprocessed = collections.deque()
            self.unprocessed.append(req)
        else:
            self.in_response = True
<<<<<<< HEAD
            self._schedule_handle_request()

        self.server._http_last_minute_requests += 1

    cdef _schedule_handle_request(self, request):
        if self.tenant is None:
            self.loop.create_task(self._handle_request(request))
        else:
            self._ensure_tenant().create_task(
                self._handle_request(request), interruptable=False
            )
=======
            self._schedule_handle_request(req)

        self.server._http_last_minute_requests += 1

    cdef inline _schedule_handle_request(self, request):
        if self.tenant is None:
            self.loop.create_task(self._handle_request(request))
        elif self.tenant.is_accepting_connections():
            self.tenant.create_task(
                self._handle_request(request), interruptable=False
            )
        else:
            self._close_with_error(
                b'503 Service Unavailable',
                b'The server is closing.',
            )
>>>>>>> 28a0e493

    cdef close(self):
        if self.transport is not None:
            self.transport.close()
            self.transport = None
        self.unprocessed = None

    cdef unhandled_exception(self, ex):
        if debug.flags.server:
            markup.dump(ex)

        self._close_with_error(
            b'400 Bad Request',
            f'{type(ex).__name__}: {ex}'.encode(),
        )

    cdef inline _close_with_error(self, bytes status, bytes message):
        self._write(
            b'1.0',
            status,
            b'text/plain',
            {},
            message,
            True)

        self.close()

    cdef resume(self):
        if self.transport is None:
            return

        if self.unprocessed:
            req = self.unprocessed.popleft()
            self._schedule_handle_request(req)
        else:
            self.transport.resume_reading()

    cdef _write(self, bytes req_version, bytes resp_status,
                bytes content_type, dict custom_headers, bytes body,
                bint close_connection):
        if self.transport is None:
            return
        data = [
            b'HTTP/', req_version, b' ', resp_status, b'\r\n',
            b'Content-Type: ', content_type, b'\r\n',
            b'Content-Length: ', f'{len(body)}'.encode(), b'\r\n',
        ]

        for key, value in custom_headers.items():
            data.append(f'{key}: {value}\r\n'.encode())

        if debug.flags.http_inject_cors:
            data.append(b'Access-Control-Allow-Origin: *\r\n')
            data.append(b'Access-Control-Allow-Headers: Content-Type, ' + \
                b'Authorization, X-EdgeDB-User\r\n')
            if custom_headers:
                data.append(b'Access-Control-Expose-Headers: ' + \
                    ', '.join(custom_headers.keys()).encode() + b'\r\n')
            data.append(b'Access-Control-Max-Age: 86400\r\n')

        if close_connection:
            data.append(b'Connection: close\r\n')
        data.append(b'\r\n')
        if body:
            data.append(body)
        self.transport.write(b''.join(data))

    cdef write(self, HttpRequest request, HttpResponse response):
        assert type(response.status) is HTTPStatus
        self._write(
            request.version,
            f'{response.status.value} {response.status.phrase}'.encode(),
            response.content_type,
            response.custom_headers,
            response.body,
            response.close_connection)

    cdef inline _ensure_tenant(self):
        if self.tenant is None:
            self.tenant = self.server.get_default_tenant()
        if not self.tenant.is_accepting_connections():
            return self._close_with_error(
                b'503 Service Unavailable',
                b'The server is closing.',
            )
        return self.tenant

    def _switch_to_binary_protocol(self, data=None):
        binproto = binary.new_edge_connection(
            self.server,
            self.tenant,
            external_auth=self.external_auth,
        )
        self.transport.set_protocol(binproto)
        binproto.connection_made(self.transport)
        if data:
            binproto.data_received(data)
        return binproto

    def _init_http_parser(self):
        self.parser = httptools.HttpRequestParser(self)
        self.current_request = HttpRequest()

    async def _forward_first_data(self, data):
        # As we stole the "first data", we need to manually send it back to
        # the SSLProtocol. The hack here is highly-coupled with uvloop impl.
        transport = self.transport  # The TCP transport
        for i in range(3):
            await asyncio.sleep(0)
            ssl_proto = self.transport.get_protocol()
            if ssl_proto is not self:
                break
        else:
            raise RuntimeError("start_tls() hasn't run in 3 loop iterations")

        # Delay for one more iteration to make sure the first data is fed after
        # SSLProtocol.connection_made() is called.
        await asyncio.sleep(0)

        data_len = len(data)
        buf = ssl_proto.get_buffer(data_len)
        buf[:data_len] = data
        ssl_proto.buffer_updated(data_len)

    async def _start_tls(self):
        self.transport = await self.loop.start_tls(
            self.transport, self, self.sslctx, server_side=True
        )
        sslobj = self.transport.get_extra_info('ssl_object')
        self.tenant = self.server.retrieve_tenant(sslobj)
        if sslobj.selected_alpn_protocol() == 'edgedb-binary':
            self._switch_to_binary_protocol()
        else:
            # It's either HTTP as the negotiated protocol, or the negotiation
            # failed and we have no idea what ALPN the client has set. Here we
            # just start talking in HTTP, and let the client bindings decide if
            # this is an error based on the ALPN result.
            self._init_http_parser()

    cdef _return_binary_error(self, binary.EdgeConnection proto):
        proto.write_error(errors.BinaryProtocolError(
            'TLS Required',
            details='The server requires Transport Layer Security (TLS)',
            hint='Upgrade the client to a newer version that supports TLS'
        ))
        proto.close()

    async def _handle_request(self, HttpRequest request):
        cdef:
            HttpResponse response = HttpResponse()

        if self.transport is None:
            return

        if self.respond_hsts:
            if request.host:
                path = request.url.path.lstrip(b'/')
                loc = b'https://' + request.host + b'/' + path
                self.transport.write(
                    b'HTTP/1.1 301 Moved Permanently\r\n'
                    b'Strict-Transport-Security: max-age=31536000\r\n'
                    b'Location: ' + loc + b'\r\n'
                    b'\r\n'
                )
            else:
                msg = b'Request is missing a header: Host\r\n'
                self.transport.write(
                    b'HTTP/1.1 400 Bad Request\r\n'
                    b'Content-Length: ' + str(len(msg)).encode() + b'\r\n'
                    b'\r\n' + msg
                )

            self.close()
            return

        if self.is_tls:
            if (
                self.http_endpoint_security
                is srvargs.ServerEndpointSecurityMode.Optional
            ):
                response.custom_headers['Strict-Transport-Security'] = \
                    'max-age=0'
            elif (
                self.http_endpoint_security
                is srvargs.ServerEndpointSecurityMode.Tls
            ):
                response.custom_headers['Strict-Transport-Security'] = \
                    'max-age=31536000'
            else:
                raise AssertionError(
                    f"unexpected http_endpoint_security "
                    f"value: {self.http_endpoint_security}"
                )

        try:
            await self.handle_request(request, response)
        except Exception as ex:
            self.unhandled_exception(ex)
            return

        self.write(request, response)
        self.in_response = False

        if response.close_connection or not request.should_keep_alive:
            self.close()
        else:
            self.resume()

    async def handle_request(self, HttpRequest request, HttpResponse response):
        path = urllib.parse.unquote(request.url.path.decode('ascii'))
        path = path.strip('/')
        path_parts = path.split('/')
        path_parts_len = len(path_parts)
        route = path_parts[0]

        if self.tenant is None and route in ['db', 'auth']:
            self.tenant = self.server.get_default_tenant()
            if self.tenant.is_accepting_connections():
                return await self.tenant.create_task(
                    self.handle_request(request, response),
                    interruptable=False,
                )
            else:
                return self._close_with_error(
                    b'503 Service Unavailable',
                    b'The server is closing.',
                )

        if route == 'db':
            if path_parts_len < 2:
                return self._not_found(request, response)

            tenant = self._ensure_tenant()
            dbname = path_parts[1]
<<<<<<< HEAD
            db = tenant.maybe_get_db(dbname=dbname)
=======
            db = self.tenant.maybe_get_db(dbname=dbname)
>>>>>>> 28a0e493
            if db is None:
                return self._not_found(request, response)

            extname = path_parts[2] if path_parts_len > 2 else None

            # Binary proto tunnelled through HTTP
            if extname is None:
                if (
                    debug.flags.http_inject_cors
                    and request.method == b'OPTIONS'
                ):
                    response.status = http.HTTPStatus.NO_CONTENT
                    response.custom_headers['Access-Control-Allow-Methods'] = \
                        'POST, OPTIONS'
                    return

                if request.method == b'POST':
                    if not request.content_type:
                        return self._bad_request(
                            request,
                            response,
                            message="missing or malformed Content-Type header",
                        )

                    ver_m = PROTO_MIME_RE.match(request.content_type)
                    if not ver_m:
                        return self._bad_request(
                            request,
                            response,
                            message="missing or malformed Content-Type header",
                        )

                    proto_ver = (
                        int(ver_m.group(1).decode()),
                        int(ver_m.group(2).decode()),
                    )

                    params = request.params
                    if params is None:
                        conn_params = {}
                    else:
                        conn_params = {
                            n.decode("utf-8"): v.decode("utf-8")
                            for n, v in request.params.items()
                        }

                    conn_params["database"] = dbname

<<<<<<< HEAD
                    response.body = await tenant.create_task(
                        binary.eval_buffer(
                            self.server,
                            tenant,
                            database=dbname,
                            data=self.current_request.body,
                            conn_params=conn_params,
                            protocol_version=proto_ver,
                            auth_data=self.current_request.authorization,
                            transport=srvargs.ServerConnTransport.HTTP,
                        ),
                        interruptable=False,
=======
                    response.body = await binary.eval_buffer(
                        self.server,
                        self.tenant,
                        database=dbname,
                        data=self.current_request.body,
                        conn_params=conn_params,
                        protocol_version=proto_ver,
                        auth_data=self.current_request.authorization,
                        transport=srvargs.ServerConnTransport.HTTP,
>>>>>>> 28a0e493
                    )
                    response.status = http.HTTPStatus.OK
                    response.content_type = PROTO_MIME
                    response.close_connection = True

            else:
                # Check if this is a request to a registered extension
                if extname == 'edgeql':
                    extname = 'edgeql_http'

                if extname not in db.extensions:
                    return self._not_found(request, response)

                args = path_parts[3:]

                if extname == 'graphql':
<<<<<<< HEAD
                    await tenant.create_task(
                        graphql_ext.handle_request(
                            request, response, db, args, tenant
                        ),
                        interruptable=False,
                    )
                elif extname == 'notebook':
                    await tenant.create_task(
                        notebook_ext.handle_request(
                            request, response, db, args, tenant
                        ),
                        interruptable=False,
=======
                    await graphql_ext.handle_request(
                        request, response, db, args, self.tenant
                    )
                elif extname == 'notebook':
                    await notebook_ext.handle_request(
                        request, response, db, args, self.tenant
>>>>>>> 28a0e493
                    )
                elif extname == 'edgeql_http':
                    await tenant.create_task(
                        edgeql_ext.handle_request(
                            request, response, db, args, self.server
                        ),
                        interruptable=False,
                    )

        elif route == 'auth':
            if (
                    debug.flags.http_inject_cors
                    and request.method == b'OPTIONS'
                ):
                    response.status = http.HTTPStatus.NO_CONTENT
                    response.custom_headers['Access-Control-Allow-Methods'] = \
                        'GET, OPTIONS'
                    return

            # Authentication request
<<<<<<< HEAD
            tenant = self._ensure_tenant()
            await tenant.create_task(
                auth.handle_request(
                    request,
                    response,
                    path_parts[1:],
                    tenant,
                ),
                interruptable=False,
=======
            await auth.handle_request(
                request,
                response,
                path_parts[1:],
                self.tenant,
>>>>>>> 28a0e493
            )
        elif route == 'server':
            # System API request
            await system_api.handle_request(
                request,
                response,
                path_parts[1:],
                self.server,
                self.tenant,
            )
        elif path_parts == ['metrics'] and request.method == b'GET':
            # Quoting the Open Metrics spec:
            #    Implementers MUST expose metrics in the OpenMetrics
            #    text format in response to a simple HTTP GET request
            #    to a documented URL for a given process or device.
            #    This endpoint SHOULD be called "/metrics".
            await metrics.handle_request(
                request,
                response,
            )
        elif (path_parts == ['server-info'] and
            request.method == b'GET' and
            (self.server.in_dev_mode() or self.server.in_test_mode())
        ):
            await server_info.handle_request(
                request,
                response,
                self.server,
            )
        elif path_parts[0] == 'ui':
            if not self.server.is_admin_ui_enabled():
                return self._not_found(
                    request,
                    response,
                    "Admin UI is not enabled on this EdgeDB instance. "
                    "Run the server with --admin-ui=enabled "
                    "(or EDGEDB_SERVER_ADMIN_UI=enabled) to enable."
                )
            else:
                await ui_ext.handle_request(
                    request,
                    response,
                    path_parts[1:],
                    self.server,
                )
        else:
            return self._not_found(request, response)

    cdef _not_found(
        self,
        HttpRequest request,
        HttpResponse response,
        str message = "Unknown path",
    ):
        response.body = message.encode("utf-8")
        response.status = http.HTTPStatus.NOT_FOUND
        response.close_connection = True

    cdef _bad_request(
        self,
        HttpRequest request,
        HttpResponse response,
        str message,
    ):
        response.body = message.encode("utf-8")
        response.status = http.HTTPStatus.BAD_REQUEST
        response.close_connection = True<|MERGE_RESOLUTION|>--- conflicted
+++ resolved
@@ -247,19 +247,6 @@
             self.unprocessed.append(req)
         else:
             self.in_response = True
-<<<<<<< HEAD
-            self._schedule_handle_request()
-
-        self.server._http_last_minute_requests += 1
-
-    cdef _schedule_handle_request(self, request):
-        if self.tenant is None:
-            self.loop.create_task(self._handle_request(request))
-        else:
-            self._ensure_tenant().create_task(
-                self._handle_request(request), interruptable=False
-            )
-=======
             self._schedule_handle_request(req)
 
         self.server._http_last_minute_requests += 1
@@ -276,7 +263,6 @@
                 b'503 Service Unavailable',
                 b'The server is closing.',
             )
->>>>>>> 28a0e493
 
     cdef close(self):
         if self.transport is not None:
@@ -353,16 +339,6 @@
             response.custom_headers,
             response.body,
             response.close_connection)
-
-    cdef inline _ensure_tenant(self):
-        if self.tenant is None:
-            self.tenant = self.server.get_default_tenant()
-        if not self.tenant.is_accepting_connections():
-            return self._close_with_error(
-                b'503 Service Unavailable',
-                b'The server is closing.',
-            )
-        return self.tenant
 
     def _switch_to_binary_protocol(self, data=None):
         binproto = binary.new_edge_connection(
@@ -509,13 +485,8 @@
             if path_parts_len < 2:
                 return self._not_found(request, response)
 
-            tenant = self._ensure_tenant()
             dbname = path_parts[1]
-<<<<<<< HEAD
-            db = tenant.maybe_get_db(dbname=dbname)
-=======
             db = self.tenant.maybe_get_db(dbname=dbname)
->>>>>>> 28a0e493
             if db is None:
                 return self._not_found(request, response)
 
@@ -564,20 +535,6 @@
 
                     conn_params["database"] = dbname
 
-<<<<<<< HEAD
-                    response.body = await tenant.create_task(
-                        binary.eval_buffer(
-                            self.server,
-                            tenant,
-                            database=dbname,
-                            data=self.current_request.body,
-                            conn_params=conn_params,
-                            protocol_version=proto_ver,
-                            auth_data=self.current_request.authorization,
-                            transport=srvargs.ServerConnTransport.HTTP,
-                        ),
-                        interruptable=False,
-=======
                     response.body = await binary.eval_buffer(
                         self.server,
                         self.tenant,
@@ -587,7 +544,6 @@
                         protocol_version=proto_ver,
                         auth_data=self.current_request.authorization,
                         transport=srvargs.ServerConnTransport.HTTP,
->>>>>>> 28a0e493
                     )
                     response.status = http.HTTPStatus.OK
                     response.content_type = PROTO_MIME
@@ -604,34 +560,16 @@
                 args = path_parts[3:]
 
                 if extname == 'graphql':
-<<<<<<< HEAD
-                    await tenant.create_task(
-                        graphql_ext.handle_request(
-                            request, response, db, args, tenant
-                        ),
-                        interruptable=False,
-                    )
-                elif extname == 'notebook':
-                    await tenant.create_task(
-                        notebook_ext.handle_request(
-                            request, response, db, args, tenant
-                        ),
-                        interruptable=False,
-=======
                     await graphql_ext.handle_request(
                         request, response, db, args, self.tenant
                     )
                 elif extname == 'notebook':
                     await notebook_ext.handle_request(
                         request, response, db, args, self.tenant
->>>>>>> 28a0e493
                     )
                 elif extname == 'edgeql_http':
-                    await tenant.create_task(
-                        edgeql_ext.handle_request(
-                            request, response, db, args, self.server
-                        ),
-                        interruptable=False,
+                    await edgeql_ext.handle_request(
+                        request, response, db, args, self.server
                     )
 
         elif route == 'auth':
@@ -645,23 +583,11 @@
                     return
 
             # Authentication request
-<<<<<<< HEAD
-            tenant = self._ensure_tenant()
-            await tenant.create_task(
-                auth.handle_request(
-                    request,
-                    response,
-                    path_parts[1:],
-                    tenant,
-                ),
-                interruptable=False,
-=======
             await auth.handle_request(
                 request,
                 response,
                 path_parts[1:],
                 self.tenant,
->>>>>>> 28a0e493
             )
         elif route == 'server':
             # System API request
