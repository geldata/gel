#
# This source file is part of the EdgeDB open source project.
#
# Copyright MagicStack Inc. and the EdgeDB authors.
#
# Licensed under the Apache License, Version 2.0 (the "License");
# you may not use this file except in compliance with the License.
# You may obtain a copy of the License at
#
#     http://www.apache.org/licenses/LICENSE-2.0
#
# Unless required by applicable law or agreed to in writing, software
# distributed under the License is distributed on an "AS IS" BASIS,
# WITHOUT WARRANTIES OR CONDITIONS OF ANY KIND, either express or implied.
# See the License for the specific language governing permissions and
# limitations under the License.
#

from __future__ import annotations
from dataclasses import dataclass, field
from typing import (
    cast,
    Any,
    AsyncIterator,
    ClassVar,
    Literal,
    NoReturn,
    Optional,
    Sequence,
    TYPE_CHECKING,
)

import abc
import asyncio
import contextlib
import contextvars
import itertools
import json
import logging
import uuid

import tiktoken
from mistral_common.tokens.tokenizers import mistral as mistral_tokenizer

from edb import errors
from edb.common import asyncutil
from edb.common import debug
from edb.common import enum as s_enum
from edb.common import markup
from edb.common import uuidgen

from edb.server import compiler, http
from edb.server.compiler import sertypes
from edb.server.protocol import execute
from edb.server.protocol import request_scheduler as rs

if TYPE_CHECKING:
    from edb.server import dbview
    from edb.server import tenant as srv_tenant
    from edb.server import pgcon
    from edb.server.protocol import protocol


logger = logging.getLogger("edb.server.ai_ext")


class AIExtError(Exception):
    http_status: ClassVar[http.HTTPStatus] = (
        http.HTTPStatus.INTERNAL_SERVER_ERROR)

    def __init__(
        self,
        *args: object,
        json: Optional[dict[str, Any]] = None,
    ) -> None:
        super().__init__(*args)
        self._json = json

    def get_http_status(self) -> http.HTTPStatus:
        return self.__class__.http_status

    def json(self) -> dict[str, Any]:
        if self._json is not None:
            return self._json
        else:
            return {
                "message": str(self.args[0]),
                "type": self.__class__.__name__,
            }


class AIProviderError(AIExtError):
    pass


class ConfigurationError(AIExtError):
    pass


class InternalError(AIExtError):
    pass


class BadRequestError(AIExtError):
    http_status = http.HTTPStatus.BAD_REQUEST


class ApiStyle(s_enum.StrEnum):
    OpenAI = 'OpenAI'
    Anthropic = 'Anthropic'


class Tokenizer(abc.ABC):

    @abc.abstractmethod
    def encode(self, text: str) -> list[int]:
        """Encode text into tokens."""
        raise NotImplementedError

    @abc.abstractmethod
    def encode_padding(self) -> int:
        """How many special characters are added to encodings?"""
        raise NotImplementedError

    @abc.abstractmethod
    def decode(self, tokens: list[int]) -> str:
        """Decode tokens into text."""
        raise NotImplementedError

    def shorten_to_token_length(self, text: str, token_length: int) -> str:
        """Truncate text to a maximum token length."""
        encoded = self.encode(text)
        if len(encoded) > token_length:
            encoded = encoded[:token_length]
        return self.decode(encoded)


class OpenAITokenizer(Tokenizer):

    _instances: dict[str, OpenAITokenizer] = {}

    encoding: Any

    @classmethod
    def for_model(cls, model_name: str) -> OpenAITokenizer:
        if model_name in cls._instances:
            return cls._instances[model_name]

        tokenizer = OpenAITokenizer()
        tokenizer.encoding = tiktoken.encoding_for_model(model_name)
        cls._instances[model_name] = tokenizer

        return tokenizer

    def encode(self, text: str) -> list[int]:
        return cast(list[int], self.encoding.encode(text))

    def encode_padding(self) -> int:
        return 0

    def decode(self, tokens: list[int]) -> str:
        return cast(str, self.encoding.decode(tokens))


class MistralTokenizer(Tokenizer):

    _instances: dict[str, MistralTokenizer] = {}

    tokenizer: Any

    @classmethod
    def for_model(cls, model_name: str) -> MistralTokenizer:
        if model_name in cls._instances:
            return cls._instances[model_name]

        assert model_name == 'mistral-embed'

        tokenizer = MistralTokenizer()
        tokenizer.tokenizer = mistral_tokenizer.MistralTokenizer.v1()
        cls._instances[model_name] = tokenizer

        return tokenizer

    def encode(self, text: str) -> list[int]:
        # V1 tokenizer wraps input text with control tokens [INST] [/INST].
        #
        # While these count towards the overal token limit, how special tokens
        # are applied to embedding requests is not documented. For now, directly
        # pass the text into the inner tokenizer.
        tokenized = self.tokenizer.instruct_tokenizer.tokenizer.encode(
            text, bos=False, eos=False
        )
        return cast(list[int], tokenized)

    def encode_padding(self) -> int:
        # V1 tokenizer wraps input text with control tokens [INST] [/INST].
        #
        # This is only 2 tokens, and testing shows that mistral-embed does add
        # two tokens to embeddings inputs. However, this is not documented, so
        # add some extra leeway in case things change.
        #
        # Note, other models may use significantly more control tokens.
        return 16

    def decode(self, tokens: list[int]) -> str:
        return cast(str, self.tokenizer.decode(tokens))


class TestTokenizer(Tokenizer):

    _instances: dict[str, TestTokenizer] = {}

    @classmethod
    def for_model(cls, model_name: str) -> TestTokenizer:
        if model_name in cls._instances:
            return cls._instances[model_name]

        tokenizer = TestTokenizer()
        cls._instances[model_name] = tokenizer

        return tokenizer

    def encode(self, text: str) -> list[int]:
        return [ord(c) for c in text]

    def encode_padding(self) -> int:
        return 0

    def decode(self, tokens: list[int]) -> str:
        return ''.join(chr(c) for c in tokens)


@dataclass
class ProviderConfig:
    name: str
    display_name: str
    api_url: str
    client_id: str
    secret: str
    api_style: ApiStyle


def start_extension(
    tenant: srv_tenant.Tenant,
    dbname: str,
) -> None:
    task_name = _get_builder_task_name(dbname)
    task = tenant.get_task(task_name)
    if task is None:
        logger.info(f"starting AI extension tasks on database {dbname!r}")
        tenant.create_task(
            _ext_ai_index_builder_controller_loop(tenant, dbname),
            interruptable=True,
            name=task_name,
        )


def stop_extension(
    tenant: srv_tenant.Tenant,
    dbname: str,
) -> None:
    task_name = _get_builder_task_name(dbname)
    task = tenant.get_task(task_name)
    if task is not None:
        logger.info(f"stopping AI extension tasks on database {dbname!r}")
        task.cancel()


def _get_builder_task_name(dbname: str) -> str:
    return f"ext::ai::index builder on database {dbname!r}"


_task_name = contextvars.ContextVar(
    "ext_ai_index_builder_task_name", default="-")


async def _ext_ai_index_builder_controller_loop(
    tenant: srv_tenant.Tenant,
    dbname: str,
) -> None:
    task_name = _get_builder_task_name(dbname)
    _task_name.set(task_name)
    logger.info(f"started {task_name}")
    db = tenant.get_db(dbname=dbname)
    holding_lock = False

    await db.introspection()
    naptime_cfg = db.lookup_config("ext::ai::Config::indexer_naptime")
    naptime = naptime_cfg.to_microseconds() / 1000000

    provider_schedulers: dict[str, ProviderScheduler] = {}

    try:
        while True:
            models = []
            sleep_timer: rs.Timer = rs.Timer(None, False)
            try:
                async with tenant.with_pgcon(dbname) as pgconn:
                    models = await _ext_ai_fetch_active_models(pgconn)
                    if models:
                        if not holding_lock:
                            holding_lock = await _ext_ai_lock(pgconn)
                        if holding_lock:
                            provider_contexts = _prepare_provider_contexts(
                                db,
                                pgconn,
                                tenant.get_http_client(originator="ai/index"),
                                models,
                                provider_schedulers,
                                naptime,
                            )
                            try:
                                sleep_timer = (
                                    await _ext_ai_index_builder_work(
                                        provider_schedulers,
                                        provider_contexts,
                                    )
                                )
                            finally:
                                if not sleep_timer.is_ready_and_urgent():
                                    await asyncutil.deferred_shield(
                                        _ext_ai_unlock(pgconn))
                                    holding_lock = False
            except Exception:
                logger.exception(f"caught error in {task_name}")

            if not sleep_timer.is_ready_and_urgent():
                delay = sleep_timer.remaining_time(naptime)
                if delay == naptime:
                    logger.debug(
                        f"{task_name}: "
                        f"No work. Napping for {naptime:.2f} seconds."
                    )
                await asyncio.sleep(delay)

    finally:
        logger.info(f"stopped {task_name}")


async def _ext_ai_fetch_active_models(
    pgconn: pgcon.PGConnection,
) -> list[tuple[int, str, str]]:
    models = await pgconn.sql_fetch(
        b"""
            SELECT
                id,
                name,
                provider
            FROM
                edgedbext.ai_active_embedding_models
        """,
    )

    result = []
    if models:
        for model in models:
            result.append((
                int.from_bytes(model[0], byteorder="big", signed=True),
                model[1].decode("utf-8"),
                model[2].decode("utf-8"),
            ))

    return result


_EXT_AI_ADVISORY_LOCK = b"3987734540"


async def _ext_ai_lock(
    pgconn: pgcon.PGConnection,
) -> bool:
    b = await pgconn.sql_fetch_val(
        b"SELECT pg_try_advisory_lock(" + _EXT_AI_ADVISORY_LOCK + b")")
    return b == b'\x01'


async def _ext_ai_unlock(
    pgconn: pgcon.PGConnection,
) -> None:
    await pgconn.sql_fetch_val(
        b"SELECT pg_advisory_unlock(" + _EXT_AI_ADVISORY_LOCK + b")")


def _prepare_provider_contexts(
    db: dbview.Database,
    pgconn: pgcon.PGConnection,
    http_client: http.HttpClient,
    models: list[tuple[int, str, str]],
    provider_schedulers: dict[str, ProviderScheduler],
    naptime: float,
) -> dict[str, ProviderContext]:

    models_by_provider: dict[str, list[str]] = {}
    for entry in models:
        model_name = entry[1]
        provider_name = entry[2]
        try:
            models_by_provider[provider_name].append(model_name)
        except KeyError:
            m = models_by_provider[provider_name] = []
            m.append(model_name)

    # Drop any extra providers, they were probably deleted.
    unused_provider_names = {
        provider_name
        for provider_name in provider_schedulers.keys()
        if provider_name not in models_by_provider
    }
    for unused_provider_name in unused_provider_names:
        provider_schedulers.pop(unused_provider_name, None)

    # Create contexts
    provider_contexts = {}

    for provider_name, provider_models in models_by_provider.items():
        if provider_name not in provider_schedulers:
            # Create new schedulers if necessary
            provider_schedulers[provider_name] = ProviderScheduler(
                service=rs.Service(
                    limits={'requests': None, 'tokens': None},
                ),
                provider_name=provider_name,
            )
        provider_scheduler = provider_schedulers[provider_name]

        if not provider_scheduler.timer.is_ready():
            continue

        provider_contexts[provider_name] = ProviderContext(
            naptime=naptime,
            db=db,
            pgconn=pgconn,
            http_client=http_client,
            provider_models=provider_models,
        )

    return provider_contexts


async def _ext_ai_index_builder_work(
    provider_schedulers: dict[str, ProviderScheduler],
    provider_contexts: dict[str, ProviderContext],
) -> rs.Timer:

    async with asyncio.TaskGroup() as g:
        for provider_name, provider_scheduler in provider_schedulers.items():
            if provider_name not in provider_contexts:
                continue

            provider_context = provider_contexts[provider_name]
            g.create_task(provider_scheduler.process(provider_context))

    sleep_timer = rs.Timer.combine(
        provider_scheduler.timer
        for provider_scheduler in provider_schedulers.values()
    )
    if sleep_timer is not None:
        return sleep_timer
    else:
        # Return any non-urgent timer
        return rs.Timer(None, False)


@dataclass(frozen=True)
class EmbeddingsData:
    embeddings: bytes


@dataclass
class ProviderContext(rs.Context):

    db: dbview.Database
    pgconn: pgcon.PGConnection
    http_client: http.HttpClient
    provider_models: list[str]


@dataclass
class ProviderScheduler(rs.Scheduler[EmbeddingsData]):

    provider_name: str = ''

    # If a text is too long for a model, it will be excluded from embeddings
    # to prevent pointlessly wasting requests and tokens.
    # An embedding index may have its `truncate_to_max` flag switched. If the
    # flag is on, previously excluded inputs will be truncated and processed.
    model_excluded_ids: dict[str, list[str]] = field(default_factory=dict)

    async def get_params(
        self, context: rs.Context,
    ) -> Optional[Sequence[EmbeddingsParams]]:
        assert isinstance(context, ProviderContext)
        return await _generate_embeddings_params(
            context.db,
            context.pgconn,
            context.http_client,
            self.provider_name,
            context.provider_models,
            self.model_excluded_ids,
            tokens_rate_limit=(
                self.service.limits['tokens'].total
                if self.service.limits['tokens'] is not None else
                None
            ),
        )

    def finalize(self, execution_report: rs.ExecutionReport) -> None:
        task_name = _task_name.get()

        for message in execution_report.known_error_messages:
            logger.error(
                f"{task_name}: "
                f"Could not generate embeddings for {self.provider_name} "
                f"due to an internal error: {message}"
            )


@dataclass(frozen=True, kw_only=True)
class EmbeddingsParams(rs.Params[EmbeddingsData]):
    pgconn: pgcon.PGConnection
    http_client: http.HttpClient
    provider: ProviderConfig
    model_name: str
    inputs: list[tuple[PendingEmbedding, str]]
    token_count: int
    shortening: Optional[int]

    def costs(self) -> dict[str, int]:
        return {
            'requests': 1,
            'tokens': self.token_count,
        }

    def create_request(self) -> EmbeddingsRequest:
        return EmbeddingsRequest(self)


class EmbeddingsRequest(rs.Request[EmbeddingsData]):

    async def run(self) -> Optional[rs.Result[EmbeddingsData]]:
        task_name = _task_name.get()

        try:
            assert isinstance(self.params, EmbeddingsParams)
            result = await _generate_embeddings(
                self.params.provider,
                self.params.model_name,
                [input[1] for input in self.params.inputs],
                self.params.shortening,
                self.params.http_client
            )
            result.pgconn = self.params.pgconn
            result.pending_entries = [
                input[0] for input in self.params.inputs
            ]
            return result
        except AIExtError as e:
            logger.error(f"{task_name}: {e}")
            return None
        except Exception as e:
            logger.error(
                f"{task_name}: could not generate embeddings "
                f"due to an internal error: {e}"
            )
            return None


class EmbeddingsResult(rs.Result[EmbeddingsData]):

    pgconn: Optional[Any] = None
    pending_entries: Optional[list[PendingEmbedding]] = None

    async def finalize(self) -> None:
        if isinstance(self.data, rs.Error):
            return
        if self.pgconn is None or self.pending_entries is None:
            return

        # Entries must line up with the embeddings data:
        # - `_generate_embeddings` produces produces embeddings data matching
        #   the order of its inputs
        #
        # Entries must be grouped by target rel:
        # - `_generate_embeddings_params` sorts inputs by target rel before
        groups = itertools.groupby(
            self.pending_entries, key=lambda e: (e.target_rel, e.target_attr),
        )
        offset = 0
        for (rel, attr), items in groups:
            ids = [item.id for item in items]
            await _update_embeddings_in_db(
                self.pgconn,
                rel,
                attr,
                ids,
                self.data.embeddings,
                offset,
            )
            offset += len(ids)


async def _generate_embeddings_params(
    db: dbview.Database,
    pgconn: pgcon.PGConnection,
    http_client: http.HttpClient,
    provider_name: str,
    provider_models: list[str],
    model_excluded_ids: dict[str, list[str]],
    *,
    tokens_rate_limit: Optional[int | Literal['unlimited']],
) -> Optional[list[EmbeddingsParams]]:
    task_name = _task_name.get()

    try:
        provider_cfg = _get_provider_config(
            db=db, provider_name=provider_name)
    except LookupError as e:
        logger.error(f"{task_name}: {e}")
        return None

    model_tokenizers: dict[str, Tokenizer] = {}
    if provider_name == 'builtin::openai':
        model_tokenizers = {
            model_name: OpenAITokenizer.for_model(model_name)
            for model_name in provider_models
        }
    elif provider_name == 'builtin::mistral':
        model_tokenizers = {
            model_name: MistralTokenizer.for_model(model_name)
            for model_name in provider_models
        }
    elif provider_name == 'custom::test':
        model_tokenizers = {
            model_name: TestTokenizer.for_model(model_name)
            for model_name in provider_models
        }

    model_max_input_tokens: dict[str, int] = {
        model_name: await _get_model_annotation_as_int(
            db,
            base_model_type="ext::ai::EmbeddingModel",
            model_name=model_name,
            annotation_name="ext::ai::embedding_model_max_input_tokens",
        )
        for model_name in provider_models
    }

    model_max_batch_tokens: dict[str, int] = {
        model_name: await _get_model_annotation_as_int(
            db,
            base_model_type="ext::ai::EmbeddingModel",
            model_name=model_name,
            annotation_name="ext::ai::embedding_model_max_batch_tokens",
        )
        for model_name in provider_models
    }

    model_pending_entries: dict[str, list[PendingEmbedding]] = {}

    for model_name in provider_models:
        logger.debug(
            f"{task_name} considering {model_name!r} "
            f"indexes via {provider_name!r}"
        )

        pending_entries = await _get_pending_embeddings(
            pgconn, model_name, model_excluded_ids
        )

        if not pending_entries:
            continue

        logger.debug(
            f"{task_name} found {len(pending_entries)} entries to index"
        )

        try:
            model_list = model_pending_entries[model_name]
        except KeyError:
            model_list = model_pending_entries[model_name] = []

        model_list.extend(pending_entries)

    embeddings_params: list[EmbeddingsParams] = []

    for model_name, pending_entries in model_pending_entries.items():
        groups = itertools.groupby(
            pending_entries, key=lambda e: e.target_dims_shortening
        )
        for shortening, part_iter in groups:
            part = list(part_iter)

            input_texts: list[str] = []
            input_entries: list[PendingEmbedding] = []
            total_token_count: int = 0
            for pending_entry in part:
                text = pending_entry.text

                if model_name in model_tokenizers:
                    tokenizer = model_tokenizers[model_name]
                    truncate_length = (
                        model_max_input_tokens[model_name]
                        - tokenizer.encode_padding()
                    )

                    if pending_entry.truncate_to_max:
                        text = tokenizer.shorten_to_token_length(
                            text, truncate_length
                        )
                        total_token_count += truncate_length
                    else:
                        current_token_count = len(tokenizer.encode(text))

                        if current_token_count > truncate_length:
                            # If the text is too long, mark it as excluded and
                            # skip.
                            if model_name not in model_excluded_ids:
                                model_excluded_ids[model_name] = []
                            model_excluded_ids[model_name].append(
                                pending_entry.id.hex
                            )
                            continue

                        total_token_count += current_token_count

                input_texts.append(text)
                input_entries.append(pending_entry)

            if model_name in model_tokenizers:
                tokenizer = model_tokenizers[model_name]
                max_batch_tokens = model_max_batch_tokens[model_name]
                if isinstance(tokens_rate_limit, int):
                    # If the rate limit is lower than the batch limit, use that
                    # instead.
                    max_batch_tokens = min(max_batch_tokens, tokens_rate_limit)

                # Group the input into batches based on token count
                batches = _batch_embeddings_inputs(
                    tokenizer, input_texts, max_batch_tokens
                )

                for batch_input_indexes, batch_token_count in batches:
                    inputs = [
                        (input_entries[index], input_texts[index])
                        for index in batch_input_indexes
                    ]

                    # Sort the batches by target_rel. This groups embeddings
                    # for each table together.
                    # This is necessary for `EmbeddingsResult.finalize()`
                    inputs.sort(key=lambda e: e[0].target_rel)

                    embeddings_params.append(EmbeddingsParams(
                        pgconn=pgconn,
                        provider=provider_cfg,
                        model_name=model_name,
                        inputs=inputs,
                        token_count=batch_token_count,
                        shortening=shortening,
                        http_client=http_client,
                    ))

            else:
                inputs = list(zip(input_entries, input_texts))
                # Sort the inputs by target_rel. This groups embeddings
                # for each table together.
                # This is necessary for `EmbeddingsResult.finalize()`
                inputs.sort(key=lambda e: e[0].target_rel)

                embeddings_params.append(EmbeddingsParams(
                    pgconn=pgconn,
                    provider=provider_cfg,
                    model_name=model_name,
                    inputs=inputs,
                    token_count=total_token_count,
                    shortening=shortening,
                    http_client=http_client,
                ))

    return embeddings_params


@dataclass(frozen=True, kw_only=True)
class PendingEmbedding:
    id: uuid.UUID
    text: str
    target_rel: str
    target_attr: str
    target_dims_shortening: Optional[int]
    truncate_to_max: bool


async def _get_pending_embeddings(
    pgconn: pgcon.PGConnection,
    model_name: str,
    model_excluded_ids: dict[str, list[str]],
) -> list[PendingEmbedding]:
    task_name = _task_name.get()

    where_clause = ""
    if (
        model_name in model_excluded_ids
        and (excluded_ids := model_excluded_ids[model_name])
    ):
        # Only exclude long text if it won't be auto-truncated.
        logger.debug(
            f"{task_name} skipping {len(excluded_ids)} indexes "
            f"for {model_name!r}"
        )
        where_clause = (f"""
            WHERE
                q."id" not in ({','.join(
                    "'" + excluded_id + "'"
                    for excluded_id in excluded_ids
                )})
                OR q."truncate_to_max"
        """)

    entries = await pgconn.sql_fetch(
        f"""
        SELECT
            *
        FROM
            (
                SELECT
                    "id",
                    "text",
                    "target_rel",
                    "target_attr",
                    "target_dims_shortening",
                    "truncate_to_max"
                FROM
                    edgedbext."ai_pending_embeddings_{model_name}"
                LIMIT
                    500
            ) AS q
        {where_clause}
        ORDER BY
            q."target_dims_shortening"
        """.encode()
    )

    if not entries:
        return []

    result = []
    for entry in entries:
        result.append(PendingEmbedding(
            id=uuidgen.from_bytes(entry[0]),
            text=entry[1].decode("utf-8"),
            target_rel=entry[2].decode(),
            target_attr=entry[3].decode(),
            target_dims_shortening=(
                int.from_bytes(
                    entry[4],
                    byteorder="big",
                    signed=False,
                )
                if entry[4] is not None else
                None
            ),
            truncate_to_max=bool.from_bytes(entry[5]),
        ))

    return result


def _batch_embeddings_inputs(
    tokenizer: Tokenizer,
    inputs: list[str],
    max_batch_tokens: int,
) -> list[tuple[list[int], int]]:
    """Create batches of embeddings inputs.

    Returns batches which are a tuple of:
    - Indexes of input strings grouped to avoid exceeding the max_batch_token
    - The batch's token count
    """

    # Get token counts
    input_token_counts = [
        len(tokenizer.encode(input))
        for input in inputs
    ]

    # Get indexes of inputs, sorted from shortest to longest by token count
    unbatched_input_indexes = list(range(len(inputs)))
    unbatched_input_indexes.sort(
        key=lambda index: input_token_counts[index],
        reverse=False,
    )

    def unbatched_token_count(unbatched_index: int) -> int:
        return input_token_counts[unbatched_input_indexes[unbatched_index]]

    # Remove any inputs that are larger than the maximum
    while (
        unbatched_input_indexes
        and unbatched_token_count(-1) > max_batch_tokens
    ):
        unbatched_input_indexes.pop()

    batches: list[tuple[list[int], int]] = []
    while unbatched_input_indexes:
        # Start with the largest available input
        batch_input_indexes = [unbatched_input_indexes[-1]]
        batch_token_count = unbatched_token_count(-1)
        unbatched_input_indexes.pop()

        if batch_token_count < max_batch_tokens:
            # Then add the smallest available input as long as long as the
            # max batch token count isn't exceeded
            unbatched_index = 0
            while unbatched_index < len(unbatched_input_indexes):
                if (
                    batch_token_count + unbatched_token_count(unbatched_index)
                    <= max_batch_tokens
                ):
                    batch_input_indexes.append(unbatched_input_indexes[unbatched_index])
                    batch_token_count += unbatched_token_count(unbatched_index)
                    unbatched_input_indexes.pop(unbatched_index)
                else:
                    unbatched_index += 1

        batches.append((batch_input_indexes, batch_token_count))

    return batches


async def _update_embeddings_in_db(
    pgconn: pgcon.PGConnection,
    rel: str,
    attr: str,
    ids: list[uuid.UUID],
    embeddings: bytes,
    offset: int,
) -> int:
    id_array = '", "'.join(id.hex for id in ids)
    entries = await pgconn.sql_fetch_val(
        f"""
        WITH upd AS (
            UPDATE {rel} AS target
            SET
                {attr} = (
                    (embeddings.data ->> 'embedding')::edgedb.vector)
            FROM
                (
                    SELECT
                        row_number() over () AS n,
                        j.data
                    FROM
                        (SELECT
                            data
                        FROM
                            json_array_elements(($1::json) -> 'data') AS data
                        OFFSET
                            $3::text::int
                        ) AS j
                ) AS embeddings,
                unnest($2::text::text[]) WITH ORDINALITY AS ids(id, n)
            WHERE
                embeddings."n" = ids."n"
                AND target."id" = ids."id"::uuid
            RETURNING
                target."id"
        )
        SELECT count(*)::text FROM upd
        """.encode(),
        args=(
            embeddings,
            f'{{"{id_array}"}}'.encode(),
            str(offset).encode(),
        ),
    )

    return int(entries.decode())


async def _generate_embeddings(
    provider: ProviderConfig,
    model_name: str,
    inputs: list[str],
    shortening: Optional[int],
    http_client: http.HttpClient,
) -> EmbeddingsResult:
    task_name = _task_name.get()
    count = len(inputs)
    suf = "s" if count > 1 else ""
    logger.debug(
        f"{task_name} generating embeddings via {model_name!r} "
        f"of {provider.name!r} for {len(inputs)} object{suf}"
    )

    if provider.api_style == ApiStyle.OpenAI:
        return await _generate_openai_embeddings(
            provider, model_name, inputs, shortening, http_client
        )
    else:
        raise RuntimeError(
            f"unsupported model provider API style: {provider.api_style}, "
            f"provider: {provider.name}"
        )


async def _generate_openai_embeddings(
    provider: ProviderConfig,
    model_name: str,
    inputs: list[str],
    shortening: Optional[int],
    http_client: http.HttpClient,
) -> EmbeddingsResult:

    headers = {
        "Authorization": f"Bearer {provider.secret}",
    }
    if provider.name == "builtin::openai" and provider.client_id:
        headers["OpenAI-Organization"] = provider.client_id
    client = http_client.with_context(
        headers=headers,
        base_url=provider.api_url,
    )

    params: dict[str, Any] = {
        "model": model_name,
        "encoding_format": "float",
        "input": inputs,
    }
    if shortening is not None:
        params["dimensions"] = shortening

    result = await client.post(
        "/embeddings",
        json=params,
    )

    error = None
    if result.status_code >= 400:
        error = rs.Error(
            message=(
                f"API call to generate embeddings failed with status "
                f"{result.status_code}: {result.text}"
            ),
            retry=(
                # If the request fails with 429 - too many requests, it can be
                # retried
                result.status_code == 429
            ),
        )

    return EmbeddingsResult(
        data=(error if error else EmbeddingsData(result.bytes())),
        limits=_read_openai_limits(result),
    )


def _read_openai_header_field(
    result: Any,
    field_names: list[str],
) -> Optional[int]:
    # Return the value of the first requested field available
    try:
        for field_name in field_names:
            if field_name in result.headers:
                header_value = result.headers[field_name]
                return int(header_value) if header_value is not None else None

    except (ValueError, TypeError):
        pass

    return None


def _read_openai_limits(
    result: Any,
) -> dict[str, rs.Limits]:
    request_limit = _read_openai_header_field(
        result,
        [
            'x-ratelimit-limit-project-requests',
            'x-ratelimit-limit-requests',
        ],
    )
    request_remaining = _read_openai_header_field(
        result,
        [
            'x-ratelimit-remaining-project-requests',
            'x-ratelimit-remaining-requests',
        ],
    )

    token_limit = _read_openai_header_field(
        result,
        [
            'x-ratelimit-limit-project-tokens',
            'x-ratelimit-limit-tokens',
        ],
    )

    token_remaining = _read_openai_header_field(
        result,
        [
            'x-ratelimit-remaining-project-tokens',
            'x-ratelimit-remaining-tokens',
        ],
    )

    return {
        'requests': rs.Limits(
            total=request_limit,
            remaining=request_remaining,
        ),
        'tokens': rs.Limits(
            total=token_limit,
            remaining=token_remaining,
        ),
    }


async def _start_chat(
    protocol: protocol.HttpProtocol,
    request: protocol.HttpRequest,
    response: protocol.HttpResponse,
    provider: ProviderConfig,
    http_client: http.HttpClient,
    model_name: str,
    messages: list[dict[str, Any]],
    stream: bool,
    temperature: Optional[float],
    top_p: Optional[float],
    max_tokens: Optional[int],  
    seed: Optional[int],
    safe_prompt: Optional[bool],
    top_k: Optional[int],
    logit_bias: Optional[dict[int, int]],
    logprobs: Optional[bool],
    user: Optional[str],
    tools: Optional[list[dict[str, Any]]]
) -> None:
    if provider.api_style == "OpenAI":
        await _start_openai_chat(
<<<<<<< HEAD
            protocol, request, response, provider, model_name,
            messages, stream, temperature, top_p, max_tokens, seed, 
            safe_prompt, logit_bias, logprobs, user, tools
  )
    elif provider.api_style == "Anthropic":
        await _start_anthropic_chat(
            protocol, request, response, provider, model_name, 
            messages, stream, temperature, top_p, top_k, tools, max_tokens)
=======
            protocol, request, response,
            provider, http_client, model_name, messages, stream)
    elif provider.api_style == "Anthropic":
        await _start_anthropic_chat(
            protocol, request, response,
            provider, http_client, model_name, messages, stream)
>>>>>>> 8f2b29b5
    else:
        raise RuntimeError(
            f"unsupported model provider API style: {provider.api_style}, "
            f"provider: {provider.name}"
        )


@contextlib.asynccontextmanager
async def aconnect_sse(
    client: http.HttpClient,
    method: str,
    url: str,
    **kwargs: Any,
) -> AsyncIterator[http.ResponseSSE]:
    headers = kwargs.pop("headers", {})
    headers["Accept"] = "text/event-stream"
    headers["Cache-Control"] = "no-store"

    stm = await client.stream_sse(
        method=method,
        path=url,
        headers=headers,
        **kwargs
    )
    if isinstance(stm, http.Response):
        raise AIProviderError(
            f"API call to generate chat completions failed with status "
            f"{stm.status_code}: {stm.text}"
        )
    async with stm as response:
        if response.status_code >= 400:
            # Unlikely that we have a streaming response with a non-200 result
            raise AIProviderError(
                f"API call to generate chat completions failed with status "
                f"{response.status_code}"
            )
        yield response


async def _start_openai_like_chat(
    protocol: protocol.HttpProtocol,
    request: protocol.HttpRequest,
    response: protocol.HttpResponse,
    client: http.HttpClient,
    model_name: str,
    messages: list[dict[str, Any]],
    stream: bool,
    temperature: Optional[float],
    top_p: Optional[float],
    max_tokens: Optional[int], 
    seed: Optional[int],
    safe_prompt: Optional[bool],
    logit_bias: Optional[dict[int, int]],
    logprobs: Optional[bool],
    user: Optional[str],
    tools: Optional[list[dict[str, Any]]]
) -> None:
    isOpenAI = "openai" in str(client.base_url)
    params = {
        "model": model_name,
        "messages": messages,
        **({"temperature": temperature} if temperature is not None else {}),
        **({"top_p": top_p} if top_p is not None else {}),
        **({("max_completion_tokens" if isOpenAI else "max_tokens"): max_tokens} if max_tokens is not None else {}),
        **({"seed" if isOpenAI else "random_seed": seed} if seed is not None else {}),
        **({"safe_prompt": safe_prompt} if not isOpenAI and safe_prompt is not None else {}),
        **({"logit_bias": logit_bias} if isOpenAI and logit_bias is not None else {}),
        **({"logprobs": logprobs} if isOpenAI and logprobs is not None else {}),
        **({"user": user} if isOpenAI and user is not None else {}),
        **({"tools": tools} if tools is not None else {}),
    }

    if stream:
        async with aconnect_sse(
            client,
            method="POST",
            url="/chat/completions",
            json={
                **params,
                "stream": True,
            }
        ) as event_source:
<<<<<<< HEAD
            global tool_index
            tool_index = 0
            global finish_reason
            finish_reason = "unknown"

            async for sse in event_source.aiter_sse():
=======
            async for sse in event_source:
>>>>>>> 8f2b29b5
                if not response.sent:
                    response.status = http.HTTPStatus.OK
                    response.content_type = b'text/event-stream'
                    response.close_connection = False
                    response.custom_headers["Cache-Control"] = "no-cache"
                    protocol.write(request, response)

                if sse.event != "message":
                    continue

                if sse.data == "[DONE]":
                    if finish_reason=="unknown":
                        event = (
                            b'event: content_block_stop\n'
                            + b'data: {"type": "content_block_stop",'
                            + b'"index": ' + str(tool_index).encode() + b'}\n\n'
                        )
                        protocol.write_raw(event)
                    event = (
                        b'event: message_stop\n'
                        + b'data: {"type": "message_stop"}\n\n'
                    )
                    protocol.write_raw(event)
                    continue

                message = sse.json()
                if message.get("object") == "chat.completion.chunk":
                    data = message.get("choices")[0]
                    delta = data.get("delta")
                    role = delta.get("role")
                    tool_calls = delta.get("tool_calls")

                    if role:
                        event_data = json.dumps({
                            "type": "message_start",
                            "message": {
                                "id": message["id"],
                                "role": role,
                                "model": message["model"],
                                "usage": message.get("usage")
                            },                           
                        }).encode("utf-8")
                        event = (
                            b'event: message_start\n'
                            + b'data: ' + event_data + b'\n\n'
                        )
                        protocol.write_raw(event)   
                                        
                        if tool_calls:
                            for tool_call in tool_calls:   
                                tool_index = tool_call["index"]
                                event_data = json.dumps({
                                    "type": "content_block_start",
                                    "index": tool_call["index"],  
                                    "content_block": {
                                        "id": tool_call["id"],
                                        "type": "tool_use",
                                        "name": tool_call["function"]["name"],
                                        "args":  tool_call["function"]["arguments"],
                                    },
                                }).encode("utf-8")
                               
                                event = (
                                    b'event: content_block_start\n'
                                    + b'data:' + event_data + b'\n\n'
                                )
                                protocol.write_raw(event)
                    elif tool_calls:
                        # OpenAI provides index, Mistral doesn't
                        for index, tool_call in enumerate(tool_calls):
                            currentIndex = tool_call.get("index") or index
                            if tool_call.get("type")=="function" or "id" in tool_call: 
                                if currentIndex > 0:
                                    tool_index = currentIndex
                                    event = (
                                        b'event: content_block_stop\n'
                                        + b'data: {"type": "content_block_stop",'
                                        + b'"index": ' + str(currentIndex - 1).encode() + b'}\n\n'
                                    )
                                    protocol.write_raw(event)

                                event_data = json.dumps({
                                    "type": "content_block_start",
                                    "index": currentIndex,  
                                    "content_block": {
                                        "id": tool_call.get("id"),
                                        "type": "tool_use",
                                        "name": tool_call["function"]["name"],
                                        "args":  tool_call["function"]["arguments"],
                                    },
                                }).encode("utf-8")
                               
                                event = (
                                    b'event: content_block_start\n'
                                    + b'data:' + event_data + b'\n\n'
                                )
                                protocol.write_raw(event)
                            else:
                                event_data = json.dumps({
                                        "type": "content_block_delta",
                                        "index": currentIndex,  
                                        "delta": { 
                                            "type": "tool_call_delta",
                                            "args": tool_call["function"]["arguments"], 
                                        },  
                                    }).encode("utf-8")
                                event = (
                                    b'event: content_block_delta\n'
                                    + b'data:' + event_data + b'\n\n'
                                )
                                protocol.write_raw(event)
                    elif finish_reason := data.get("finish_reason"):  
                        index = tool_index if finish_reason == "tool_calls" else 0
                        event = (
                            b'event: content_block_stop\n'
                            + b'data: {"type": "content_block_stop",'
                            + b'"index": ' + str(index).encode() + b'}\n\n'
                        )
                        protocol.write_raw(event)

                        event_data = json.dumps({
                            "type": "message_delta",
                            "delta": {
                                "stop_reason": finish_reason,
                            },
                            "usage": message.get("usage")
                        }).encode("utf-8")
                        event = (
                            b'event: message_delta\n'
                            + b'data: ' + event_data + b'\n\n'
                        )
                        protocol.write_raw(event)

                    else:
                        event_data = json.dumps({
                            "type": "content_block_delta",
                            "index": 0,
                             "delta": { 
                                "type": "text_delta",
                                "text": delta.get("content"),
                            },        
                            "logprobs": data.get("logprobs"),
                        }).encode("utf-8")

                        event = (
                            b'event: content_block_delta\n'
                            + b'data:' + event_data + b'\n\n'
                        )
                        protocol.write_raw(event)

            protocol.close()
    else:
        result = await client.post(
            "/chat/completions",
            json={
                **params
            }
        )
   
        if result.status_code >= 400:
            raise AIProviderError(
                f"API call to generate chat completions failed with status "
                f"{result.status_code}: {result.text}"
            )

        response.status = http.HTTPStatus.OK   
   
        result_data = result.json()
        choice = result_data["choices"][0]
        tool_calls = choice["message"].get("tool_calls")
        tool_calls_formatted = [
            {
                "id": tool_call["id"],
                "type": tool_call["type"],
                "name": tool_call["function"]["name"],
                "args": json.loads(tool_call["function"]["arguments"]),
            }
            for tool_call in tool_calls or []
        ]      
                                                                        
        body = {
            "id": result_data["id"],
            "model": result_data["model"],
            "text": choice["message"]["content"],
            "finish_reason": choice.get("finish_reason"),
            "usage": result_data.get("usage"),
            "logprobs": choice.get("logprobs"),
            "tool_calls": tool_calls_formatted,
        }
        response.content_type = b'application/json'
        response.body = json.dumps(
           body,
        ).encode("utf-8")


async def _start_openai_chat(
    protocol: protocol.HttpProtocol,
    request: protocol.HttpRequest,
    response: protocol.HttpResponse,
    provider: ProviderConfig,
    http_client: http.HttpClient,
    model_name: str,
    messages: list[dict[str, Any]],
    stream: bool,
    temperature: Optional[float],
    top_p: Optional[float],
    max_tokens: Optional[int], 
    seed: Optional[int],
    safe_prompt: Optional[bool],
    logit_bias: Optional[dict[int, int]],
    logprobs: Optional[bool],
    user: Optional[str],
    tools: Optional[list[dict[str, Any]]]
) -> None:
    headers = {
        "Authorization": f"Bearer {provider.secret}",
    }

    if provider.name == "builtin::openai" and provider.client_id:
        headers["OpenAI-Organization"] = provider.client_id

    client = http_client.with_context(
        base_url=provider.api_url,
        headers=headers,
    )

    await _start_openai_like_chat(
        protocol,
        request,
        response,
        client,
        model_name,
        messages,
        stream,
        temperature,
        top_p,
        max_tokens,
        seed,
        safe_prompt,
        logit_bias,
        logprobs,
        user,
        tools
    )


async def _start_anthropic_chat(
    protocol: protocol.HttpProtocol,
    request: protocol.HttpRequest,
    response: protocol.HttpResponse,
    provider: ProviderConfig,
    http_client: http.HttpClient,
    model_name: str,
    messages: list[dict[str, Any]],
    stream: bool,
    temperature: Optional[float],
    top_p: Optional[float],
    top_k: Optional[int],
    tools: Optional[list[dict[str, Any]]],
    max_tokens: Optional[int],
) -> None:
    headers = {
        "x-api-key": f"{provider.secret}",
    }

    if provider.name == "builtin::anthropic":
        headers["anthropic-version"] = "2023-06-01"
        headers["anthropic-beta"] = "messages-2023-12-15"

    client = http_client.with_context(
        headers={
            "anthropic-version": "2023-06-01",
            "anthropic-beta": "messages-2023-12-15",
            "x-api-key": f"{provider.secret}",
        },
        base_url=provider.api_url,
    )

    anthropic_messages = []
    system_prompt_parts = []

    for message in messages:
        if message["role"] == "system":
            system_prompt_parts.append(message["content"])
        else:
            if message["role"] == "assistant" and "tool_calls" in message:
                # in case Anthropic fix their bag we can return to this
                # it doesn't work when u have list of tool-calls in an assistant msg
                # msg = {
                #     "role": "assistant",
                #     "content": [
                #         {
                #             "id": tool_call["id"],
                #             "type": "tool_use",
                #             "name": tool_call["function"]["name"],
                #             "input": json.loads(tool_call["function"]["arguments"]),
                #         }
                #         for tool_call in message["tool_calls"]
                #     ],
                # }
                # anthropic_messages.append(msg)
                for tool_call in message["tool_calls"]:
                    msg = {
                        "role": "assistant",
                        "content": [
                            {
                                "id": tool_call["id"],
                                "type": "tool_use",
                                "name": tool_call["function"]["name"],
                                "input": json.loads(tool_call["function"]["arguments"]),
                            }
                        ],
                    }
                    anthropic_messages.append(msg)

            # Check if message is a tool result
            elif message["role"] == "tool":
                tool_result = {
                    "role": "user",
                    "content": [
                        {
                            "type": "tool_result",
                            "tool_use_id": message["tool_call_id"],
                            "content": message["content"]  
                        }
                    ],
                }
                anthropic_messages.append(tool_result)

            else:
                anthropic_messages.append(message)

    system_prompt = "\n".join(system_prompt_parts)

    # Separate tool_result messages by tool_use_id for faster access
    tool_result_map = {
        item["content"][0]["tool_use_id"]: item
        for item in anthropic_messages 
        if item["role"] == "user" and isinstance(item["content"][0], dict) and item["content"][0]["type"] == "tool_result"
    }
    
    # Transform assistant messages and interleave with corresponding user messages
    transformed_messages = []

    for message in anthropic_messages:
        if message["role"] == "assistant":
            transformed_messages.append(message)
            for item in message["content"]:
                if item["type"]=="tool_use":
                # Find the matching user tool_result message based on tool_use_id
                    tool_use_id = item["id"]
                    if tool_use_id in tool_result_map:
                        transformed_messages.append(tool_result_map[tool_use_id])
        elif not (message["role"] == "user" and isinstance(message["content"][0], dict) and message["content"][0]["type"] == "tool_result"): transformed_messages.append(message)
    
    params = {
        "model": model_name,
        "messages": transformed_messages,
        "system": system_prompt,
        **({"temperature": temperature} if temperature is not None else {}),
        **({"top_p": top_p} if top_p is not None else {}),
        **{"max_tokens": max_tokens if max_tokens is not None else 4096},
        **({"top_k": top_k} if top_k is not None else {}),
        **({"tools": tools} if tools is not None else {}),
    }

    if stream:
        async with aconnect_sse(
            client,
            method="POST",
            url="/messages",
            json={
                **params,
                "stream": True,
            }
        ) as event_source:
<<<<<<< HEAD
            global tool_index
            tool_index = 0
            async for sse in event_source.aiter_sse():
=======
            async for sse in event_source:
>>>>>>> 8f2b29b5
                if not response.sent:
                    response.status = http.HTTPStatus.OK
                    response.content_type = b'text/event-stream'
                    response.close_connection = False
                    response.custom_headers["Cache-Control"] = "no-cache"
                    protocol.write(request, response)

                if sse.event == "message_start":
                    message = sse.json()["message"]
                    for k in tuple(message):
                        if k not in {"id", "type", "role", "model", "usage"}:
                            del message[k]
                    message["usage"] = {
                        "prompt_tokens": message["usage"]["input_tokens"], 
                        "completion_tokens": message["usage"]["output_tokens"] 
                    }
                    message_data = json.dumps(message).encode("utf-8")
                    event = (
                        b'event: message_start\n'
                        + b'data: {"type": "message_start",'
                        + b'"message":' + message_data + b'}\n\n'
                    )
                    protocol.write_raw(event)

                elif sse.event == "content_block_start":
                    sse_data = json.loads(sse.data)
                    protocol.write_raw(
                        b'event: content_block_start\n'
                        + b'data: ' + json.dumps(sse_data).encode("utf-8") + b'\n\n'
                    )
                    # we don't send content_block_stop when msg text content ends, 
                    # it should be okay since we don't consume that event in the provider
                    data = sse.json()
                    if data.get("content_block") and data["content_block"].get("type") == "tool_use":
                        currentIndex = data["index"]
                        if currentIndex > 0:
                            tool_index = currentIndex
                            event_data = json.dumps({"type": "content_block_stop", "index": currentIndex -1 })
                            protocol.write_raw(
                                b'event: content_block_stop\n'
                                + b'data: ' + event_data.encode("utf-8") + b'\n\n'
                            )        
                elif sse.event == "content_block_delta":
                    event_data = sse.json()
                    delta = event_data.get("delta")
                    if delta and delta.get("type") == "input_json_delta":
                        delta["type"] = "tool_call_delta"

                    if delta and "partial_json" in delta:
                        delta["args"] = delta.pop("partial_json")

                    event_data = json.dumps(event_data)
                    event = (
                        b'event: content_block_delta\n'
                        + b'data: ' + event_data.encode("utf-8") + b'\n\n'
                    )
                    protocol.write_raw(event)
                elif sse.event == "message_delta":
                    message = sse.json()
                    if message["delta"]["stop_reason"]=="tool_use":             
                        event = (
                            b'event: content_block_stop\n'
                            + b'data: {"type": "content_block_stop",'
                            + b'"index": ' + str(tool_index).encode() + b'}\n\n'
                        )
                        protocol.write_raw(event)

                    event_data = json.dumps({
                            "type": "message_delta",
                            "delta": message["delta"], # should send stop reason
                            "usage": {"completion_tokens": message["usage"]["output_tokens"]}
                    }).encode("utf-8")
                    event = (
                            b'event: message_delta\n'
                            + b'data: ' + event_data + b'\n\n'
                        )
                    
                    protocol.write_raw(event)
                elif sse.event == "message_stop":
                     
                    event = (
                        b'event: message_stop\n'
                        + b'data: {"type": "message_stop"}\n\n'
                    )
                    protocol.write_raw(event)

            protocol.close()
    else:
        result = await client.post(
            "/messages",
            json={
                **params
            }
        )
        if result.status_code >= 400:
            raise AIProviderError(
                f"API call to generate chat completions failed with status "
                f"{result.status_code}: {result.text}"
            )

        response.status = http.HTTPStatus.OK
        response.content_type = b'application/json'

        result_data = result.json()
        tool_calls = [item for item in result_data["content"] if item.get("type") == "tool_use"]
        tool_calls_formatted = [
            {
                "id": tool_call["id"],
                "type": "function",
                "name": tool_call["name"],
                "args": tool_call["input"],
            }
            for tool_call in tool_calls
        ]   
    
        body = {
            "id": result_data["id"],
            "model": result_data["model"],
            "text": next((item["text"] for item in result_data["content"] if item.get("type") == "text"), ""),
            "finish_reason": result_data["stop_reason"],
             "usage": {
                "prompt_tokens": result_data["usage"]["input_tokens"], 
                "completion_tokens": result_data["usage"]["output_tokens"]
            },
            "tool_calls": tool_calls_formatted,
        }

        response.body = json.dumps(
            body
        ).encode("utf-8")


#
# HTTP API
#

async def handle_request(
    protocol: protocol.HttpProtocol,
    request: protocol.HttpRequest,
    response: protocol.HttpResponse,
    db: dbview.Database,
    args: list[str],
    tenant: srv_tenant.Tenant,
) -> None:
    if len(args) != 1 or args[0] not in {"rag", "embeddings"}:
        response.body = b'Unknown path'
        response.status = http.HTTPStatus.NOT_FOUND
        response.close_connection = True
        return
    if request.method != b"POST":
        response.body = b"Invalid request method"
        response.status = http.HTTPStatus.METHOD_NOT_ALLOWED
        response.close_connection = True
        return
    if request.content_type != b"application/json":
        response.body = b"Expected application/json input"
        response.status = http.HTTPStatus.BAD_REQUEST
        response.close_connection = True
        return

    await db.introspection()

    try:
        if args[0] == "rag":
            await _handle_rag_request(protocol, request, response, db, tenant)
        elif args[0] == "embeddings":
            await _handle_embeddings_request(request, response, db, tenant)
        else:
            response.body = b'Unknown path'
            response.status = http.HTTPStatus.NOT_FOUND
            response.close_connection = True
            return
    except Exception as ex:
        if not isinstance(ex, AIExtError):
            ex = InternalError(str(ex))

        if not isinstance(ex, BadRequestError):
            logger.error(f"error while handling a /{args[0]} request: {ex}")

        response.status = ex.get_http_status()
        response.content_type = b'application/json'
        response.body = json.dumps(ex.json()).encode("utf-8")
        response.close_connection = True
        return


async def _handle_rag_request(
    protocol: protocol.HttpProtocol,
    request: protocol.HttpRequest,
    response: protocol.HttpResponse,
    db: dbview.Database,
    tenant: srv_tenant.Tenant,
) -> None:
    try:
        http_client = tenant.get_http_client(originator="ai/rag")

        body = json.loads(request.body)
        if not isinstance(body, dict):
            raise TypeError(
                'the body of the request must be a JSON object')

        context = body.get('context')
        if context is None:
            raise TypeError(
                'missing required "context" object in request')
        if not isinstance(context, dict):
            raise TypeError(
                '"context" value in request is not a valid JSON object')

        ctx_query = context.get("query")
        ctx_variables = context.get("variables")
        ctx_globals = context.get("globals")
        ctx_max_obj_count = context.get("max_object_count")

        if not ctx_query:
            raise TypeError(
                'missing required "query" in request "context" object')

        if ctx_variables is not None and not isinstance(ctx_variables, dict):
            raise TypeError('"variables" must be a JSON object')

        if ctx_globals is not None and not isinstance(ctx_globals, dict):
            raise TypeError('"globals" must be a JSON object')

        model = body.get('model')
        if not model:
            raise TypeError(
                'missing required "model" in request')

        query = body.get('query')
        if not query:
            raise TypeError(
                'missing required "query" in request')

        stream = body.get('stream')
        if stream is None:
            stream = False
        elif not isinstance(stream, bool):
            raise TypeError('"stream" must be a boolean')

        if ctx_max_obj_count is None:
            ctx_max_obj_count = 5
        elif not isinstance(ctx_max_obj_count, int) or ctx_max_obj_count <= 0:
            raise TypeError(
                '"context.max_object_count" must be an postitive integer')

        prompt_id = None
        prompt_name = None
        custom_prompt = None
        custom_prompt_messages: list[dict[str, Any]] = []

        prompt = body.get("prompt")
        if prompt is None:
            prompt_name = "builtin::rag-default"
        else:
            if not isinstance(prompt, dict):
                raise TypeError(
                    '"prompt" value in request must be a JSON object')
            prompt_name = prompt.get("name")
            prompt_id = prompt.get("id")
            custom_prompt = prompt.get("custom")

            if prompt_name and prompt_id:
                raise TypeError(
                    "prompt.id and prompt.name are mutually exclusive"
                )

            if custom_prompt:
                if not isinstance(custom_prompt, list):
                    raise TypeError(
                        "prompt.custom must be a list"
                        "objects"
                    )
                for entry in custom_prompt:
                    if (
                        not isinstance(entry, dict)
                        or not entry.get("role")
                        or not entry.get("content")
                        # or len(entry) > 3
                    ):
                        print("DIDI ERR2", custom_prompt)
                        # raise TypeError(
                        #     "prompt.custom must be a list of {role, content} "
                        #     "objects"
                        # )
                    custom_prompt_messages.append(entry)

    except Exception as ex:
        raise BadRequestError(ex.args[0])

    provider_name = await _get_model_provider(
        db,
        base_model_type="ext::ai::TextGenerationModel",
        model_name=model,
    )

    provider = _get_provider_config(db, provider_name)

    vector_query = await _generate_embeddings_for_type(
        db,
        http_client,
        ctx_query,
        content=query,
    )

    ctx_query = f"""
        WITH
            __query := <array<float32>>(
                to_json(<str>$input)["data"][0]["embedding"]
            ),
            search := ext::ai::search(({ctx_query}), __query),
        SELECT
            ext::ai::to_context(search.object)
        ORDER BY
            search.distance ASC EMPTY LAST
        LIMIT
            <int64>$limit
    """
    if ctx_variables is None:
        ctx_variables = {}

    ctx_variables["input"] = vector_query.decode("utf-8")
    ctx_variables["limit"] = ctx_max_obj_count

    context = await _edgeql_query_json(
        db=db,
        query=ctx_query,
        variables=ctx_variables,
        globals_=ctx_globals,
    )
    if len(context) == 0:
        raise BadRequestError(
            'query did not match any data in specified context',
        )

    prompt_query = """
        SELECT
            ext::ai::ChatPrompt {
                messages: {
                    participant_role,
                    content,
                },
            }
        FILTER
    """

    if prompt_id or prompt_name:
        prompt_variables = {}
        if prompt_name:
            prompt_query += ".name = <str>$prompt_name"
            prompt_variables["prompt_name"] = prompt_name
        elif prompt_id:
            prompt_query += ".id = <uuid><str>$prompt_id"
            prompt_variables["prompt_id"] = prompt_id

        prompts = await _edgeql_query_json(
            db=db,
            query=prompt_query,
            variables=prompt_variables,
        )
        if len(prompts) == 0:
            raise BadRequestError("could not find the specified chat prompt")

        prompt = prompts[0]
    else:
        prompt = {
            "messages": [],
        }

    prompt_messages: list[dict[str, Any]] = []
    for message in prompt["messages"]:
        if message["participant_role"] == "User":
            content = message["content"].format(
                context="\n".join(context),
                query=query,
            )
        elif message["participant_role"] == "System":
            content = message["content"].format(
                context="\n".join(context),
            )
        else:
            content = message["content"]

        role = message["participant_role"].lower()

        prompt_messages.append(dict(role=role, content=content))

    tool_messages = []
    non_tool_messages = []
    found_assistant_followed_by_tool = False

    # when using mistral tool messages should be the last and user msg can't appear before the tool one
    for i, message in enumerate(custom_prompt_messages):
        if not found_assistant_followed_by_tool:
            # Check if the next message is either a "tool" role or a "user" role with "tool_result" in content 
            next_message = custom_prompt_messages[i + 1] if i + 1 < len(custom_prompt_messages) else None
            if (
                message.get("role") == "assistant"
                and next_message
                and (
                    next_message.get("role") == "tool"
                    or (
                        next_message.get("role") == "user"
                        and next_message.get("content") 
                        and next_message["content"][0].get("type") == "tool_result"
                    )
                )
            ):
                found_assistant_followed_by_tool = True
                tool_messages.append(message)  
            else:
                non_tool_messages.append(message)  
        else:
            tool_messages.append(message)

    messages = prompt_messages + non_tool_messages
    messages.append(dict(role="user", content=query))
    messages = messages + tool_messages
   
    await _start_chat(
        protocol,
        request,
        response,
        provider,
        http_client,
        model,
        messages,
        stream,
        body.get("temperature"),
        body.get("top_p"),
        body.get("max_tokens"),
        body.get("seed"),
        body.get("safe_prompt"),
        body.get("top_k"),
        body.get("logit_bias"),
        body.get("logprobs"),
        body.get("user"),
        body.get("tools")
    )


async def _handle_embeddings_request(
    request: protocol.HttpRequest,
    response: protocol.HttpResponse,
    db: dbview.Database,
    tenant: srv_tenant.Tenant,
) -> None:
    try:
        body = json.loads(request.body)
        if not isinstance(body, dict):
            raise TypeError(
                'the body of the request must be a JSON object')

        inputs = body.get("input")
        if not inputs:
            raise TypeError(
                'missing or empty required "input" value in request')

        model_name = body.get("model")
        if not model_name:
            raise TypeError(
                'missing or empty required "model" value in request')

    except Exception as ex:
        raise BadRequestError(str(ex)) from None

    provider_name = await _get_model_provider(
        db,
        base_model_type="ext::ai::EmbeddingModel",
        model_name=model_name,
    )
    if provider_name is None:
        # Error
        return

    provider = _get_provider_config(db, provider_name)

    if not isinstance(inputs, list):
        inputs = [inputs]

    result = await _generate_embeddings(
        provider,
        model_name,
        inputs,
        shortening=None,
        http_client=tenant.get_http_client(originator="ai/embeddings")
    )
    if isinstance(result.data, rs.Error):
        raise AIProviderError(result.data.message)

    response.status = http.HTTPStatus.OK
    response.content_type = b'application/json'
    response.body = result.data.embeddings


async def _edgeql_query_json(
    *,
    db: dbview.Database,
    query: str,
    variables: Optional[dict[str, Any]] = None,
    globals_: Optional[dict[str, Any]] = None,
) -> list[Any]:
    try:
        result = await execute.parse_execute_json(
            db,
            query,
            variables=variables or {},
            globals_=globals_,
        )

        content = json.loads(result)
    except Exception as ex:
        try:
            await _db_error(db, ex)
        except Exception as iex:
            raise iex from None
    else:
        return cast(list[Any], content)


async def _db_error(
    db: dbview.Database,
    ex: Exception,
    *,
    errcls: Optional[type[AIExtError]] = None,
    context: Optional[str] = None,
) -> NoReturn:
    if debug.flags.server:
        markup.dump(ex)

    iex = await execute.interpret_error(ex, db)

    if context:
        msg = f'{context}: {iex}'
    else:
        msg = str(iex)

    err_dct = {
        'message': msg,
        'type': str(type(iex).__name__),
        'code': iex.get_code(),
    }

    if errcls is None:
        if isinstance(iex, errors.QueryError):
            errcls = BadRequestError
        else:
            errcls = InternalError

    raise errcls(json=err_dct) from iex


def _get_provider_config(
    db: dbview.Database,
    provider_name: str,
) -> ProviderConfig:
    cfg = db.lookup_config("ext::ai::Config::providers")

    for provider in cfg:
        if provider.name == provider_name:
            provider = cast(ProviderConfig, provider)
            return ProviderConfig(
                name=provider.name,
                display_name=provider.display_name,
                api_url=provider.api_url,
                client_id=provider.client_id,
                secret=provider.secret,
                api_style=provider.api_style,
            )
    else:
        raise ConfigurationError(
            f"provider {provider_name!r} has not been configured"
        )


async def _get_model_annotation_as_json(
    db: dbview.Database,
    base_model_type: str,
    model_name: str,
    annotation_name: str,
) -> Any:
    models = await _edgeql_query_json(
        db=db,
        query="""
        WITH
            base_model_type := <str>$base_model_type,
            model_name := <str>$model_name,
            Parent := (
                SELECT
                    schema::ObjectType
                FILTER
                    .name = <str>$base_model_type
            ),
            Models := Parent.<ancestors[IS schema::ObjectType],
        SELECT
            Models {
                value := (
                    SELECT
                        (FOR ann IN .annotations SELECT (ann@value, ann.name))
                    FILTER
                        .1 = <str>$annotation_name
                    LIMIT
                        1
                ).0,
            }
        FILTER
            (FOR ann in Models.annotations
            UNION (
                ann.name = "ext::ai::model_name"
                AND ann@value = <str>$model_name
            ))
        """,
        variables={
            "base_model_type": base_model_type,
            "model_name": model_name,
            "annotation_name": annotation_name,
        },
    )
    if len(models) == 0:
        raise BadRequestError("invalid model name")
    elif len(models) > 1:
        raise InternalError("multiple models defined as requested model")

    return models[0]['value']


async def _get_model_provider(
    db: dbview.Database,
    base_model_type: str,
    model_name: str,
) -> str:
    provider = await _get_model_annotation_as_json(
        db, base_model_type, model_name, "ext::ai::model_provider")
    return cast(str, provider)


async def _get_model_annotation_as_int(
    db: dbview.Database,
    base_model_type: str,
    model_name: str,
    annotation_name: str,
) -> int:
    value = await _get_model_annotation_as_json(
        db, base_model_type, model_name, annotation_name)
    return int(value)


async def _generate_embeddings_for_type(
    db: dbview.Database,
    http_client: http.HttpClient,
    type_query: str,
    content: str,
) -> bytes:
    try:
        type_desc = await execute.describe(
            db,
            f"SELECT ({type_query})",
            allow_capabilities=compiler.Capability.NONE,
        )
        if (
            not isinstance(type_desc, sertypes.ShapeDesc)
            or not isinstance(type_desc.type, sertypes.ObjectDesc)
        ):
            raise errors.InvalidReferenceError(
                'context query does not return an '
                'object type indexed with an `ext::ai::index`'
            )

        indexes = await _edgeql_query_json(
            db=db,
            query="""
            WITH
                ObjectType := (
                    SELECT
                        schema::ObjectType
                    FILTER
                        .id = <uuid>$type_id
                ),
            SELECT
                ObjectType.indexes {
                    model := (
                        SELECT
                            (FOR a IN .annotations SELECT (a@value, a.name))
                        FILTER
                            .1 = "ext::ai::model_name"
                        LIMIT
                            1
                    ).0,
                    provider := (
                        SELECT
                            (FOR a IN .annotations SELECT (a@value, a.name))
                        FILTER
                            .1 = "ext::ai::model_provider"
                        LIMIT
                            1
                    ).0,
                    model_embedding_dimensions := <int64>(
                        SELECT
                            (FOR a IN .annotations SELECT (a@value, a.name))
                        FILTER
                            .1 =
                            "ext::ai::embedding_model_max_output_dimensions"
                        LIMIT
                            1
                    ).0,
                    index_embedding_dimensions := <int64>(
                        SELECT
                            (FOR a IN .annotations SELECT (a@value, a.name))
                        FILTER
                            .1 = "ext::ai::embedding_dimensions"
                        LIMIT
                            1
                    ).0,
                }
            FILTER
                .ancestors.name = 'ext::ai::index'
            """,
            variables={"type_id": str(type_desc.type.tid)},
        )
        if len(indexes) == 0:
            raise errors.InvalidReferenceError(
                'context query does not return an '
                'object type indexed with an `ext::ai::index`'
            )
        elif len(indexes) > 1:
            raise errors.InvalidReferenceError(
                'context query returns an object '
                'indexed with multiple `ext::ai::index` indexes'
            )

    except Exception as ex:
        await _db_error(db, ex, context="context.query")

    index = indexes[0]
    provider = _get_provider_config(db=db, provider_name=index["provider"])
    if (
        index["index_embedding_dimensions"]
        < index["model_embedding_dimensions"]
    ):
        shortening = index["index_embedding_dimensions"]
    else:
        shortening = None
    result = await _generate_embeddings(
        provider, index["model"], [content], shortening=shortening,
        http_client=http_client)
    if isinstance(result.data, rs.Error):
        raise AIProviderError(result.data.message)
    return result.data.embeddings<|MERGE_RESOLUTION|>--- conflicted
+++ resolved
@@ -1138,23 +1138,14 @@
 ) -> None:
     if provider.api_style == "OpenAI":
         await _start_openai_chat(
-<<<<<<< HEAD
-            protocol, request, response, provider, model_name,
+            protocol, request, response, provider, http_client, model_name,
             messages, stream, temperature, top_p, max_tokens, seed, 
             safe_prompt, logit_bias, logprobs, user, tools
   )
     elif provider.api_style == "Anthropic":
         await _start_anthropic_chat(
-            protocol, request, response, provider, model_name, 
+            protocol, request, response, provider, http_client, model_name, 
             messages, stream, temperature, top_p, top_k, tools, max_tokens)
-=======
-            protocol, request, response,
-            provider, http_client, model_name, messages, stream)
-    elif provider.api_style == "Anthropic":
-        await _start_anthropic_chat(
-            protocol, request, response,
-            provider, http_client, model_name, messages, stream)
->>>>>>> 8f2b29b5
     else:
         raise RuntimeError(
             f"unsupported model provider API style: {provider.api_style}, "
@@ -1237,16 +1228,13 @@
                 "stream": True,
             }
         ) as event_source:
-<<<<<<< HEAD
             global tool_index
             tool_index = 0
             global finish_reason
             finish_reason = "unknown"
 
             async for sse in event_source.aiter_sse():
-=======
-            async for sse in event_source:
->>>>>>> 8f2b29b5
+            # async for sse in event_source:
                 if not response.sent:
                     response.status = http.HTTPStatus.OK
                     response.content_type = b'text/event-stream'
@@ -1623,13 +1611,10 @@
                 "stream": True,
             }
         ) as event_source:
-<<<<<<< HEAD
             global tool_index
             tool_index = 0
             async for sse in event_source.aiter_sse():
-=======
-            async for sse in event_source:
->>>>>>> 8f2b29b5
+            # async for sse in event_source:
                 if not response.sent:
                     response.status = http.HTTPStatus.OK
                     response.content_type = b'text/event-stream'
