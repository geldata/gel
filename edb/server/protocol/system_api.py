--- conflicted
+++ resolved
@@ -37,23 +37,14 @@
 
 
 async def handle_request(
-<<<<<<< HEAD
-    request,
-    response,
-    path_parts,
-    server,
-    tenant,
-    auth_method,
-):
-=======
     request: protocol.HttpRequest,
     response: protocol.HttpResponse,
     path_parts: list[str],
     server: edbserver.BaseServer,
     tenant: edbtenant.Tenant,
     is_tenant_host: bool,
-) -> None:
->>>>>>> fab3c4ae
+    auth_method: str,
+) -> None:
     try:
         if tenant is None:
             try:
