#
# This source file is part of the EdgeDB open source project.
#
# Copyright 2019-present MagicStack Inc. and the EdgeDB authors.
#
# Licensed under the Apache License, Version 2.0 (the "License");
# you may not use this file except in compliance with the License.
# You may obtain a copy of the License at
#
#     http://www.apache.org/licenses/LICENSE-2.0
#
# Unless required by applicable law or agreed to in writing, software
# distributed under the License is distributed on an "AS IS" BASIS,
# WITHOUT WARRANTIES OR CONDITIONS OF ANY KIND, either express or implied.
# See the License for the specific language governing permissions and
# limitations under the License.
#

from __future__ import annotations
from typing import Type, TYPE_CHECKING
import http
import json

from edb import errors

from edb.common import debug
from edb.common import markup

from edb.server import compiler
from edb.server import defines as edbdef

from . import execute

if TYPE_CHECKING:
    from edb.server import tenant as edbtenant, server as edbserver
    from edb.server.protocol import protocol


async def handle_request(
<<<<<<< HEAD
    request,
    response,
    path_parts,
    server,
    tenant,
    is_tenant_host,
):
=======
    request: protocol.HttpRequest,
    response: protocol.HttpResponse,
    path_parts: list[str],
    server: edbserver.Server,
    tenant: edbtenant.Tenant,
) -> None:
>>>>>>> 648f41b7
    try:
        if tenant is None:
            try:
                tenant = server.get_default_tenant()
            except Exception:
                # Multi-tenant server doesn't have default tenant
                pass
        if tenant is None and not is_tenant_host:
            _response(
                response,
                http.HTTPStatus.NOT_FOUND,
                b'"No such tenant configured"',
                True,
            )
        elif path_parts == ['status', 'ready'] and request.method == b'GET':
            if tenant is None:
                await handle_compiler_query(server, response)
            else:
                await tenant.create_task(
                    handle_readiness_query(request, response, tenant),
                    interruptable=False,
                )
        elif path_parts == ['status', 'alive'] and request.method == b'GET':
            if tenant is None:
                await handle_compiler_query(server, response)
            else:
                await tenant.create_task(
                    handle_liveness_query(request, response, tenant),
                    interruptable=False,
                )
        else:
            _response(
                response,
                http.HTTPStatus.NOT_FOUND,
                b'"Unknown path"',
                True,
            )
    except errors.BackendUnavailableError as ex:
        _response_error(
            response, http.HTTPStatus.SERVICE_UNAVAILABLE, str(ex), type(ex)
        )
    except errors.EdgeDBError as ex:
        if debug.flags.server:
            markup.dump(ex)
        _response_error(
            response, http.HTTPStatus.INTERNAL_SERVER_ERROR, str(ex), type(ex)
        )
    except Exception as ex:
        if debug.flags.server:
            markup.dump(ex)

        # XXX Fix this when LSP "location" objects are implemented
        ex_type = errors.InternalServerError

        _response_error(
            response, http.HTTPStatus.INTERNAL_SERVER_ERROR, str(ex), ex_type
        )


def _response_error(
    response: protocol.HttpResponse,
    status: http.HTTPStatus,
    message: str,
    ex_type: Type[errors.EdgeDBError],
) -> None:
    err_dct = {
        'message': message,
        'type': str(ex_type.__name__),
        'code': ex_type.get_code(),
    }
    _response(response, status, json.dumps({'error': err_dct}).encode(), True)


def _response(response, status, message, close_connection):
    response.body = message
    response.status = status
    response.content_type = b'application/json'
    response.close_connection = close_connection


<<<<<<< HEAD
def _response_ok(response, message):
    _response(response, http.HTTPStatus.OK, message, False)
=======
def _response_ok(response: protocol.HttpResponse, message: bytes) -> None:
    response.status = http.HTTPStatus.OK
    response.content_type = b'application/json'
    response.body = message
>>>>>>> 648f41b7


async def _ping(tenant: edbtenant.Tenant) -> bytes:
    if tenant.get_backend_runtime_params().has_create_database:
        dbname = edbdef.EDGEDB_SYSTEM_DB
    else:
        dbname = tenant.default_database

    return await execute.parse_execute_json(
        tenant.get_db(dbname=dbname),
        query="SELECT 'OK'",
        output_format=compiler.OutputFormat.JSON_ELEMENTS,
        # Disable query cache because we need to ensure that the compiled
        # pool is healthy.
        query_cache_enabled=False,
        cached_globally=True,
        use_metrics=False,
    )


async def handle_compiler_query(server, response):
    try:
        # This is just testing if the RPC to the compiler is healthy
        await server.get_compiler_pool().make_compilation_config_serializer()
    except Exception as ex:
        if debug.flags.server:
            markup.dump(ex)
        _response_error(
            response,
            http.HTTPStatus.INTERNAL_SERVER_ERROR,
            str(ex),
            errors.InternalServerError,
        )
    else:
        _response_ok(response, b'"OK"')


async def handle_liveness_query(
    request: protocol.HttpRequest,
    response: protocol.HttpResponse,
    tenant: edbtenant.Tenant,
) -> None:
    _response_ok(response, await _ping(tenant))


async def handle_readiness_query(
    request: protocol.HttpRequest,
    response: protocol.HttpResponse,
    tenant: edbtenant.Tenant,
) -> None:
    if not tenant.is_ready():
        _response_error(
            response,
            http.HTTPStatus.SERVICE_UNAVAILABLE,
            "this server is not ready to accept connections",
            errors.AccessError,
        )
    else:
        _response_ok(response, await _ping(tenant))<|MERGE_RESOLUTION|>--- conflicted
+++ resolved
@@ -37,22 +37,13 @@
 
 
 async def handle_request(
-<<<<<<< HEAD
-    request,
-    response,
-    path_parts,
-    server,
-    tenant,
-    is_tenant_host,
-):
-=======
     request: protocol.HttpRequest,
     response: protocol.HttpResponse,
     path_parts: list[str],
-    server: edbserver.Server,
+    server: edbserver.BaseServer,
     tenant: edbtenant.Tenant,
+    is_tenant_host: bool,
 ) -> None:
->>>>>>> 648f41b7
     try:
         if tenant is None:
             try:
@@ -126,22 +117,20 @@
     _response(response, status, json.dumps({'error': err_dct}).encode(), True)
 
 
-def _response(response, status, message, close_connection):
+def _response(
+    response: protocol.HttpResponse,
+    status: http.HTTPStatus,
+    message: bytes,
+    close_connection: bool,
+) -> None:
     response.body = message
     response.status = status
     response.content_type = b'application/json'
     response.close_connection = close_connection
 
 
-<<<<<<< HEAD
-def _response_ok(response, message):
+def _response_ok(response: protocol.HttpResponse, message: bytes) -> None:
     _response(response, http.HTTPStatus.OK, message, False)
-=======
-def _response_ok(response: protocol.HttpResponse, message: bytes) -> None:
-    response.status = http.HTTPStatus.OK
-    response.content_type = b'application/json'
-    response.body = message
->>>>>>> 648f41b7
 
 
 async def _ping(tenant: edbtenant.Tenant) -> bytes:
@@ -162,7 +151,10 @@
     )
 
 
-async def handle_compiler_query(server, response):
+async def handle_compiler_query(
+    server: edbserver.BaseServer,
+    response: protocol.HttpResponse,
+) -> None:
     try:
         # This is just testing if the RPC to the compiler is healthy
         await server.get_compiler_pool().make_compilation_config_serializer()
