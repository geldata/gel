#
# This source file is part of the EdgeDB open source project.
#
# Copyright 2016-present MagicStack Inc. and the EdgeDB authors.
#
# Licensed under the Apache License, Version 2.0 (the "License");
# you may not use this file except in compliance with the License.
# You may obtain a copy of the License at
#
#     http://www.apache.org/licenses/LICENSE-2.0
#
# Unless required by applicable law or agreed to in writing, software
# distributed under the License is distributed on an "AS IS" BASIS,
# WITHOUT WARRANTIES OR CONDITIONS OF ANY KIND, either express or implied.
# See the License for the specific language governing permissions and
# limitations under the License.
#


from __future__ import annotations
from typing import *

import collections
import dataclasses
import hashlib
import pickle
import uuid

import asyncpg
import immutables

from edb import errors

from edb.server import defines
from edb.pgsql import compiler as pg_compiler
from edb.pgsql import intromech

from edb import edgeql
from edb.common import debug
from edb.common import uuidgen

from edb.edgeql import ast as qlast
from edb.edgeql import compiler as ql_compiler
from edb.edgeql import qltypes

from edb.ir import staeval as ireval

from edb.schema import database as s_db
from edb.schema import ddl as s_ddl
from edb.schema import delta as s_delta
from edb.schema import links as s_links
from edb.schema import lproperties as s_props
from edb.schema import migrations as s_migrations
from edb.schema import modules as s_mod
from edb.schema import objects as s_obj
from edb.schema import objtypes as s_objtypes
from edb.schema import schema as s_schema
from edb.schema import types as s_types

from edb.pgsql import ast as pg_ast
from edb.pgsql import delta as pg_delta
from edb.pgsql import dbops as pg_dbops
from edb.pgsql import codegen as pg_codegen
from edb.pgsql import common as pg_common
from edb.pgsql import types as pg_types

from edb.server import config

from . import dbstate
from . import enums
from . import errormech
from . import sertypes
from . import status


@dataclasses.dataclass(frozen=True)
class CompilerDatabaseState:

    dbver: bytes
    schema: s_schema.Schema


@dataclasses.dataclass(frozen=True)
class CompileContext:

    state: dbstate.CompilerConnectionState
    output_format: pg_compiler.OutputFormat
    expected_cardinality_one: bool
    stmt_mode: enums.CompileStatementMode
    json_parameters: bool = False
    implicit_limit: int = 0
    schema_object_ids: Optional[Mapping[str, uuid.UUID]] = None


EMPTY_MAP = immutables.Map()
DEFAULT_MODULE_ALIASES_MAP = immutables.Map(
    {None: defines.DEFAULT_MODULE_ALIAS})
_IO_FORMAT_MAP = {
    enums.IoFormat.BINARY: pg_compiler.OutputFormat.NATIVE,
    enums.IoFormat.JSON: pg_compiler.OutputFormat.JSON,
    enums.IoFormat.JSON_ELEMENTS: pg_compiler.OutputFormat.JSON_ELEMENTS,
}


pg_ql = lambda o: pg_common.quote_literal(str(o))


def _convert_format(inp: enums.IoFormat) -> pg_compiler.OutputFormat:
    try:
        return _IO_FORMAT_MAP[inp]
    except KeyError:
        raise RuntimeError(f"IO format {inp!r} is not supported")


def compile_bootstrap_script(
    std_schema: s_schema.Schema,
    schema: s_schema.Schema,
    eql: str, *,
    single_statement: bool = False,
    expected_cardinality_one: bool = False,
) -> Tuple[s_schema.Schema, str]:

    return compile_edgeql_script(
        std_schema=std_schema,
        schema=schema,
        eql=eql,
        single_statement=single_statement,
        expected_cardinality_one=expected_cardinality_one,
        json_parameters=True,
        bootstrap_mode=True,
        output_format=pg_compiler.OutputFormat.JSON,
    )


def compile_edgeql_script(
    std_schema: s_schema.Schema,
    schema: s_schema.Schema,
    eql: str, *,
    single_statement: bool = False,
    modaliases: Optional[Mapping[Optional[str], str]] = None,
    expected_cardinality_one: bool = False,
    json_parameters: bool = False,
    bootstrap_mode: bool = False,
    output_format: pg_compiler.OutputFormat = pg_compiler.OutputFormat.NATIVE,
) -> Tuple[s_schema.Schema, str]:

    state = dbstate.CompilerConnectionState(
        0,
        schema,
        immutables.Map(modaliases) if modaliases else EMPTY_MAP,
        EMPTY_MAP,
        enums.Capability.ALL)

    ctx = CompileContext(
        state=state,
        output_format=output_format,
        expected_cardinality_one=expected_cardinality_one,
        json_parameters=json_parameters,
        stmt_mode=(
            enums.CompileStatementMode.SINGLE
            if single_statement else enums.CompileStatementMode.ALL
        )
    )

    compiler = Compiler(None)
    compiler._std_schema = std_schema
    compiler._bootstrap_mode = True

    units = compiler._compile(ctx=ctx, eql=eql.encode())

    sql_stmts = []
    for u in units:
        for stmt in u.sql:
            stmt = stmt.strip()
            if not stmt.endswith(b';'):
                stmt += b';'

            sql_stmts.append(stmt)

    sql = b'\n'.join(sql_stmts)
    new_schema = state.current_tx().get_schema()

    return new_schema, sql.decode()


async def load_std_schema(backend_conn) -> s_schema.Schema:
    data = await backend_conn.fetchval('SELECT edgedb.__syscache_stdschema();')
    try:
        return pickle.loads(data)
    except Exception as e:
        raise RuntimeError(
            'could not load std schema pickle') from e


class BaseCompiler:

    _connect_args: dict
    _dbname: Optional[str]
    _cached_db: Optional[CompilerDatabaseState]

    def __init__(self, connect_args: dict):
        self._connect_args = connect_args
        self._dbname = None
        self._cached_db = None
        self._std_schema = None
        self._config_spec = None

    def _hash_sql(self, sql: bytes, **kwargs: bytes):
        h = hashlib.sha1(sql)
        for param, val in kwargs.items():
            h.update(param.encode('latin1'))
            h.update(val)
        return h.hexdigest().encode('latin1')

    def _wrap_schema(self, dbver, schema) -> CompilerDatabaseState:
        return CompilerDatabaseState(
            dbver=dbver,
            schema=schema)

    async def new_connection(self):
        con_args = self._connect_args.copy()
        con_args['database'] = self._dbname
        try:
            return await asyncpg.connect(**con_args)
        except asyncpg.InvalidCatalogNameError as ex:
            raise errors.AuthenticationError(str(ex)) from ex
        except Exception as ex:
            raise errors.InternalServerError(str(ex)) from ex

    async def introspect(
            self, connection: asyncpg.Connection) -> s_schema.Schema:

        im = intromech.IntrospectionMech(connection)
        schema = await im.readschema(
            schema=self._std_schema,
            exclude_modules=s_schema.STD_MODULES)

        return schema

    async def _get_database(self, dbver: bytes) -> CompilerDatabaseState:
        if self._cached_db is not None and self._cached_db.dbver == dbver:
            return self._cached_db

        self._cached_db = None

        con = await self.new_connection()
        try:
            if self._std_schema is None:
                self._std_schema = await load_std_schema(con)

            if self._config_spec is None:
                self._config_spec = config.load_spec_from_schema(
                    self._std_schema)
                config.set_settings(self._config_spec)

            schema = await self.introspect(con)
            db = self._wrap_schema(dbver, schema)
            self._cached_db = db
            return db
        finally:
            await con.close()

    # API

    async def connect(
        self,
        dbname: str,
        dbver: bytes
    ) -> CompilerDatabaseState:
        self._dbname = dbname
        self._cached_db = None
        await self._get_database(dbver)


class Compiler(BaseCompiler):

    def __init__(self, connect_args: dict):
        super().__init__(connect_args)

        self._current_db_state = None
        self._bootstrap_mode = False

    def _in_testmode(self, ctx: CompileContext):
        current_tx = ctx.state.current_tx()
        session_config = current_tx.get_session_config()

        return config.lookup(
            config.get_settings(),
            '__internal_testmode',
            session_config,
            allow_unrecognized=True)

    def _new_delta_context(self, ctx: CompileContext):
        context = s_delta.CommandContext()
        context.testmode = self._in_testmode(ctx)
        context.stdmode = self._bootstrap_mode
        context.schema_object_ids = ctx.schema_object_ids
        return context

    def _process_delta(self, ctx: CompileContext, delta, schema):
        """Adapt and process the delta command."""

        if debug.flags.delta_plan:
            debug.header('Delta Plan')
            debug.dump(delta, schema=schema)

        delta = pg_delta.CommandMeta.adapt(delta)
        context = self._new_delta_context(ctx)
        schema = delta.apply(schema, context)

        if debug.flags.delta_pgsql_plan:
            debug.header('PgSQL Delta Plan')
            debug.dump(delta, schema=schema)

        return schema, delta

    def _compile_ql_query(
            self, ctx: CompileContext,
            ql: qlast.Base) -> dbstate.BaseQuery:

        current_tx = ctx.state.current_tx()
        session_config = current_tx.get_session_config()

        native_out_format = (
            ctx.output_format is pg_compiler.OutputFormat.NATIVE
        )

        single_stmt_mode = ctx.stmt_mode is enums.CompileStatementMode.SINGLE

        implicit_fields = (
            native_out_format and
            single_stmt_mode
        )

        disable_constant_folding = config.lookup(
            config.get_settings(),
            '__internal_no_const_folding',
            session_config,
            allow_unrecognized=True)

        # the capability to execute transaction or session control
        # commands indicates that session mode is available
        session_mode = ctx.state.capability & (enums.Capability.TRANSACTION |
                                               enums.Capability.SESSION)
        ir = ql_compiler.compile_ast_to_ir(
            ql,
            schema=current_tx.get_schema(),
            modaliases=current_tx.get_modaliases(),
            implicit_tid_in_shapes=implicit_fields,
            implicit_id_in_shapes=implicit_fields,
            disable_constant_folding=disable_constant_folding,
            json_parameters=ctx.json_parameters,
            implicit_limit=ctx.implicit_limit,
            session_mode=session_mode)

        if ir.cardinality is qltypes.Cardinality.ONE:
            result_cardinality = enums.ResultCardinality.ONE
        else:
            result_cardinality = enums.ResultCardinality.MANY
            if ctx.expected_cardinality_one:
                raise errors.ResultCardinalityMismatchError(
                    f'the query has cardinality {result_cardinality} '
                    f'which does not match the expected cardinality ONE')

        sql_text, argmap = pg_compiler.compile_ir_to_sql(
            ir,
            pretty=debug.flags.edgeql_compile,
            expected_cardinality_one=ctx.expected_cardinality_one,
            output_format=ctx.output_format)

        sql_bytes = sql_text.encode(defines.EDGEDB_ENCODING)

        if single_stmt_mode:
            if native_out_format:
                out_type_data, out_type_id = sertypes.TypeSerializer.describe(
                    ir.schema, ir.stype,
                    ir.view_shapes, ir.view_shapes_metadata)
            else:
                out_type_data, out_type_id = \
                    sertypes.TypeSerializer.describe_json()

            in_array_backend_tids: Optional[
                Mapping[int, int]
            ] = None

            if ir.params:
                array_params = []
                subtypes = [None] * len(ir.params)
                first_param_name = next(iter(ir.params))
                if first_param_name.isdecimal():
                    named = False
                    for param_name, param_type in ir.params.items():
                        idx = int(param_name)
                        subtypes[idx] = (param_name, param_type)
                        if param_type.is_array():
                            el_type = param_type.get_element_type(ir.schema)
                            array_params.append(
                                (idx, el_type.get_backend_id(ir.schema)))
                else:
                    named = True
                    for param_name, param_type in ir.params.items():
                        idx = argmap[param_name] - 1
                        subtypes[idx] = (
                            param_name, param_type
                        )
                        if param_type.is_array():
                            el_type = param_type.get_element_type(ir.schema)
                            array_params.append(
                                (idx, el_type.get_backend_id(ir.schema)))

                params_type = s_types.Tuple.create(
                    ir.schema,
                    element_types=collections.OrderedDict(subtypes),
                    named=named)
                if array_params:
                    in_array_backend_tids = {p[0]: p[1] for p in array_params}
            else:
                params_type = s_types.Tuple.create(
                    ir.schema, element_types={}, named=False)

            in_type_data, in_type_id = sertypes.TypeSerializer.describe(
                ir.schema, params_type, {}, {})

            in_type_args = None
            if ctx.json_parameters:
                in_type_args = [None] * len(argmap)
                for argname, argpos in argmap.items():
                    in_type_args[argpos - 1] = argname

            sql_hash = self._hash_sql(
                sql_bytes,
                mode=str(ctx.output_format).encode(),
                intype=in_type_id.bytes,
                outtype=out_type_id.bytes)

            return dbstate.Query(
                sql=(sql_bytes,),
                sql_hash=sql_hash,
                cardinality=result_cardinality,
                in_type_id=in_type_id.bytes,
                in_type_data=in_type_data,
                in_type_args=in_type_args,
                in_array_backend_tids=in_array_backend_tids,
                out_type_id=out_type_id.bytes,
                out_type_data=out_type_data,
            )

        else:
            if ir.params:
                raise errors.QueryError(
                    'EdgeQL script queries cannot accept parameters')

            return dbstate.SimpleQuery(sql=(sql_bytes,))

    def _compile_and_apply_migration_command(
            self, ctx: CompileContext, cmd) -> dbstate.BaseQuery:

        current_tx = ctx.state.current_tx()
        schema = current_tx.get_schema()
        context = self._new_delta_context(ctx)

        if current_tx.is_implicit():
            if isinstance(cmd, s_migrations.CreateMigration):
                command = 'CREATE MIGRATION'
            elif isinstance(cmd, s_migrations.GetMigration):
                command = 'GET MIGRATION'
            else:
                command = 'COMMIT MIGRATION'
            raise errors.QueryError(
                f'{command} must be executed in a transaction block')

        if isinstance(cmd, s_migrations.CreateMigration):
            migration = None
        else:
            migration = schema.get_global(
                s_migrations.Migration, cmd.classname)

        with context(s_migrations.MigrationCommandContext(
                schema, cmd, migration)):
            if isinstance(cmd, s_migrations.CommitMigration):
                ddl_plan = migration.get_delta(schema)
                return self._compile_and_apply_ddl_command(ctx, ddl_plan)

            elif isinstance(cmd, s_migrations.GetMigration):
                ddl_text = s_ddl.ddl_text_from_migration(schema, migration)
                query_ql = qlast.SelectQuery(
                    result=qlast.StringConstant.from_python(ddl_text))
                return self._compile_ql_query(ctx, query_ql)

            elif isinstance(cmd, s_migrations.CreateMigration):
                schema = cmd.apply(schema, context)
                current_tx.update_schema(schema)
                # We must return *some* SQL; return a no-op command.
                return dbstate.DDLQuery(
                    sql=(b'SELECT NULL LIMIT 0;',))

            else:
                raise errors.InternalServerError(
                    f'unexpected delta command: {cmd!r}')  # pragma: no cover

    def _compile_and_apply_ddl_command(self, ctx: CompileContext, cmd):
        current_tx = ctx.state.current_tx()
        schema = current_tx.get_schema()

        if debug.flags.delta_plan_input:
            debug.header('Delta Plan Input')
            debug.dump(cmd)

        # Do a dry-run on test_schema to canonicalize
        # the schema delta-commands.
        test_schema = schema
        context = self._new_delta_context(ctx)
        cmd.apply(test_schema, context=context)
        cmd.canonical = True

        # Apply and adapt delta, build native delta plan, which
        # will also update the schema.
        schema, plan = self._process_delta(ctx, cmd, schema)

        if isinstance(plan, (s_db.CreateDatabase, s_db.DropDatabase)):
            block = pg_dbops.SQLBlock()
            new_types = frozenset()
        else:
            block = pg_dbops.PLTopBlock()
            new_types = frozenset(str(tid) for tid in plan.new_types)

        plan.generate(block)
        is_transactional = block.is_transactional()
        if not is_transactional:
            sql = tuple(stmt.encode('utf-8')
                        for stmt in block.get_statements())
        else:
            sql = (block.to_string().encode('utf-8'),)

        current_tx.update_schema(schema)

        if debug.flags.delta_execute:
            debug.header('Delta Script')
            debug.dump_code(b'\n'.join(sql), lexer='sql')

        return dbstate.DDLQuery(
            sql=sql,
            is_transactional=is_transactional,
            single_unit=not is_transactional,
            new_types=new_types,
        )

    def _compile_command(
            self, ctx: CompileContext, cmd) -> dbstate.BaseQuery:

        if isinstance(cmd, s_migrations.MigrationCommand):
            return self._compile_and_apply_migration_command(ctx, cmd)

        elif isinstance(cmd, s_delta.Command):
            return self._compile_and_apply_ddl_command(ctx, cmd)

        else:
            raise errors.InternalServerError(
                f'unexpected plan {cmd!r}')  # pragma: no cover

    def _compile_ql_ddl(self, ctx: CompileContext, ql: qlast.DDL):
        current_tx = ctx.state.current_tx()
        schema = current_tx.get_schema()

        cmd = s_ddl.delta_from_ddl(
            ql,
            schema=schema,
            modaliases=current_tx.get_modaliases(),
            testmode=self._in_testmode(ctx),
            schema_object_ids=ctx.schema_object_ids,
        )

        return self._compile_command(ctx, cmd)

    def _compile_ql_migration(self, ctx: CompileContext,
                              ql: Union[qlast.Database, qlast.Delta]):
        current_tx = ctx.state.current_tx()
        schema = current_tx.get_schema()

        # SDL migrations cannot have any modaliases, because
        # unqualified names inside them should either be enclosed in
        # their own 'module' block (which will enforce its own
        # modalias) or can only refer to 'std'.
        if (isinstance(ql, qlast.CreateMigration) and
                isinstance(ql.target, qlast.Schema)):
            modaliases = {}
        else:
            modaliases = current_tx.get_modaliases()

        cmd = s_ddl.cmd_from_ddl(
            ql,
            schema=schema,
            modaliases=modaliases,
            testmode=self._in_testmode(ctx))

        if (isinstance(ql, qlast.CreateMigration) and
                # only SDL migrations have a target
                cmd.get_attribute_value('target')):

            if current_tx.is_implicit():
                raise errors.QueryError(
                    f'CREATE MIGRATION must be executed in a '
                    f'transaction block')

            assert self._std_schema is not None
            cmd = s_ddl.compile_migration(
                cmd,
                self._std_schema,
                current_tx.get_schema())

        return self._compile_command(ctx, cmd)

    def _compile_ql_transaction(
            self, ctx: CompileContext,
            ql: qlast.Transaction) -> dbstate.Query:

        cacheable = True
        single_unit = False

        modaliases = None

        if isinstance(ql, qlast.StartTransaction):
            ctx.state.start_tx()

            sql = 'START TRANSACTION'
            if ql.isolation is not None:
                sql += f' ISOLATION LEVEL {ql.isolation.value}'
            if ql.access is not None:
                sql += f' {ql.access.value}'
            if ql.deferrable is not None:
                sql += f' {ql.deferrable.value}'
            sql += ';'
            sql = (sql.encode(),)

            action = dbstate.TxAction.START
            cacheable = False

        elif isinstance(ql, qlast.CommitTransaction):
            new_state: dbstate.TransactionState = ctx.state.commit_tx()
            modaliases = new_state.modaliases

            sql = (b'COMMIT',)
            single_unit = True
            cacheable = False
            action = dbstate.TxAction.COMMIT

        elif isinstance(ql, qlast.RollbackTransaction):
            new_state: dbstate.TransactionState = ctx.state.rollback_tx()
            modaliases = new_state.modaliases

            sql = (b'ROLLBACK',)
            single_unit = True
            cacheable = False
            action = dbstate.TxAction.ROLLBACK

        elif isinstance(ql, qlast.DeclareSavepoint):
            tx = ctx.state.current_tx()
            sp_id = tx.declare_savepoint(ql.name)

            if not self._bootstrap_mode:
                pgname = pg_common.quote_ident(ql.name)
                sql = (
                    f'''
                        INSERT INTO _edgecon_current_savepoint(sp_id)
                        VALUES (
                            {pg_ql(sp_id)}
                        )
                        ON CONFLICT (_sentinel) DO
                        UPDATE
                            SET sp_id = {pg_ql(sp_id)};
                    '''.encode(),
                    f'SAVEPOINT {pgname};'.encode()
                )
            else:  # pragma: no cover
                sql = (f'SAVEPOINT {pgname};'.encode(),)

            cacheable = False
            action = dbstate.TxAction.DECLARE_SAVEPOINT

        elif isinstance(ql, qlast.ReleaseSavepoint):
            ctx.state.current_tx().release_savepoint(ql.name)
            pgname = pg_common.quote_ident(ql.name)
            sql = (f'RELEASE SAVEPOINT {pgname}'.encode(),)
            action = dbstate.TxAction.RELEASE_SAVEPOINT

        elif isinstance(ql, qlast.RollbackToSavepoint):
            tx = ctx.state.current_tx()
            new_state: dbstate.TransactionState = tx.rollback_to_savepoint(
                ql.name)
            modaliases = new_state.modaliases

            pgname = pg_common.quote_ident(ql.name)
            sql = (f'ROLLBACK TO SAVEPOINT {pgname}'.encode(),)
            single_unit = True
            cacheable = False
            action = dbstate.TxAction.ROLLBACK_TO_SAVEPOINT

        else:  # pragma: no cover
            raise ValueError(f'expected a transaction AST node, got {ql!r}')

        return dbstate.TxControlQuery(
            sql=sql,
            action=action,
            cacheable=cacheable,
            single_unit=single_unit,
            modaliases=modaliases)

    def _compile_ql_sess_state(self, ctx: CompileContext,
                               ql: qlast.BaseSessionCommand):
        current_tx = ctx.state.current_tx()
        schema = current_tx.get_schema()

        aliases = ctx.state.current_tx().get_modaliases()

        sqlbuf = []

        alias_tpl = lambda alias, module: f'''
            INSERT INTO _edgecon_state(name, value, type)
            VALUES (
                {pg_ql(alias or '')},
                {pg_ql(module)},
                'A'
            )
            ON CONFLICT (name, type) DO
            UPDATE
                SET value = {pg_ql(module)};
        '''.encode()

        if isinstance(ql, qlast.SessionSetAliasDecl):
            try:
                schema.get_global(s_mod.Module, ql.module)
            except errors.InvalidReferenceError:
                raise errors.UnknownModuleError(
                    f'module {ql.module!r} does not exist') from None

            aliases = aliases.set(ql.alias, ql.module)

            if not self._bootstrap_mode:
                sql = alias_tpl(ql.alias, ql.module)
                sqlbuf.append(sql)

        elif isinstance(ql, qlast.SessionResetModule):
            aliases = aliases.set(None, defines.DEFAULT_MODULE_ALIAS)

            if not self._bootstrap_mode:
                sql = alias_tpl('', defines.DEFAULT_MODULE_ALIAS)
                sqlbuf.append(sql)

        elif isinstance(ql, qlast.SessionResetAllAliases):
            aliases = DEFAULT_MODULE_ALIASES_MAP

            if not self._bootstrap_mode:
                sqlbuf.append(
                    b"DELETE FROM _edgecon_state s WHERE s.type = 'A';")
                sqlbuf.append(
                    alias_tpl('', defines.DEFAULT_MODULE_ALIAS))

        elif isinstance(ql, qlast.SessionResetAliasDecl):
            aliases = aliases.delete(ql.alias)

            if not self._bootstrap_mode:
                sql = f'''
                    DELETE FROM _edgecon_state s
                    WHERE s.name = {pg_ql(ql.alias)} AND s.type = 'A';
                '''.encode()
                sqlbuf.append(sql)

        else:  # pragma: no cover
            raise errors.InternalServerError(
                f'unsupported SET command type {type(ql)!r}')

        ctx.state.current_tx().update_modaliases(aliases)

        if len(sqlbuf) == 1:
            sql = sqlbuf[0]
        else:
            sql = b'''
            DO LANGUAGE plpgsql $$ BEGIN
            %b
            END; $$;
            ''' % (b''.join(sqlbuf))

        return dbstate.SessionStateQuery(
            sql=(sql,),
        )

    def _compile_ql_config_op(self, ctx: CompileContext, ql: qlast.Base):

        current_tx = ctx.state.current_tx()
        schema = current_tx.get_schema()

        modaliases = ctx.state.current_tx().get_modaliases()
        session_config = ctx.state.current_tx().get_session_config()

        if ql.system and not current_tx.is_implicit():
            raise errors.QueryError(
                'CONFIGURE SYSTEM cannot be executed in a '
                'transaction block')

        ir = ql_compiler.compile_ast_to_ir(
            ql,
            schema=schema,
            modaliases=modaliases,
        )

        is_backend_setting = bool(getattr(ir, 'backend_setting', None))
        requires_restart = bool(getattr(ir, 'requires_restart', False))

        if is_backend_setting:
            if isinstance(ql, qlast.ConfigReset):
                val = None
            else:
                # Postgres is fine with all setting types to be passed
                # as strings.
                value = ireval.evaluate_to_python_val(ir.expr, schema=schema)
                val = pg_ast.StringConstant(val=str(value))

            if ir.system:
                sql_ast = pg_ast.AlterSystem(
                    name=ir.backend_setting,
                    value=val,
                )
            else:
                sql_ast = pg_ast.Set(
                    name=ir.backend_setting,
                    value=val,
                )

            sql_text = pg_codegen.generate_source(sql_ast) + ';'

            sql = (sql_text.encode(),)

        else:
            sql_text, _ = pg_compiler.compile_ir_to_sql(
                ir,
                pretty=debug.flags.edgeql_compile,
                output_format=pg_compiler.OutputFormat.JSONB)

            sql = (sql_text.encode(),)

        if not ql.system:
            config_op = ireval.evaluate_to_config_op(ir, schema=schema)

            session_config = config_op.apply(
                config.get_settings(),
                session_config)
            ctx.state.current_tx().update_session_config(session_config)
        else:
            try:
                config_op = ireval.evaluate_to_config_op(ir, schema=schema)
            except ireval.UnsupportedExpressionError:
                # This is a complex config object operation, the
                # op will be produced by the compiler as json.
                config_op = None

        return dbstate.SessionStateQuery(
            sql=sql,
            is_backend_setting=is_backend_setting,
            is_system_setting=ql.system,
            requires_restart=requires_restart,
            config_op=config_op,
        )

    def _compile_dispatch_ql(self, ctx: CompileContext, ql: qlast.Base):

        if isinstance(ql, (qlast.Database, qlast.Delta)):
            if not (ctx.state.capability & enums.Capability.DDL):
                raise errors.ProtocolError(
                    f'cannot execute DDL commands for the current connection')
            return self._compile_ql_migration(ctx, ql)

        elif isinstance(ql, qlast.DDL):
            if not (ctx.state.capability & enums.Capability.DDL):
                raise errors.ProtocolError(
                    f'cannot execute DDL commands for the current connection')
            return self._compile_ql_ddl(ctx, ql)

        elif isinstance(ql, qlast.Transaction):
            if not (ctx.state.capability & enums.Capability.TRANSACTION):
                raise errors.ProtocolError(
                    f'cannot execute transaction control commands '
                    f'for the current connection')
            return self._compile_ql_transaction(ctx, ql)

        elif isinstance(ql, (qlast.BaseSessionSet, qlast.BaseSessionReset)):
            if not (ctx.state.capability & enums.Capability.SESSION):
                raise errors.ProtocolError(
                    f'cannot execute session control commands '
                    f'for the current connection')
            return self._compile_ql_sess_state(ctx, ql)

        elif isinstance(ql, qlast.ConfigOp):
            if not (ctx.state.capability & enums.Capability.SESSION):
                raise errors.ProtocolError(
                    f'cannot execute session control commands '
                    f'for the current connection')
            return self._compile_ql_config_op(ctx, ql)

        else:
            if not (ctx.state.capability & enums.Capability.QUERY):
                raise errors.ProtocolError(
                    f'cannot execute query/DML commands '
                    f'for the current connection')
            return self._compile_ql_query(ctx, ql)

    def _compile(self, *,
                 ctx: CompileContext,
                 eql: bytes) -> List[dbstate.QueryUnit]:

        # When True it means that we're compiling for "connection.fetchall()".
        # That means that the returned QueryUnit has to have the in/out codec
        # information, correctly inferred "singleton_result" field etc.
        single_stmt_mode = ctx.stmt_mode is enums.CompileStatementMode.SINGLE
        default_cardinality = enums.ResultCardinality.NO_RESULT

        eql = eql.decode()

        statements = edgeql.parse_block(eql)
        statements_len = len(statements)

        if ctx.stmt_mode is enums.CompileStatementMode.SKIP_FIRST:
            statements = statements[1:]
            if not statements:  # pragma: no cover
                # Shouldn't ever happen as the server tracks the number
                # of statements (via the "try_compile_rollback()" method)
                # before using SKIP_FIRST.
                raise errors.ProtocolError(
                    f'no statements to compile in SKIP_FIRST mode')
        elif single_stmt_mode and statements_len != 1:
            raise errors.ProtocolError(
                f'expected one statement, got {statements_len}')

        if not len(statements):  # pragma: no cover
            raise errors.ProtocolError('nothing to compile')

        units = []
        unit = None

        for stmt in statements:
            comp: dbstate.BaseQuery = self._compile_dispatch_ql(ctx, stmt)

            if unit is not None:
                if comp.single_unit:
                    units.append(unit)
                    unit = None

            if unit is None:
                unit = dbstate.QueryUnit(
                    dbver=ctx.state.dbver,
                    sql=(),
                    status=status.get_status(stmt),
                    cardinality=default_cardinality)
            else:
                unit.status = status.get_status(stmt)

            if not comp.is_transactional:
                if not comp.single_unit:
                    raise errors.InternalServerError(
                        'non-transactional compilation units must '
                        'be single-unit'
                    )

                unit.is_transactional = False

            if isinstance(comp, dbstate.Query):
                if single_stmt_mode:
                    unit.sql = comp.sql
                    unit.sql_hash = comp.sql_hash

                    unit.out_type_data = comp.out_type_data
                    unit.out_type_id = comp.out_type_id
                    unit.in_type_data = comp.in_type_data
                    unit.in_type_args = comp.in_type_args
                    unit.in_type_id = comp.in_type_id
                    unit.in_array_backend_tids = comp.in_array_backend_tids

                    unit.cacheable = True

                    unit.cardinality = comp.cardinality
                else:
                    unit.sql += comp.sql

            elif isinstance(comp, dbstate.SimpleQuery):
                assert not single_stmt_mode
                unit.sql += comp.sql

            elif isinstance(comp, dbstate.DDLQuery):
                unit.sql += comp.sql
                unit.has_ddl = True
                unit.new_types = comp.new_types

            elif isinstance(comp, dbstate.TxControlQuery):
                unit.sql += comp.sql
                unit.cacheable = comp.cacheable

                if comp.modaliases is not None:
                    unit.modaliases = comp.modaliases

                if comp.action == dbstate.TxAction.START:
                    if unit.tx_id is not None:
                        raise errors.InternalServerError(
                            'already in transaction')
                    unit.tx_id = ctx.state.current_tx().id
                elif comp.action == dbstate.TxAction.COMMIT:
                    unit.tx_commit = True
                elif comp.action == dbstate.TxAction.ROLLBACK:
                    unit.tx_rollback = True
                elif comp.action is dbstate.TxAction.ROLLBACK_TO_SAVEPOINT:
                    unit.tx_savepoint_rollback = True

                if comp.single_unit:
                    units.append(unit)
                    unit = None

            elif isinstance(comp, dbstate.SessionStateQuery):
                unit.sql += comp.sql

                if comp.is_system_setting:
                    if (not ctx.state.current_tx().is_implicit() or
                            statements_len > 1):
                        raise errors.QueryError(
                            'CONFIGURE SYSTEM cannot be executed in a '
                            'transaction block')

                    unit.system_config = True

                if comp.is_backend_setting:
                    unit.backend_config = True
                if comp.requires_restart:
                    unit.config_requires_restart = True

                if ctx.state.current_tx().is_implicit():
                    unit.modaliases = ctx.state.current_tx().get_modaliases()

                if comp.config_op is not None:
                    unit.config_ops.append(comp.config_op)

                unit.has_set = True

            else:  # pragma: no cover
                raise errors.InternalServerError('unknown compile state')

        if unit is not None:
            units.append(unit)

        if single_stmt_mode:
            if len(units) != 1:  # pragma: no cover
                raise errors.InternalServerError(
                    f'expected 1 compiled unit; got {len(units)}')

        for unit in units:  # pragma: no cover
            # Sanity checks
            na_cardinality = (
                unit.cardinality is enums.ResultCardinality.NO_RESULT
            )
            if unit.cacheable and (unit.config_ops or unit.modaliases):
                raise errors.InternalServerError(
                    f'QueryUnit {unit!r} is cacheable but has config/aliases')
            if not unit.sql:
                raise errors.InternalServerError(
                    f'QueryUnit {unit!r} has no SQL commands in it')
            if not na_cardinality and (
                    len(unit.sql) > 1 or
                    unit.tx_commit or
                    unit.tx_rollback or
                    unit.tx_savepoint_rollback or
                    unit.out_type_id is sertypes.NULL_TYPE_ID or
                    unit.system_config or
                    unit.config_ops or
                    unit.modaliases or
                    unit.has_set or
                    unit.has_ddl or
                    not unit.sql_hash):
                raise errors.InternalServerError(
                    f'unit has invalid "cardinality": {unit!r}')

        return units

    async def _ctx_new_con_state(
<<<<<<< HEAD
        self, *, dbver: int, io_format: enums.IoFormat, expect_one: bool,
=======
        self, *, dbver: bytes, json_mode: bool, expect_one: bool,
>>>>>>> c2b5e11e
        modaliases,
        session_config: Optional[immutables.Map],
        stmt_mode: Optional[enums.CompileStatementMode],
        capability: enums.Capability,
        implicit_limit: int=0,
        json_parameters: bool=False,
        schema: Optional[s_schema.Schema] = None,
        schema_object_ids: Optional[Mapping[str, uuid.UUID]] = None,
    ) -> CompileContext:

        if session_config is None:
            session_config = EMPTY_MAP
        if modaliases is None:
            modaliases = DEFAULT_MODULE_ALIASES_MAP

        assert isinstance(modaliases, immutables.Map)
        assert isinstance(session_config, immutables.Map)

        if schema is None:
            db = await self._get_database(dbver)
            schema = db.schema

        self._current_db_state = dbstate.CompilerConnectionState(
            dbver,
            schema,
            modaliases,
            session_config,
            capability)

        state = self._current_db_state

        of = _convert_format(io_format)

        ctx = CompileContext(
            state=state,
            output_format=of,
            expected_cardinality_one=expect_one,
            implicit_limit=implicit_limit,
            stmt_mode=stmt_mode,
            json_parameters=json_parameters,
            schema_object_ids=schema_object_ids,
        )

        return ctx

    async def _ctx_from_con_state(self, *, txid: int,
                                  io_format: enums.IoFormat,
                                  expect_one: bool,
                                  implicit_limit: int,
                                  stmt_mode: enums.CompileStatementMode):
        state = self._load_state(txid)

        of = _convert_format(io_format)

        ctx = CompileContext(
            state=state,
            output_format=of,
            expected_cardinality_one=expect_one,
            implicit_limit=implicit_limit,
            stmt_mode=stmt_mode)

        return ctx

    def _load_state(self, txid: int) -> dbstate.CompilerConnectionState:
        if self._current_db_state is None:  # pragma: no cover
            raise errors.InternalServerError(
                f'failed to lookup transaction with id={txid}')

        if self._current_db_state.current_tx().id == txid:
            return self._current_db_state

        if self._current_db_state.can_rollback_to_savepoint(txid):
            self._current_db_state.rollback_to_savepoint(txid)
            return self._current_db_state

        raise errors.InternalServerError(
            f'failed to lookup transaction or savepoint with id={txid}'
        )  # pragma: no cover

    # API

    async def try_compile_rollback(self, dbver: bytes, eql: bytes):
        statements = edgeql.parse_block(eql.decode())

        stmt = statements[0]
        unit = None
        if isinstance(stmt, qlast.RollbackTransaction):
            sql = b'ROLLBACK;'
            unit = dbstate.QueryUnit(
                dbver=dbver,
                status=b'ROLLBACK',
                sql=(sql,),
                tx_rollback=True,
                cacheable=False)

        elif isinstance(stmt, qlast.RollbackToSavepoint):
            sql = f'ROLLBACK TO {pg_common.quote_ident(stmt.name)};'.encode()
            unit = dbstate.QueryUnit(
                dbver=dbver,
                status=b'ROLLBACK TO SAVEPOINT',
                sql=(sql,),
                tx_savepoint_rollback=True,
                cacheable=False)

        if unit is not None:
            return unit, len(statements) - 1

        raise errors.TransactionError(
            'expected a ROLLBACK or ROLLBACK TO SAVEPOINT command'
        )  # pragma: no cover

    async def compile_eql(
            self,
            dbver: bytes,
            eql: bytes,
            sess_modaliases: Optional[immutables.Map],
            sess_config: Optional[immutables.Map],
            io_format: enums.IoFormat,
            expect_one: bool,
            implicit_limit: int,
            stmt_mode: enums.CompileStatementMode,
            capability: enums.Capability,
            json_parameters: bool=False) -> List[dbstate.QueryUnit]:

        ctx = await self._ctx_new_con_state(
            dbver=dbver,
            io_format=io_format,
            expect_one=expect_one,
            implicit_limit=implicit_limit,
            modaliases=sess_modaliases,
            session_config=sess_config,
            stmt_mode=enums.CompileStatementMode(stmt_mode),
            capability=capability,
            json_parameters=json_parameters)

        return self._compile(ctx=ctx, eql=eql)

    async def compile_eql_in_tx(
            self,
            txid: int,
            eql: bytes,
            io_format: enums.IoFormat,
            expect_one: bool,
            implicit_limit: int,
            stmt_mode: enums.CompileStatementMode
    ) -> List[dbstate.QueryUnit]:

        ctx = await self._ctx_from_con_state(
            txid=txid,
            io_format=io_format,
            expect_one=expect_one,
            implicit_limit=implicit_limit,
            stmt_mode=enums.CompileStatementMode(stmt_mode))

        return self._compile(ctx=ctx, eql=eql)

    async def interpret_backend_error(self, dbver, fields):
        db = await self._get_database(dbver)
        return errormech.interpret_backend_error(db.schema, fields)

    async def interpret_backend_error_in_tx(self, txid, fields):
        state = self._load_state(txid)
        return errormech.interpret_backend_error(
            state.current_tx().get_schema(), fields)

    async def update_type_ids(self, txid, typemap):
        state = self._load_state(txid)
        tx = state.current_tx()
        schema = tx.get_schema()
        for tid, backend_tid in typemap.items():
            t = schema.get_by_id(uuidgen.UUID(tid))
            schema = t.set_field_value(schema, 'backend_id', backend_tid)
        state.current_tx().update_schema(schema)

    async def _introspect_schema_in_snapshot(
        self,
        tx_snapshot_id: str
    ) -> s_schema.Schema:
        con = await self.new_connection()
        try:
            async with con.transaction(isolation='serializable',
                                       readonly=True):
                await con.execute(
                    f'SET TRANSACTION SNAPSHOT {pg_ql(tx_snapshot_id)};')

                return await self.introspect(con)
        finally:
            await con.close()

    async def describe_database_dump(
        self,
        tx_snapshot_id: str
    ) -> DumpDescriptor:
        schema = await self._introspect_schema_in_snapshot(tx_snapshot_id)

        schema_ddl = s_ddl.ddl_text_from_schema(schema)

        all_objects = schema.get_objects(excluded_modules=s_schema.STD_MODULES)
        ids = []
        for obj in all_objects:
            if isinstance(obj, s_obj.UnqualifiedObject):
                ql_class = str(type(obj).get_ql_class_or_die())
            else:
                ql_class = ''

            ids.append((
                str(obj.get_name(schema)),
                ql_class,
                obj.id.bytes,
            ))

        objtypes = schema.get_objects(
            type=s_objtypes.ObjectType,
            excluded_modules=s_schema.STD_MODULES,
        )
        descriptors = []

        for objtype in objtypes:
            if objtype.is_union_type(schema) or objtype.is_view(schema):
                continue
            descriptors.extend(self._describe_object(schema, objtype))

        return DumpDescriptor(
            schema_ddl=schema_ddl,
            schema_ids=ids,
            blocks=descriptors,
        )

    def _describe_object(
        self,
        schema: s_schema.Schema,
        source: s_obj.Object,
    ) -> List[DumpBlockDescriptor]:

        cols = []
        shape = []
        ptrdesc: List[DumpBlockDescriptor] = []

        if isinstance(source, s_props.Property):
            prop_tuple = s_types.Tuple.from_subtypes(
                schema,
                {
                    'source': schema.get('std::uuid'),
                    'target': source.get_target(schema),
                    'ptr_item_id': schema.get('std::uuid'),
                },
                {'named': True},
            )

            type_data, type_id = sertypes.TypeSerializer.describe(
                schema,
                prop_tuple,
                view_shapes={},
                view_shapes_metadata={},
                follow_links=False,
            )

            cols.extend([
                'source',
                'target',
                'ptr_item_id',
            ])

        elif isinstance(source, s_links.Link):
            props = {
                'source': schema.get('std::uuid'),
                'target': schema.get('std::uuid'),
                'ptr_item_id': schema.get('std::uuid'),
            }

            cols.extend([
                'source',
                'target',
                'ptr_item_id',
            ])

            for ptr in source.get_pointers(schema).objects(schema):
                if ptr.is_endpoint_pointer(schema):
                    continue

                stor_info = pg_types.get_pointer_storage_info(
                    ptr,
                    schema=schema,
                    source=source,
                    link_bias=True,
                )

                cols.append(pg_common.quote_ident(stor_info.column_name))

                props[ptr.get_shortname(schema).name] = ptr.get_target(schema)

            link_tuple = s_types.Tuple.from_subtypes(
                schema,
                props,
                {'named': True},
            )

            type_data, type_id = sertypes.TypeSerializer.describe(
                schema,
                link_tuple,
                view_shapes={},
                view_shapes_metadata={},
                follow_links=False,
            )

        else:
            for ptr in source.get_pointers(schema).objects(schema):
                if ptr.is_endpoint_pointer(schema):
                    continue

                stor_info = pg_types.get_pointer_storage_info(
                    ptr,
                    schema=schema,
                    source=source,
                )

                if stor_info.table_type == 'ObjectType':
                    cols.append(pg_common.quote_ident(stor_info.column_name))
                    shape.append(ptr)

                link_stor_info = pg_types.get_pointer_storage_info(
                    ptr,
                    schema=schema,
                    source=source,
                    link_bias=True,
                )

                if link_stor_info is not None:
                    ptrdesc.extend(self._describe_object(schema, ptr))

            type_data, type_id = sertypes.TypeSerializer.describe(
                schema,
                source,
                view_shapes={source: shape},
                view_shapes_metadata={},
                follow_links=False,
            )

        table_name = pg_common.get_backend_name(
            schema, source, catenate=True
        )

        stmt = (
            f'COPY {table_name} ({", ".join(c for c in cols)}) '
            f'TO STDOUT WITH BINARY'
        ).encode()

        return [DumpBlockDescriptor(
            schema_object_id=source.id,
            schema_object_class=type(source).get_ql_class(),
            schema_deps=tuple(p.schema_object_id for p in ptrdesc),
            type_desc_id=type_id,
            type_desc=type_data,
            sql_copy_stmt=stmt,
        )] + ptrdesc

    async def describe_database_restore(
        self,
        tx_snapshot_id: str,
        schema_ddl: bytes,
        schema_ids: List[Tuple[str, str, bytes]],
        blocks: List[Tuple[bytes, bytes]],  # type_id, typespec
    ) -> RestoreDescriptor:
        schema_object_ids = {
            (name, qltype if qltype else None): uuidgen.from_bytes(objid)
            for name, qltype, objid in schema_ids
        }

        schema = await self._introspect_schema_in_snapshot(tx_snapshot_id)
        ctx = await self._ctx_new_con_state(
<<<<<<< HEAD
            dbver=-1,
            io_format=enums.IoFormat.BINARY,
=======
            dbver=b'',
            json_mode=False,
>>>>>>> c2b5e11e
            expect_one=False,
            modaliases=DEFAULT_MODULE_ALIASES_MAP,
            session_config=EMPTY_MAP,
            stmt_mode=enums.CompileStatementMode.ALL,
            capability=enums.Capability.ALL,
            json_parameters=False,
            schema=schema,
            schema_object_ids=schema_object_ids)
        ctx.state.start_tx()

        units = self._compile(ctx=ctx, eql=schema_ddl)
        schema = ctx.state.current_tx().get_schema()

        restore_blocks = []
        tables = []
        for schema_object_id, typedesc in blocks:
            schema_object_id = uuidgen.from_bytes(schema_object_id)
            obj = schema._id_to_type.get(schema_object_id)
            desc = sertypes.TypeSerializer.parse(typedesc)

            if isinstance(obj, s_props.Property):
                assert isinstance(desc, sertypes.NamedTupleDesc)
                desc_cols = list(desc.fields.keys())
                if set(desc_cols) != {'source', 'target', 'ptr_item_id'}:
                    raise RuntimeError(
                        'Property table dump data has extra fields')

            elif isinstance(obj, s_links.Link):
                assert isinstance(desc, sertypes.NamedTupleDesc)
                desc_cols = list(desc.fields.keys())

                cols = ['source', 'target', 'ptr_item_id']
                for ptr in obj.get_pointers(schema).objects(schema):
                    if ptr.is_endpoint_pointer(schema):
                        continue
                    stor_info = pg_types.get_pointer_storage_info(
                        ptr,
                        schema=schema,
                        source=obj,
                        link_bias=True,
                    )

                    cols.append(pg_common.quote_ident(stor_info.column_name))

                if set(desc_cols) != set(cols):
                    raise RuntimeError(
                        'Link table dump data has extra fields')

            else:
                assert isinstance(desc, sertypes.ShapeDesc)
                desc_cols = list(desc.fields.keys())

                cols = []
                for ptr in obj.get_pointers(schema).objects(schema):
                    if ptr.is_endpoint_pointer(schema):
                        continue

                    stor_info = pg_types.get_pointer_storage_info(
                        ptr,
                        schema=schema,
                        source=obj,
                    )

                    if stor_info.table_type == 'ObjectType':
                        cols.append(pg_common.quote_ident(
                            stor_info.column_name))

                if set(desc_cols) != set(cols):
                    raise RuntimeError(
                        'Object table dump data has extra fields')

            table_name = pg_common.get_backend_name(
                schema, obj, catenate=True)

            stmt = (
                f'COPY {table_name} ({", ".join(c for c in desc_cols)}) '
                f'FROM STDIN WITH BINARY'
            ).encode()

            restore_blocks.append(
                RestoreBlockDescriptor(
                    schema_object_id=schema_object_id,
                    sql_copy_stmt=stmt,
                )
            )

            tables.append(table_name)

        return RestoreDescriptor(
            units=units,
            blocks=restore_blocks,
            tables=tables,
        )


class DumpDescriptor(NamedTuple):

    schema_ddl: str
    schema_ids: List[Tuple[str, str, bytes]]
    blocks: Sequence[DumpBlockDescriptor]


class DumpBlockDescriptor(NamedTuple):

    schema_object_id: uuid.UUID
    schema_object_class: qltypes.SchemaObjectClass
    schema_deps: Tuple[uuid.UUID, ...]
    type_desc_id: uuid.UUID
    type_desc: bytes
    sql_copy_stmt: bytes


class RestoreDescriptor(NamedTuple):

    units: Sequence[dbstate.QueryUnit]
    blocks: Sequence[RestoreBlockDescriptor]
    tables: Sequence[str]


class RestoreBlockDescriptor(NamedTuple):

    schema_object_id: uuid.UUID
    sql_copy_stmt: bytes<|MERGE_RESOLUTION|>--- conflicted
+++ resolved
@@ -1077,11 +1077,7 @@
         return units
 
     async def _ctx_new_con_state(
-<<<<<<< HEAD
-        self, *, dbver: int, io_format: enums.IoFormat, expect_one: bool,
-=======
-        self, *, dbver: bytes, json_mode: bool, expect_one: bool,
->>>>>>> c2b5e11e
+        self, *, dbver: bytes, io_format: enums.IoFormat, expect_one: bool,
         modaliases,
         session_config: Optional[immutables.Map],
         stmt_mode: Optional[enums.CompileStatementMode],
@@ -1452,13 +1448,8 @@
 
         schema = await self._introspect_schema_in_snapshot(tx_snapshot_id)
         ctx = await self._ctx_new_con_state(
-<<<<<<< HEAD
-            dbver=-1,
+            dbver=b'',
             io_format=enums.IoFormat.BINARY,
-=======
-            dbver=b'',
-            json_mode=False,
->>>>>>> c2b5e11e
             expect_one=False,
             modaliases=DEFAULT_MODULE_ALIASES_MAP,
             session_config=EMPTY_MAP,
