--- conflicted
+++ resolved
@@ -63,12 +63,9 @@
     current_user: str,
     allow_user_specified_id: Optional[bool],
     apply_access_policies_sql: Optional[bool],
-<<<<<<< HEAD
-    disambiguate_column_names: bool,
-=======
     include_edgeql_io_format_alternative: bool = False,
     allow_prepared_statements: bool = True,
->>>>>>> 4b339e54
+    disambiguate_column_names: bool,
 ) -> List[dbstate.SQLQueryUnit]:
     opts = ResolverOptionsPartial(
         query_str=query_str,
@@ -76,12 +73,10 @@
         current_user=current_user,
         allow_user_specified_id=allow_user_specified_id,
         apply_access_policies_sql=apply_access_policies_sql,
-<<<<<<< HEAD
+        include_edgeql_io_format_alternative=(
+            include_edgeql_io_format_alternative
+        ),
         disambiguate_column_names=disambiguate_column_names,
-=======
-        include_edgeql_io_format_alternative=(
-            include_edgeql_io_format_alternative),
->>>>>>> 4b339e54
     )
 
     stmts = pg_parser.parse(query_str, propagate_spans=True)
@@ -159,7 +154,8 @@
         elif isinstance(stmt, (pgast.BeginStmt, pgast.StartStmt)):
             unit.tx_action = dbstate.TxAction.START
             unit.command_complete_tag = dbstate.TagPlain(
-                tag=b"START TRANSACTION")
+                tag=b"START TRANSACTION"
+            )
         elif isinstance(stmt, pgast.CommitStmt):
             unit.tx_action = dbstate.TxAction.COMMIT
             unit.tx_chain = stmt.chain or False
@@ -284,7 +280,8 @@
             if edgeql_fmt_src is not None:
                 unit.eql_format_query = edgeql_fmt_src.text
                 unit.eql_format_translation_data = (
-                    edgeql_fmt_src.translation_data)
+                    edgeql_fmt_src.translation_data
+                )
             unit.command_complete_tag = stmt_resolved.command_complete_tag
             unit.params = stmt_resolved.params
             if isinstance(stmt, pgast.DMLQuery) and not stmt.returning_list:
@@ -327,11 +324,8 @@
     query_str: str
     allow_user_specified_id: Optional[bool]
     apply_access_policies_sql: Optional[bool]
-<<<<<<< HEAD
+    include_edgeql_io_format_alternative: Optional[bool]
     disambiguate_column_names: bool
-=======
-    include_edgeql_io_format_alternative: Optional[bool]
->>>>>>> 4b339e54
 
 
 def resolve_query(
@@ -376,12 +370,10 @@
         search_path=search_path,
         allow_user_specified_id=allow_user_specified_id,
         apply_access_policies=apply_access_policies,
-<<<<<<< HEAD
+        include_edgeql_io_format_alternative=(
+            opts.include_edgeql_io_format_alternative
+        ),
         disambiguate_column_names=opts.disambiguate_column_names,
-=======
-        include_edgeql_io_format_alternative=(
-            opts.include_edgeql_io_format_alternative),
->>>>>>> 4b339e54
     )
     resolved = pg_resolver.resolve(stmt, schema, options)
     source = pg_codegen.generate(resolved.ast, with_translation_data=True)
