#
# This source file is part of the EdgeDB open source project.
#
# Copyright 2016-present MagicStack Inc. and the EdgeDB authors.
#
# Licensed under the Apache License, Version 2.0 (the "License");
# you may not use this file except in compliance with the License.
# You may obtain a copy of the License at
#
#     http://www.apache.org/licenses/LICENSE-2.0
#
# Unless required by applicable law or agreed to in writing, software
# distributed under the License is distributed on an "AS IS" BASIS,
# WITHOUT WARRANTIES OR CONDITIONS OF ANY KIND, either express or implied.
# See the License for the specific language governing permissions and
# limitations under the License.
#


from __future__ import annotations
from typing import (
    Any,
    Callable,
    cast,
    Generic,
    Hashable,
    Mapping,
    NamedTuple,
    Optional,
    TypeVar,
    TYPE_CHECKING,
)

import asyncio
import collections
import dataclasses
import functools
import hmac
import logging
import os
import os.path
import pickle
import random
import signal
import subprocess
import sys
import time

import immutables
import psutil

from edb.common import debug
from edb.common import lru

from edb.pgsql import params as pgparams

from edb.schema import reflection as s_refl
from edb.schema import schema as s_schema
from edb.server import args as srvargs
from edb.server import config
from edb.server import dbview
from edb.server import defines
from edb.server import metrics

from . import amsg
from . import queue
from . import state

if TYPE_CHECKING:
    from edb import errors
    from edb import graphql
    from edb.server.compiler import compiler
    from edb.server.compiler import config as config_compiler
    from edb.server.compiler import dbstate
    from edb.server.compiler import sertypes

SyncStateCallback = Callable[[], None]
SyncFinalizer = Callable[[], None]
Config = immutables.Map[str, config.SettingValue]
InitArgs = tuple[
    pgparams.BackendRuntimeParams,
    s_schema.FlatSchema,
    s_schema.FlatSchema,
    s_refl.SchemaClassLayout,
    bytes,
    Config,
]
MultiTenantInitArgs = tuple[
    pgparams.BackendRuntimeParams,
    s_schema.FlatSchema,
    s_schema.FlatSchema,
    s_refl.SchemaClassLayout,
]
RemoteInitArgsPickle = tuple[bytes, bytes, bytes, bytes]
InitArgs_T = TypeVar("InitArgs_T")
InitArgsPickle_T = TypeVar("InitArgsPickle_T")
PreArgs = tuple[Any, ...]
BaseWorker_T = TypeVar("BaseWorker_T", bound="BaseWorker")
Worker_T = TypeVar("Worker_T", bound="Worker")
AbstractPool_T = TypeVar("AbstractPool_T", bound="AbstractPool")
BaseLocalPool_T = TypeVar("BaseLocalPool_T", bound="BaseLocalPool")
TenantStore_T = TypeVar("TenantStore_T")


PROCESS_INITIAL_RESPONSE_TIMEOUT: float = 60.0
KILL_TIMEOUT: float = 10.0
HEALTH_CHECK_MIN_INTERVAL: float = float(
    os.getenv("GEL_COMPILER_HEALTH_CHECK_MIN_INTERVAL", 10)
)
HEALTH_CHECK_TIMEOUT: float = float(
    os.getenv("GEL_COMPILER_HEALTH_CHECK_TIMEOUT", 10)
)
ADAPTIVE_SCALE_UP_WAIT_TIME: float = 3.0
ADAPTIVE_SCALE_DOWN_WAIT_TIME: float = 60.0
WORKER_PKG: str = __name__.rpartition('.')[0] + '.'
CALL_FOR_CLIENT_VERSION = 2
DEFAULT_CLIENT: str = 'default'
HIGH_RSS_GRACE_PERIOD: tuple[int, int] = (20 * 3600, 30 * 3600)


logger = logging.getLogger("edb.server")
log_metrics = logging.getLogger("edb.server.metrics")


# Inherit sys.path so that import system can find worker class
# in unittests.
_ENV = os.environ.copy()
_ENV['PYTHONPATH'] = ':'.join(sys.path)


@functools.lru_cache(maxsize=4)
def _pickle_memoized(obj: Any) -> bytes:
    return pickle.dumps(obj, -1)


class BaseWorker:

    _dbs: collections.OrderedDict[str, state.PickledDatabaseState]
    _backend_runtime_params: pgparams.BackendRuntimeParams
    _std_schema: s_schema.FlatSchema
    _refl_schema: s_schema.FlatSchema
    _schema_class_layout: s_refl.SchemaClassLayout
    _global_schema_pickle: bytes
    _system_config: Config
    _last_pickled_state: Optional[bytes]

    _con: Optional[amsg.HubConnection]
    _last_used: float
    _closed: bool

    def __init__(
        self,
        backend_runtime_params: pgparams.BackendRuntimeParams,
        std_schema: s_schema.FlatSchema,
        refl_schema: s_schema.FlatSchema,
        schema_class_layout: s_refl.SchemaClassLayout,
        global_schema_pickle: bytes,
        system_config: Config,
    ) -> None:
        self._dbs = collections.OrderedDict()
        self._backend_runtime_params = backend_runtime_params
        self._std_schema = std_schema
        self._refl_schema = refl_schema
        self._schema_class_layout = schema_class_layout
        self._global_schema_pickle = global_schema_pickle
        self._system_config = system_config
        self._last_pickled_state = None

        self._con = None
        self._last_used = time.monotonic()
        self._closed = False

    def get_db(self, name: str) -> Optional[state.PickledDatabaseState]:
        rv = self._dbs.get(name)
        if rv is not None:
            self._dbs.move_to_end(name, last=False)
        return rv

    def set_db(self, name: str, db: state.PickledDatabaseState) -> None:
        self._dbs[name] = db
        self._dbs.move_to_end(name, last=False)

    def prepare_evict_db(self, keep: int) -> list[str]:
        return list(self._dbs.keys())[keep:]

    def evict_db(self, name: str) -> Optional[state.PickledDatabaseState]:
        return self._dbs.pop(name, None)

    async def call(
        self,
        method_name: str,
        *args: Any,
        sync_state: Optional[SyncStateCallback] = None,
    ) -> Any:
        assert not self._closed
        assert self._con is not None

        if self._con.is_closed():
            raise RuntimeError(
                'the connection to the compiler worker process is '
                'unexpectedly closed')

        data = await self._request(method_name, args)

        status, *result = pickle.loads(data)

        self._last_used = time.monotonic()

        if status == 0:
            if sync_state is not None:
                sync_state()
            return result[0]
        elif status == 1:
            exc, tb = result
            if (sync_state is not None and
                    not isinstance(exc, state.FailedStateSync)):
                sync_state()
            exc.__formatted_error__ = tb
            raise exc
        else:
            exc = RuntimeError(
                'could not serialize result in worker subprocess')
            exc.__formatted_error__ = result[0]
            raise exc

    async def _request(
        self,
        method_name: str,
        args: tuple[Any, ...],
    ) -> memoryview:
        assert self._con is not None
        msg = pickle.dumps((method_name, args))
        return await self._con.request(msg)


class Worker(BaseWorker):

    _pid: int
    _proc: psutil.Process
    _manager: BaseLocalPool
    _server: amsg.Server
    _allow_high_rss_until: float

    def __init__(
        self,
        manager: BaseLocalPool,
        server: amsg.Server,
        pid: int,
        *args: Any,
    ) -> None:
        super().__init__(*args)

        self._pid = pid
        self._proc = psutil.Process(pid)
        self._manager = manager
        self._server = server
        grace_period = random.SystemRandom().randint(*HIGH_RSS_GRACE_PERIOD)
        self._allow_high_rss_until = time.monotonic() + grace_period

    async def _attach(self, init_args_pickled: bytes) -> None:
        self._manager._stats_spawned += 1

        self._con = self._server.get_by_pid(self._pid)

        await self.call(
            '__init_worker__',
            init_args_pickled,
        )

    def set_db(self, name: str, db: state.PickledDatabaseState) -> None:
        pid = str(self._pid)
        old_size: Optional[int] = None
        if (old_db := self._dbs.get(name)) is not None:
            old_size = old_db.get_estimated_size()
        super().set_db(name, db)
        metrics.compiler_process_schema_size.inc(
            db.get_estimated_size() - (old_size or 0), pid, DEFAULT_CLIENT
        )
        if old_size is None:
            action = 'cache-add'
            metrics.compiler_process_branches.set(
                len(self._dbs), pid, DEFAULT_CLIENT
            )
        else:
            action = 'cache-update'
        metrics.compiler_process_branch_actions.inc(
            1, pid, DEFAULT_CLIENT, action
        )

    def evict_db(self, name: str) -> Optional[state.PickledDatabaseState]:
        pid = str(self._pid)
        db = self._dbs.get(name)
        super().evict_db(name)
        if db is not None:
            metrics.compiler_process_schema_size.dec(
                db.get_estimated_size(), pid, DEFAULT_CLIENT
            )
            metrics.compiler_process_branch_actions.inc(
                1, pid, DEFAULT_CLIENT, 'cache-evict'
            )
        return db

    def get_pid(self) -> int:
        return self._pid

    def get_rss(self) -> int:
        return self._proc.memory_info().rss

    def maybe_close_for_high_rss(self, max_rss: int) -> bool:
        if time.monotonic() > self._allow_high_rss_until:
            rss = self.get_rss()
            if rss > max_rss:
                logger.info(
                    'worker process with PID %d exceeds high RSS limit '
                    '(%d > %d), killing now',
                    self._pid, rss, max_rss,
                )
                self.close()
                return True

        return False

    def close(self) -> None:
        if self._closed:
            return
        self._closed = True
        metrics.compiler_process_kills.inc()
        self._manager._stats_killed += 1
        self._manager._workers.pop(self._pid, None)
        self._manager._report_worker(self, action="kill")
        try:
            os.kill(self._pid, signal.SIGTERM)
        except ProcessLookupError:
            pass


class AbstractPool(Generic[BaseWorker_T, InitArgs_T, InitArgsPickle_T]):

    _loop: asyncio.AbstractEventLoop
    _worker_branch_limit: int
    _backend_runtime_params: pgparams.BackendRuntimeParams
    _std_schema: s_schema.FlatSchema
    _refl_schema: s_schema.FlatSchema
    _schema_class_layout: s_refl.SchemaClassLayout
    _dbindex: Optional[dbview.DatabaseIndex] = None

    def __init__(
        self,
        *,
        loop: asyncio.AbstractEventLoop,
        worker_branch_limit: int,
        **kwargs: Any,
    ) -> None:
        self._loop = loop
        self._worker_branch_limit = worker_branch_limit
        self._init(kwargs)

    def _init(self, kwargs: dict[str, Any]) -> None:
        self._backend_runtime_params = kwargs["backend_runtime_params"]
        self._std_schema = kwargs["std_schema"]
        self._refl_schema = kwargs["refl_schema"]
        self._schema_class_layout = kwargs["schema_class_layout"]
        self._dbindex = kwargs.get("dbindex")
        self._last_active_time = 0

    def _get_init_args(self) -> tuple[InitArgs_T, InitArgsPickle_T]:
        assert self._dbindex is not None
        return self._make_cached_init_args(
            *self._dbindex.get_cached_compiler_args()
        )

    def _make_cached_init_args(
        self,
        global_schema_pickle: bytes,
        system_config: Config,
    ) -> tuple[InitArgs_T, InitArgsPickle_T]:
        raise NotImplementedError

    def _make_init_args(
        self,
        global_schema_pickle: bytes,
        system_config: Config,
    ) -> InitArgs:
        return (
            self._backend_runtime_params,
            self._std_schema,
            self._refl_schema,
            self._schema_class_layout,
            global_schema_pickle,
            system_config,
        )

    async def start(self) -> None:
        raise NotImplementedError

    async def stop(self) -> None:
        raise NotImplementedError

    def get_template_pid(self) -> Optional[int]:
        return None

    async def _compute_compile_preargs(
        self,
        method_name: str,
        worker: BaseWorker_T,
        dbname: str,
        user_schema_pickle: bytes,
        global_schema_pickle: bytes,
        reflection_cache: state.ReflectionCache,
        database_config: Config,
        system_config: Config,
    ) -> tuple[PreArgs, Optional[SyncStateCallback], SyncFinalizer]:

        def sync_worker_state_cb(
            *,
            worker: BaseWorker_T,
            dbname: str,
            user_schema_pickle: Optional[bytes] = None,
            global_schema_pickle: Optional[bytes] = None,
            reflection_cache: Optional[state.ReflectionCache] = None,
            database_config: Optional[Config] = None,
            system_config: Optional[Config] = None,
            evicted_dbs: Optional[list[str]] = None,
        ):
            if evicted_dbs is not None:
                for name in evicted_dbs:
                    worker.evict_db(name)

            worker_db = worker.get_db(dbname)
            if worker_db is None:
                assert user_schema_pickle is not None
                assert reflection_cache is not None
                assert global_schema_pickle is not None
                assert database_config is not None
                assert system_config is not None

                worker.set_db(
                    dbname,
                    state.PickledDatabaseState(
                        user_schema_pickle=user_schema_pickle,
                        reflection_cache=reflection_cache,
                        database_config=database_config,
                    ),
                )
                worker._global_schema_pickle = global_schema_pickle
                worker._system_config = system_config
            else:
                if (
                    user_schema_pickle is not None
                    or reflection_cache is not None
                    or database_config is not None
                ):
                    worker.set_db(
                        dbname,
                        state.PickledDatabaseState(
                            user_schema_pickle=(
                                user_schema_pickle
                                or worker_db.user_schema_pickle
                            ),
                            reflection_cache=(
                                worker_db.reflection_cache
                                if reflection_cache is None
                                else reflection_cache
                            ),
                            database_config=(
                                worker_db.database_config
                                if database_config is None
                                else database_config
                            ),
                        ),
                    )

                if global_schema_pickle is not None:
                    worker._global_schema_pickle = global_schema_pickle
                if system_config is not None:
                    worker._system_config = system_config

        worker_db = worker.get_db(dbname)
        preargs: list[Any] = [method_name, dbname]
        to_update: dict[str, Any] = {}
        branch_cache_hit = True

        if worker_db is None:
            branch_cache_hit = False
            evicted_dbs = worker.prepare_evict_db(
                self._worker_branch_limit - 1
            )
            preargs.extend([
                evicted_dbs,
                user_schema_pickle,
                _pickle_memoized(reflection_cache),
                global_schema_pickle,
                _pickle_memoized(database_config),
                _pickle_memoized(system_config),
            ])
            to_update = {
                'evicted_dbs': evicted_dbs,
                'user_schema_pickle': user_schema_pickle,
                'reflection_cache': reflection_cache,
                'global_schema_pickle': global_schema_pickle,
                'database_config': database_config,
                'system_config': system_config,
            }
        else:
            preargs.append([])  # evicted_dbs

            if worker_db.user_schema_pickle is not user_schema_pickle:
                branch_cache_hit = False
                preargs.append(user_schema_pickle)
                to_update['user_schema_pickle'] = user_schema_pickle
            else:
                preargs.append(None)

            if worker_db.reflection_cache is not reflection_cache:
                branch_cache_hit = False
                preargs.append(_pickle_memoized(reflection_cache))
                to_update['reflection_cache'] = reflection_cache
            else:
                preargs.append(None)

            if worker._global_schema_pickle is not global_schema_pickle:
                preargs.append(global_schema_pickle)
                to_update['global_schema_pickle'] = global_schema_pickle
            else:
                preargs.append(None)

            if worker_db.database_config is not database_config:
                branch_cache_hit = False
                preargs.append(_pickle_memoized(database_config))
                to_update['database_config'] = database_config
            else:
                preargs.append(None)

            if worker._system_config is not system_config:
                preargs.append(_pickle_memoized(system_config))
                to_update['system_config'] = system_config
            else:
                preargs.append(None)

        self._report_branch_request(worker, branch_cache_hit)

        if to_update:
            callback = functools.partial(
                sync_worker_state_cb,
                worker=worker,
                dbname=dbname,
                **to_update
            )
        else:
            callback = None

        return tuple(preargs), callback, lambda: None

    def _report_branch_request(
        self,
        worker: BaseWorker_T,
        cache_hit: bool,
        client: str = DEFAULT_CLIENT,
    ) -> None:
        pass

    async def _acquire_worker(
        self,
        *,
        condition: Optional[queue.AcquireCondition[BaseWorker_T]] = None,
        weighter: Optional[queue.Weighter[BaseWorker_T]] = None,
        **compiler_args: Any,
    ) -> BaseWorker_T:
        raise NotImplementedError

    def _release_worker(
        self,
        worker: BaseWorker_T,
        *,
        put_in_front: bool = True,
    ) -> None:
        raise NotImplementedError

    async def compile(
        self,
        dbname: str,
        user_schema_pickle: bytes,
        global_schema_pickle: bytes,
        reflection_cache: state.ReflectionCache,
        database_config: Config,
        system_config: Config,
        *compile_args: Any,
        **compiler_args: Any,
    ) -> tuple[dbstate.QueryUnitGroup, bytes, int]:
        fini = lambda: None
        worker = await self._acquire_worker(**compiler_args)
        try:
            preargs, sync_state, fini = await self._compute_compile_preargs(
                "compile",
                worker,
                dbname,
                user_schema_pickle,
                global_schema_pickle,
                reflection_cache,
                database_config,
                system_config,
            )

            result = await worker.call(
                *preargs,
                *compile_args,
                sync_state=sync_state
            )
            worker._last_pickled_state = result[1]
            if len(result) == 2:
                return *result, 0
            else:
                return result

        finally:
            fini()
            self._release_worker(worker)

    async def compile_in_tx(
        self,
        dbname: str,
        user_schema_pickle: bytes,
        txid: int,
        pickled_state: bytes,
        state_id: int,
        *compile_args: Any,
        **compiler_args: Any,
    ) -> tuple[dbstate.QueryUnitGroup, bytes, int]:
        # When we compile a query, the compiler returns a tuple:
        # a QueryUnit and the state the compiler is in if it's in a
        # transaction.  The state contains the information about all savepoints
        # and transient schema changes, so the next time we need to
        # compile a new query in this transaction the state is needed
        # to be passed to the next compiler compiling it.
        #
        # The compile state can be quite heavy and contain multiple versions
        # of schema, configs, and other session-related data. So the compiler
        # worker pickles it before sending it to the IO process, and the
        # IO process doesn't need to ever unpickle it.
        #
        # There's one crucial optimization we do here though. We try to
        # find the compiler process that we used before, that already has
        # this state unpickled. If we can find it, it means that the
        # compiler process won't have to waste time unpickling the state.
        #
        # We use "is" in `w._last_pickled_state is pickled_state` deliberately,
        # because `pickled_state` is saved on the Worker instance and
        # stored in edgecon; we never modify it, so `is` is sufficient and
        # is faster than `==`.
        worker = await self._acquire_worker(
            condition=lambda w: (w._last_pickled_state is pickled_state),
            compiler_args=compiler_args,
        )

        dbname_arg = None
        user_schema_pickle_arg = None
        if worker._last_pickled_state is pickled_state:
            # Since we know that this particular worker already has the
            # state, we don't want to waste resources transferring the
            # state over the network. So we replace the state with a marker,
            # that the compiler process will recognize.
            pickled_state = state.REUSE_LAST_STATE_MARKER
        else:
            worker_db = worker.get_db(dbname)
            if (
                worker_db is not None
                and worker_db.user_schema_pickle is user_schema_pickle
            ):
                dbname_arg = dbname
            else:
                user_schema_pickle_arg = user_schema_pickle

        try:
            units, new_pickled_state = await worker.call(
                'compile_in_tx',
                dbname_arg,
                user_schema_pickle_arg,
                pickled_state,
                txid,
                *compile_args
            )
            worker._last_pickled_state = new_pickled_state
            return units, new_pickled_state, 0

        finally:
            # Put the worker at the end of the queue so that the chance
            # of reusing it later (and maximising the chance of
            # the w._last_pickled_state is pickled_state` check returning
            # `True` is higher.
            self._release_worker(worker, put_in_front=False)

    async def compile_notebook(
        self,
        dbname: str,
        user_schema_pickle: bytes,
        global_schema_pickle: bytes,
        reflection_cache: state.ReflectionCache,
        database_config: Config,
        system_config: Config,
        *compile_args: Any,
        **compiler_args: Any,
    ) -> list[
        tuple[
            bool,
            dbstate.QueryUnit | tuple[str, str, dict[int, str]]
        ]
    ]:
        fini = lambda: None
        worker = await self._acquire_worker(**compiler_args)
        try:
            preargs, sync_state, fini = await self._compute_compile_preargs(
                "compile_notebook",
                worker,
                dbname,
                user_schema_pickle,
                global_schema_pickle,
                reflection_cache,
                database_config,
                system_config,
            )

            return await worker.call(
                *preargs,
                *compile_args,
                sync_state=sync_state
            )

        finally:
            fini()
            self._release_worker(worker)

    async def compile_graphql(
        self,
        dbname: str,
        user_schema_pickle: bytes,
        global_schema_pickle: bytes,
        reflection_cache: state.ReflectionCache,
        database_config: Config,
        system_config: Config,
        *compile_args: Any,
        **compiler_args: Any,
    ) -> graphql.TranspiledOperation:
        fini = lambda: None
        worker = await self._acquire_worker(**compiler_args)
        try:
            preargs, sync_state, fini = await self._compute_compile_preargs(
                "compile_graphql",
                worker,
                dbname,
                user_schema_pickle,
                global_schema_pickle,
                reflection_cache,
                database_config,
                system_config,
            )

            return await worker.call(
                *preargs,
                *compile_args,
                sync_state=sync_state
            )

        finally:
            fini()
            self._release_worker(worker)

    async def compile_sql(
        self,
        dbname: str,
        user_schema_pickle: bytes,
        global_schema_pickle: bytes,
        reflection_cache: state.ReflectionCache,
        database_config: Config,
        system_config: Config,
        *compile_args: Any,
        **compiler_args: Any,
    ) -> list[dbstate.SQLQueryUnit]:
        fini = lambda: None
        worker = await self._acquire_worker(**compiler_args)
        try:
            preargs, sync_state, fini = await self._compute_compile_preargs(
                "compile_sql",
                worker,
                dbname,
                user_schema_pickle,
                global_schema_pickle,
                reflection_cache,
                database_config,
                system_config,
            )

            return await worker.call(
                *preargs,
                *compile_args,
                sync_state=sync_state
            )
        finally:
            fini()
            self._release_worker(worker)

    # We use a helper function instead of just fully generating the
    # functions in order to make the backtraces a little better.
    async def _simple_call(self, name: str, *args: Any, **kwargs: Any) -> Any:
        worker = await self._acquire_worker()
        try:
            return await worker.call(
                name,
                *args,
                **kwargs
            )

        finally:
            self._release_worker(worker)

    async def interpret_backend_error(
        self,
        user_schema: bytes,
        global_schema: bytes,
        error_fields: dict[str, str],
        from_graphql: bool,
    ) -> errors.EdgeDBError:
        return await self._simple_call(
            'interpret_backend_error',
            user_schema,
            global_schema,
            error_fields,
            from_graphql,
        )

    async def parse_global_schema(self, global_schema_json: bytes) -> bytes:
        return await self._simple_call(
            'parse_global_schema', global_schema_json
        )

    async def parse_user_schema_db_config(
        self,
        user_schema_json: bytes,
        db_config_json: bytes,
        global_schema_pickle: bytes,
    ) -> dbstate.ParsedDatabase:
        return await self._simple_call(
            'parse_user_schema_db_config',
            user_schema_json,
            db_config_json,
            global_schema_pickle,
        )

    async def make_state_serializer(
        self,
        protocol_version: defines.ProtocolVersion,
        user_schema_pickle: bytes,
        global_schema_pickle: bytes,
    ) -> sertypes.StateSerializer:
        return await self._simple_call(
            'make_state_serializer',
            protocol_version,
            user_schema_pickle,
            global_schema_pickle,
        )

    async def make_compilation_config_serializer(
        self
    ) -> sertypes.CompilationConfigSerializer:
        return await self._simple_call('make_compilation_config_serializer')

    async def describe_database_dump(
        self,
        user_schema_json: bytes,
        global_schema_json: bytes,
        db_config_json: bytes,
        protocol_version: defines.ProtocolVersion,
        with_secrets: bool,
    ) -> compiler.DumpDescriptor:
        return await self._simple_call(
            'describe_database_dump',
            user_schema_json,
            global_schema_json,
            db_config_json,
            protocol_version,
            with_secrets,
        )

    async def describe_database_restore(
        self,
        user_schema_pickle: bytes,
        global_schema_pickle: bytes,
        dump_server_ver_str: str,
        dump_catalog_version: Optional[int],
        schema_ddl: bytes,
        schema_ids: list[tuple[str, str, bytes]],
        blocks: list[tuple[bytes, bytes]],  # type_id, typespec
        protocol_version: defines.ProtocolVersion,
    ) -> compiler.RestoreDescriptor:
        return await self._simple_call(
            'describe_database_restore',
            user_schema_pickle,
            global_schema_pickle,
            dump_server_ver_str,
            dump_catalog_version,
            schema_ddl,
            schema_ids,
            blocks,
            protocol_version,
        )

    async def analyze_explain_output(
        self,
        query_asts_pickled: bytes,
        data: list[list[bytes]],
    ) -> bytes:
        return await self._simple_call(
            'analyze_explain_output', query_asts_pickled, data
        )

    async def validate_schema_equivalence(
        self,
        schema_a: bytes,
        schema_b: bytes,
        global_schema: bytes,
        conn_state_pickle: Optional[bytes],
    ) -> None:
        return await self._simple_call(
            'validate_schema_equivalence',
            schema_a,
            schema_b,
            global_schema,
            conn_state_pickle,
        )

    async def compile_structured_config(
        self,
        objects: Mapping[str, config_compiler.ConfigObject],
        source: str | None = None,
        allow_nested: bool = False,
    ) -> dict[str, Config]:
        return await self._simple_call(
            'compile_structured_config', objects, source, allow_nested
        )

    def get_debug_info(self) -> dict[str, Any]:
        return {}

    def get_size_hint(self) -> int:
        raise NotImplementedError

<<<<<<< HEAD
    def _maybe_update_last_active_time(self):
        if sys.exc_info()[0] is None:
            self._last_active_time = time.monotonic()

    async def health_check(self) -> bool:
        elapsed = time.monotonic() - self._last_active_time
        if elapsed > HEALTH_CHECK_MIN_INTERVAL:
            try:
                async with asyncio.timeout(HEALTH_CHECK_TIMEOUT):
                    await self.make_compilation_config_serializer()
            except TimeoutError:
                logger.error("health check timed out")
                return False
            except Exception:
                logger.exception("health check failed")
                return False
            else:
                self._maybe_update_last_active_time()
        return True
=======
    def refresh_metrics(self) -> None:
        pass
>>>>>>> 4226b37c


class BaseLocalPool(
    AbstractPool[Worker_T, InitArgs_T, bytes],
    Generic[Worker_T, InitArgs_T],
    amsg.ServerProtocol,
    asyncio.SubprocessProtocol,
):

    _worker_class: type[Worker_T]
    _worker_mod: str = "worker"
    _workers_queue: queue.WorkerQueue[Worker_T]
    _workers: dict[int, Worker_T]

    _poolsock_name: str
    _pool_size: int
    _worker_max_rss: Optional[int]
    _server: Optional[amsg.Server]
    _ready_evt: asyncio.Event
    _running: Optional[bool]
    _stats_spawned: int
    _stats_killed: int

    def __init__(
        self,
        *,
        runstate_dir: str,
        pool_size: int,
        worker_max_rss: Optional[int] = None,
        **kwargs: Any,
    ) -> None:
        super().__init__(**kwargs)

        self._poolsock_name = os.path.join(runstate_dir, 'ipc')
        assert len(self._poolsock_name) <= (
            defines.MAX_RUNSTATE_DIR_PATH
            + defines.MAX_UNIX_SOCKET_PATH_LENGTH
            + 1
        ), "pool IPC socket length exceeds maximum allowed"

        assert pool_size >= 1
        self._pool_size = pool_size
        self._worker_max_rss = worker_max_rss
        self._workers = {}

        self._server = amsg.Server(self._poolsock_name, self._loop, self)
        self._ready_evt = asyncio.Event()

        self._running = None

        self._stats_spawned = 0
        self._stats_killed = 0

    def _report_branch_request(
        self, worker: Worker_T, cache_hit: bool, client: str = DEFAULT_CLIENT
    ) -> None:
        pid = str(worker.get_pid())
        metrics.compiler_process_branch_actions.inc(
            1, pid, client, 'request'
        )
        if cache_hit:
            metrics.compiler_process_branch_actions.inc(
                1, pid, client, 'cache-hit'
            )

    def is_running(self) -> bool:
        return bool(self._running)

    async def _attach_worker(self, pid: int) -> Optional[Worker_T]:
        if not self._running:
            return None
        assert self._server is not None
        logger.debug("Sending init args to worker with PID %s.", pid)
        init_args, init_args_pickled = self._get_init_args()
        worker = self._worker_class(  # type: ignore
            self,
            self._server,
            pid,
            *init_args,
        )
        await worker._attach(init_args_pickled)
        self._report_worker(worker)

        self._workers[pid] = worker
        self._workers_queue.release(worker)
        self._worker_attached()

        logger.debug("started compiler worker process (PID %s)", pid)
        if (
            not self._ready_evt.is_set()
            and len(self._workers) == self._pool_size
        ):
            logger.info(
                f"started {self._pool_size} compiler worker "
                f"process{'es' if self._pool_size > 1 else ''}",
            )
            self._ready_evt.set()

        return worker

    def _worker_attached(self) -> None:
        pass

    def worker_connected(self, pid: int, version: int) -> None:
        logger.debug("Worker with PID %s connected.", pid)
        self._loop.create_task(self._attach_worker(pid))
        metrics.compiler_process_spawns.inc()
        metrics.current_compiler_processes.inc()

    def worker_disconnected(self, pid: int) -> None:
        logger.debug("Worker with PID %s disconnected.", pid)
        self._workers.pop(pid, None)
        metrics.current_compiler_processes.dec()

        expect = str(pid)

        def pid_filter(pid_str: str, *remaining_tags) -> bool:
            return pid_str == expect

        metrics.compiler_process_memory.clear(pid_filter)
        metrics.compiler_process_schema_size.clear(pid_filter)
        metrics.compiler_process_branches.clear(pid_filter)
        metrics.compiler_process_branch_actions.clear(pid_filter)
        metrics.compiler_process_client_actions.clear(pid_filter)

    async def start(self) -> None:
        if self._running is not None:
            raise RuntimeError(
                'the compiler pool has already been started once')
        assert self._server is not None

        self._workers_queue = queue.WorkerQueue(self._loop)

        await self._server.start()
        self._running = True

        await self._start()

        await self._wait_ready()

    async def _wait_ready(self) -> None:
        await asyncio.wait_for(
            self._ready_evt.wait(),
            PROCESS_INITIAL_RESPONSE_TIMEOUT
        )

    async def _create_compiler_process(
        self, numproc: Optional[int] = None, version: int = 0
    ) -> asyncio.SubprocessTransport:
        # Create a new compiler process. When numproc is None, a single
        # standalone compiler worker process is started; if numproc is an int,
        # a compiler template process will be created, which will then fork
        # itself into `numproc` actual worker processes and run as a supervisor

        env = _ENV
        if debug.flags.server:
            env = {'EDGEDB_DEBUG_SERVER': '1', **_ENV}

        cmdline = [sys.executable]
        if sys.flags.isolated:
            cmdline.append('-I')

        cmdline.extend([
            '-m', WORKER_PKG + self._worker_mod,
            '--sockname', self._poolsock_name,
            '--version-serial', str(version),
        ])
        if numproc:
            cmdline.extend([
                '--numproc', str(numproc),
            ])

        transport, _ = await self._loop.subprocess_exec(
            lambda: self,
            *cmdline,
            env=env,
            stdin=subprocess.DEVNULL,
            stdout=None,
            stderr=None,
        )
        return transport

    async def _start(self) -> None:
        raise NotImplementedError

    async def stop(self) -> None:
        if not self._running:
            return
        self._running = False

        assert self._server is not None
        await self._server.stop()
        self._server = None

        self._workers_queue = queue.WorkerQueue(self._loop)
        self._workers.clear()

        await self._stop()

    async def _stop(self) -> None:
        raise NotImplementedError

    def _report_worker(
        self, worker: Worker_T, *, action: str = "spawn"
    ) -> None:
        action = action.capitalize()
        if not action.endswith("e"):
            action += "e"
        action += "d"
        log_metrics.info(
            "%s a compiler worker with PID %d; pool=%d;"
            + " spawned=%d; killed=%d",
            action,
            worker.get_pid(),
            len(self._workers),
            self._stats_spawned,
            self._stats_killed,
        )

    async def _acquire_worker(
<<<<<<< HEAD
        self, *, condition=None, weighter=None, **compiler_args
    ):
        start_time = time.monotonic()
        try:
            while (
                worker := await self._workers_queue.acquire(
                    condition=condition, weighter=weighter
                )
            ).get_pid() not in self._workers:
                # The worker was disconnected; skip to the next one.
                pass
        except TimeoutError:
            metrics.compiler_pool_queue_errors.inc(1.0, "timeout")
            raise
        except Exception:
            metrics.compiler_pool_queue_errors.inc(1.0, "ise")
            raise
        else:
            metrics.compiler_pool_queue_wait_duration.observe(
                time.monotonic() - start_time
            )
            return worker
=======
        self,
        *,
        condition: Optional[queue.AcquireCondition[Worker_T]] = None,
        weighter: Optional[queue.Weighter[Worker_T]] = None,
        **compiler_args: Any,
    ) -> Worker_T:
        start_time = time.monotonic()
        while (
            worker := await self._workers_queue.acquire(
                condition=condition, weighter=weighter
            )
        ).get_pid() not in self._workers:
            # The worker was disconnected; skip to the next one.
            pass
        metrics.compiler_pool_wait_time.observe(time.monotonic() - start_time)
        return worker
>>>>>>> 4226b37c

    def _release_worker(
        self,
        worker: Worker_T,
        *,
        put_in_front: bool = True,
    ) -> None:
        # Skip disconnected workers
        if worker.get_pid() in self._workers:
            if self._worker_max_rss is not None:
                if worker.maybe_close_for_high_rss(self._worker_max_rss):
                    return
            self._workers_queue.release(worker, put_in_front=put_in_front)
        self._maybe_update_last_active_time()

    def get_debug_info(self) -> dict[str, Any]:
        return dict(
            worker_pids=list(self._workers.keys()),
            template_pid=self.get_template_pid(),
        )

<<<<<<< HEAD
    async def health_check(self) -> bool:
        if not (
            self._running
            and self._ready_evt.is_set()
            and len(self._workers) > 0
        ):
            return False
        return await super().health_check()

=======
    def refresh_metrics(self) -> None:
        for w in self._workers.values():
            metrics.compiler_process_memory.set(w.get_rss(), str(w.get_pid()))
>>>>>>> 4226b37c


class FixedPoolImpl(
    BaseLocalPool[Worker_T, InitArgs_T],
    Generic[Worker_T, InitArgs_T],
):

    _template_transport: Optional[asyncio.SubprocessTransport]
    _template_proc_scheduled: bool
    _template_proc_version: int

    def __init__(self, **kwargs) -> None:
        super().__init__(**kwargs)
        self._template_transport = None
        self._template_proc_scheduled = False
        self._template_proc_version = 0

    def _worker_attached(self) -> None:
        if not self._running:
            return
        assert self._server is not None
        if len(self._workers) > self._pool_size:
            self._server.kill_outdated_worker(self._template_proc_version)

    def worker_connected(self, pid: int, version: int) -> None:
        if not self._running:
            return
        assert self._server is not None
        if version < self._template_proc_version:
            logger.debug(
                "Outdated worker with PID %s connected; discard now.", pid
            )
            self._server.get_by_pid(pid).abort()
            metrics.compiler_process_spawns.inc()
        else:
            super().worker_connected(pid, version)

    def process_exited(self) -> None:
        # Template process exited
        self._template_transport = None
        if self._running:
            logger.error("Template compiler process exited; recreating now.")
            self._schedule_template_proc(0)

    def get_template_pid(self) -> Optional[int]:
        if self._template_transport is None:
            return None
        else:
            return self._template_transport.get_pid()

    async def _start(self) -> None:
        await self._create_template_proc(retry=False)

    async def _create_template_proc(self, retry: bool = True) -> None:
        self._template_proc_scheduled = False
        if not self._running:
            return
        self._template_proc_version += 1
        try:
            # Create the template process, which will then fork() into numproc
            # child processes and manage them, so that we don't have to manage
            # the actual compiler worker processes in the main process.
            self._template_transport = await self._create_compiler_process(
                numproc=self._pool_size,
                version=self._template_proc_version,
            )
        except Exception:
            if retry:
                if self._running:
                    t = defines.BACKEND_COMPILER_TEMPLATE_PROC_RESTART_INTERVAL
                    logger.exception(
                        f"Unexpected error occurred creating template compiler"
                        f" process; retry in {t} second{'s' if t > 1 else ''}."
                    )
                    self._schedule_template_proc(t)
            else:
                raise

    def _schedule_template_proc(self, sleep: float) -> None:
        if self._template_proc_scheduled:
            return
        self._template_proc_scheduled = True
        self._loop.call_later(
            sleep, self._loop.create_task, self._create_template_proc()
        )

    async def _stop(self) -> None:
        trans, self._template_transport = self._template_transport, None
        if trans is not None:
            trans.terminate()
            await trans._wait()  # type: ignore
            trans.close()

    def get_size_hint(self) -> int:
        return self._pool_size


@srvargs.CompilerPoolMode.Fixed.assign_implementation
class FixedPool(FixedPoolImpl[Worker, InitArgs]):

    _worker_class = Worker

    @lru.lru_method_cache(1)
    def _make_cached_init_args(
        self,
        global_schema_pickle: bytes,
        system_config: Config,
    ) -> tuple[InitArgs, bytes]:
        init_args = self._make_init_args(
            global_schema_pickle, system_config
        )
        pickled_args = pickle.dumps(init_args, -1)
        return init_args, pickled_args


@srvargs.CompilerPoolMode.OnDemand.assign_implementation
class SimpleAdaptivePool(BaseLocalPool[Worker, InitArgs]):

    _worker_class = Worker
    _worker_transports: dict[int, asyncio.SubprocessTransport]
    _expected_num_workers: int
    _scale_down_handle: Optional[asyncio.Handle]
    _max_num_workers: int
    _cleanups: dict[int, asyncio.Future]

    def __init__(self, *, pool_size: int, **kwargs: Any) -> None:
        super().__init__(pool_size=1, **kwargs)
        self._worker_transports = {}
        self._expected_num_workers = 0
        self._scale_down_handle = None
        self._max_num_workers = pool_size
        self._cleanups = {}

    @lru.lru_method_cache(1)
    def _make_cached_init_args(
        self,
        global_schema_pickle: bytes,
        system_config: Config,
    ) -> tuple[InitArgs, bytes]:
        init_args = self._make_init_args(
            global_schema_pickle, system_config
        )
        pickled_args = pickle.dumps(init_args, -1)
        return init_args, pickled_args

    async def _start(self) -> None:
        async with asyncio.TaskGroup() as g:
            for _i in range(self._pool_size):
                g.create_task(self._create_worker())

    async def _stop(self) -> None:
        self._expected_num_workers = 0
        transports, self._worker_transports = self._worker_transports, {}
        for transport in transports.values():
            await transport._wait()  # type: ignore
            transport.close()
        for cleanup in list(self._cleanups.values()):
            await cleanup

    async def _acquire_worker(
        self,
        *,
        condition: Optional[queue.AcquireCondition[Worker]] = None,
        weighter: Optional[queue.Weighter[Worker]] = None,
        **compiler_args: Any,
    ) -> Worker:
        scale_up_handle = None
        if (
            self._running
            and self._workers_queue.qsize() == 0
            and (
                len(self._workers)
                == self._expected_num_workers
                < self._max_num_workers
            )
        ):
            scale_up_handle = self._loop.call_later(
                ADAPTIVE_SCALE_UP_WAIT_TIME, self._maybe_scale_up
            )
        if self._scale_down_handle is not None:
            self._scale_down_handle.cancel()
            self._scale_down_handle = None
        try:
            return await super()._acquire_worker(
                condition=condition, weighter=weighter, **compiler_args
            )
        finally:
            if scale_up_handle is not None:
                scale_up_handle.cancel()

    def _release_worker(
        self,
        worker: Worker,
        *,
        put_in_front: bool = True,
    ) -> None:
        if self._scale_down_handle is not None:
            self._scale_down_handle.cancel()
            self._scale_down_handle = None
        super()._release_worker(worker, put_in_front=put_in_front)
        if (
            self._running and
            self._workers_queue.count_waiters() == 0 and
            len(self._workers) > self._pool_size
        ):
            self._scale_down_handle = self._loop.call_later(
                ADAPTIVE_SCALE_DOWN_WAIT_TIME,
                self._scale_down,
            )

    async def _wait_on_dying(
        self,
        pid: int,
        trans: asyncio.SubprocessTransport,
    ) -> None:
        await trans._wait()  # type: ignore
        self._cleanups.pop(pid)

    def worker_disconnected(self, pid: int) -> None:
        num_workers_before = len(self._workers)
        super().worker_disconnected(pid)
        trans = self._worker_transports.pop(pid, None)
        if trans:
            trans.close()
            # amsg.Server notifies us when the *pipe* to the worker closes,
            # so we need to fire off a task to make sure that we wait for
            # the worker to exit, in order to avoid a warning.
            self._cleanups[pid] = (
                self._loop.create_task(self._wait_on_dying(pid, trans)))
        if not self._running:
            return
        if len(self._workers) < self._pool_size:
            # The auto-scaler will not scale down below the pool_size, so we
            # should restart the unexpectedly-exited worker process.
            logger.warning(
                "Compiler worker process[%d] exited unexpectedly; "
                "start a new one now.", pid
            )
            self._loop.create_task(self._create_worker())
            self._expected_num_workers = len(self._workers)
        elif num_workers_before == self._expected_num_workers:
            # This is likely the case when a worker died unexpectedly, and we
            # don't want to restart the worker because the auto-scaler will
            # start a new one again if necessary.
            self._expected_num_workers = len(self._workers)

    def process_exited(self) -> None:
        if self._running:
            for pid, transport in list(self._worker_transports.items()):
                if transport.is_closing():
                    self._worker_transports.pop(pid, None)

    async def _create_worker(self) -> None:
        # Creates a single compiler worker process.
        transport = await self._create_compiler_process()
        self._worker_transports[transport.get_pid()] = transport
        self._expected_num_workers += 1

    def _maybe_scale_up(self) -> None:
        if not self._running:
            return
        logger.info(
            "A compile request has waited for more than %d seconds, "
            "spawn a new compiler worker process now.",
            ADAPTIVE_SCALE_UP_WAIT_TIME,
        )
        self._loop.create_task(self._create_worker())

    def _scale_down(self) -> None:
        self._scale_down_handle = None
        if not self._running or len(self._workers) <= self._pool_size:
            return
        logger.info(
            "The compiler pool is not used in %d seconds, scaling down to %d.",
            ADAPTIVE_SCALE_DOWN_WAIT_TIME, self._pool_size,
        )
        self._expected_num_workers = self._pool_size
        for worker in sorted(
            self._workers.values(), key=lambda w: w._last_used
        )[:-self._pool_size]:
            worker.close()

    def get_size_hint(self) -> int:
        return self._max_num_workers


class RemoteWorker(BaseWorker):
    _con: amsg.HubConnection
    _secret: bytes
    _server_version: int

    def __init__(
        self,
        con: amsg.HubConnection,
        secret: bytes,
        *args: Any,
        server_version: int,
    ) -> None:
        super().__init__(*args)
        self._con = con
        self._secret = secret
        self._server_version = server_version

    def close(self) -> None:
        if self._closed:
            return
        self._closed = True
        self._con.abort()

    async def _request(
        self,
        method_name: str,
        args: tuple[Any, ...],
    ) -> memoryview:
        msg = pickle.dumps((method_name, args))
        digest = hmac.digest(self._secret, msg, "sha256")
        return await self._con.request(digest + msg)

    def prepare_evict_db(self, keep: int) -> list[str]:
        match self._server_version:
            case 1:
                return []
            case _:
                return super().prepare_evict_db(keep)

    def evict_db(self, name: str) -> None:
        match self._server_version:
            case 1:
                # shouldn't happen, but just in case
                raise RuntimeError("evict_db is not supported by this server")
            case _:
                super().evict_db(name)


@srvargs.CompilerPoolMode.Remote.assign_implementation
class RemotePool(AbstractPool[RemoteWorker, InitArgs, RemoteInitArgsPickle]):

    _pool_addr: tuple[str, int]
    _worker: Optional[asyncio.Future[RemoteWorker]]
    _sync_lock: asyncio.Lock
    _semaphore: asyncio.BoundedSemaphore
    _pool_size: int
    _secret: bytes
    _server_version: int

    def __init__(
        self,
        *,
        address: tuple[str, int],
        pool_size: int,
        **kwargs: Any,
    ) -> None:
        super().__init__(**kwargs)
        self._pool_addr = address
        self._worker = None
        self._sync_lock = asyncio.Lock()
        self._semaphore = asyncio.BoundedSemaphore(pool_size)
        self._pool_size = pool_size
        secret = os.environ.get("_EDGEDB_SERVER_COMPILER_POOL_SECRET")
        if not secret:
            raise AssertionError(
                "_EDGEDB_SERVER_COMPILER_POOL_SECRET environment variable "
                "is not set"
            )
        self._secret = secret.encode()
        self._server_version = CALL_FOR_CLIENT_VERSION

    async def start(self, *, retry: bool = False) -> None:
        if self._worker is None:
            self._worker = self._loop.create_future()
        try:
            def on_pid(*args: Any) -> None:
                self._loop.create_task(self._connection_made(retry, *args))

            await self._loop.create_connection(
                lambda: amsg.HubProtocol(
                    loop=self._loop,
                    on_pid=on_pid,
                    on_connection_lost=self._connection_lost,
                ),
                *self._pool_addr,
            )
        except Exception:
            if not retry:
                raise
            if self._worker is not None:
                self._loop.call_later(1, lambda: self._loop.create_task(
                    self.start(retry=True)
                ))
        else:
            if not retry:
                await self._worker

    async def stop(self) -> None:
        if self._worker is not None:
            worker, self._worker = self._worker, None
            if worker.done():
                (await worker).close()

    @lru.lru_method_cache(1)
    def _make_cached_init_args(
        self,
        global_schema_pickle: bytes,
        system_config: Config,
    ) -> tuple[InitArgs, RemoteInitArgsPickle]:
        init_args = self._make_init_args(
            global_schema_pickle,
            system_config,
        )
        std_args = (
            self._std_schema, self._refl_schema, self._schema_class_layout
        )
        client_args: tuple[Any, ...]
        match self._server_version:
            case 1:
                # compatible with pre-#8621 servers
                client_args = (immutables.Map(), self._backend_runtime_params)
            case _:
                client_args = (self._backend_runtime_params,)

        return init_args, (
            pickle.dumps(std_args, -1),
            pickle.dumps(client_args, -1),
            global_schema_pickle,
            pickle.dumps(system_config, -1),
        )

    async def _connection_made(
        self,
        retry: bool,
        protocol: amsg.HubProtocol,
        transport: asyncio.Transport,
        _pid: int,
        version: int,
    ) -> None:
        if self._worker is None:
            return
        # Note: `version` is worker not `self._server_version`; `version` is
        # `_template_proc_version` in FixedPool and is not used here.
        con = amsg.HubConnection(transport, protocol, self._loop, version)
        try:
            while True:
                init_args, init_args_pickled = self._get_init_args()
                worker = RemoteWorker(
                    con,
                    self._secret,
                    *init_args,
                    server_version=self._server_version,
                )

                try:
                    await worker.call(
                        '__init_server__',
                        defines.EDGEDB_CATALOG_VERSION,
                        init_args_pickled,
                    )
                except ValueError:
                    # Here we depend on a ValueError in v1 server trying to
                    # unpack `client_args` into `(dbs, backend_runtime_params)`
                    # while we attempt to send only `(backend_runtime_params,)`
                    # (both supported in v2 server) first, in order to detect
                    # the server version. We cannot use the method_name prefix
                    # hack for detection because v1 server will hang until it's
                    # called with exactly `__init_server__` with no prefix.
                    if self._server_version > 1:
                        self._server_version -= 1
                        lru.clear_method_cache(self._make_cached_init_args)
                        logger.info(
                            f"falling back to compiler server protocol "
                            f"version {self._server_version}"
                        )
                    else:
                        raise state.IncompatibleClient(
                            "the compiler server's version is incompatible"
                        )
                else:
                    break

        except state.IncompatibleClient as ex:
            transport.abort()
            if self._worker is not None:
                self._worker.set_exception(ex)
                self._worker = None
        except BaseException as ex:
            transport.abort()
            if self._worker is not None:
                if retry:
                    await self.start(retry=True)
                else:
                    self._worker.set_exception(ex)
                    self._worker = None
        else:
            if self._worker is not None:
                self._worker.set_result(worker)

    def _connection_lost(self, _pid: Optional[int]) -> None:
        if self._worker is not None:
            self._worker = self._loop.create_future()
            self._loop.create_task(self.start(retry=True))

<<<<<<< HEAD
    async def _acquire_worker(
        self, *, condition=None, cmp=None, **compiler_args
    ):
        start_time = time.monotonic()
        try:
            await self._semaphore.acquire()
            worker = await self._worker
        except TimeoutError:
            metrics.compiler_pool_queue_errors.inc(1.0, "timeout")
            raise
        except Exception:
            metrics.compiler_pool_queue_errors.inc(1.0, "ise")
            raise
        else:
            metrics.compiler_pool_queue_wait_duration.observe(
                time.monotonic() - start_time
            )
            return worker
=======
    async def _acquire_worker(self, **compiler_args: Any) -> RemoteWorker:
        start_time = time.monotonic()
        await self._semaphore.acquire()
        assert self._worker is not None
        rv = await self._worker
        metrics.compiler_pool_wait_time.observe(time.monotonic() - start_time)
        return rv
>>>>>>> 4226b37c

    def _release_worker(
        self,
        worker: RemoteWorker,
        *,
        put_in_front: bool = True,
    ) -> None:
        self._semaphore.release()
        self._maybe_update_last_active_time()

    async def compile_in_tx(
        self,
        dbname: str,
        user_schema_pickle: bytes,
        txid: int,
        pickled_state: bytes,
        state_id: int,
        *compile_args: Any,
        **compiler_args: Any,
    ) -> tuple[dbstate.QueryUnitGroup, bytes, int]:
        worker = await self._acquire_worker()
        try:
            return await worker.call(
                'compile_in_tx',
                state_id,
                None,  # client_id
                None,  # dbname
                None,  # user_schema_pickle
                state.REUSE_LAST_STATE_MARKER,
                txid,
                *compile_args
            )
        except state.StateNotFound:
            return await worker.call(
                'compile_in_tx',
                0,  # state_id
                None,  # client_id
                None,  # dbname
                user_schema_pickle,
                pickled_state,
                txid,
                *compile_args
            )
        finally:
            self._release_worker(worker)

    async def _compute_compile_preargs(
        self, *args: Any
    ) -> tuple[PreArgs, Optional[SyncStateCallback], SyncFinalizer]:
        # State sync with the compiler server is serialized with _sync_lock,
        # also blocking any other compile requests that may sync state, so as
        # to avoid inconsistency. Meanwhile, we'd like to avoid locking when
        # sync is not needed (callback is None), so we have 2 fast paths here:
        #
        #   1. When _sync_lock is not held AND sync is not needed here, or
        #   2. after acquiring _sync_lock, we found that sync is not needed.
        #
        # In such cases, we avoid locking or release the lock immediately, so
        # that concurrent compile requests can proceed in parallel.
        preargs: PreArgs = ()
        callback: Optional[SyncStateCallback] = lambda: None
        fini = lambda: None

        if not self._sync_lock.locked():
            # Case 1: check if we need to sync state.
            (
                preargs, callback, fini
            ) = await super()._compute_compile_preargs(*args)

        if callback is not None:
            # Check again with the lock acquired
            del preargs, callback
            await self._sync_lock.acquire()
            (
                preargs, callback, fini
            ) = await super()._compute_compile_preargs(*args)
            if callback:
                # State sync is only considered done when we received a
                # successful response from the compiler server, when we
                # update the local state in the worker in the `callback`
                # function. We should usually release the lock after the
                # `callback`, but we must also release it if anything
                # failed along the way.
                fini = lambda: self._sync_lock.release()
            else:
                # Case 2: no state sync needed, release the lock immediately.
                self._sync_lock.release()

        if self._server_version == 1:
            # Old server doesn't support the `evicted_dbs` param
            method_name, dbname, evicted_dbs, *rem = preargs
            assert evicted_dbs == []
            preargs = (method_name, dbname, *rem)

        return preargs, callback, fini

    def get_debug_info(self) -> dict[str, Any]:
        return dict(
            address="{}:{}".format(*self._pool_addr),
            size=self._semaphore._bound_value,  # type: ignore
            free=self._semaphore._value,  # type: ignore
            server_version=self._server_version,
        )

    def get_size_hint(self) -> int:
        return self._pool_size

    async def health_check(self) -> bool:
        if self._worker is None or not self._worker.done():
            return False
        return await super().health_check()


@dataclasses.dataclass
class TenantSchema:
    client_id: int
    dbs: collections.OrderedDict[str, state.PickledDatabaseState]
    global_schema_pickle: bytes
    system_config: Config

    def get_db(self, name: str) -> Optional[state.PickledDatabaseState]:
        rv = self.dbs.get(name)
        if rv is not None:
            self.dbs.move_to_end(name, last=False)
        return rv

    def set_db(self, name: str, db: state.PickledDatabaseState) -> None:
        self.dbs[name] = db
        self.dbs.move_to_end(name, last=False)

    def prepare_evict_db(self, keep: int) -> list[str]:
        return list(self.dbs.keys())[keep:]

    def evict_db(self, name: str) -> None:
        self.dbs.pop(name, None)

    def get_estimated_size(self) -> int:
        return sum(db.get_estimated_size() for db in self.dbs.values())


class PickledState(NamedTuple):
    user_schema: Optional[bytes]
    reflection_cache: Optional[bytes]
    database_config: Optional[bytes]


class PickledSchema(NamedTuple):
    dbs: Optional[immutables.Map[str, PickledState]] = None
    global_schema: Optional[bytes] = None
    instance_config: Optional[bytes] = None
    dropped_dbs: tuple = ()


class BaseMultiTenantWorker(Worker, Generic[TenantStore_T, BaseLocalPool_T]):

    _manager: BaseLocalPool_T
    _cache: collections.OrderedDict[int, TenantStore_T]
    _invalidated_clients: list[int]
    _last_used_by_client: dict[int, float]
    _client_names: dict[int, str]

    def __init__(
        self,
        manager: BaseLocalPool_T,
        server: amsg.Server,
        pid: int,
        backend_runtime_params: pgparams.BackendRuntimeParams,
        std_schema: s_schema.FlatSchema,
        refl_schema: s_schema.FlatSchema,
        schema_class_layout: s_refl.SchemaClassLayout,
    ):
        super().__init__(
            manager,
            server,
            pid,
            backend_runtime_params,
            std_schema,
            refl_schema,
            schema_class_layout,
            None,
            None,
        )
        self._cache = collections.OrderedDict()
        self._invalidated_clients = []
        self._last_used_by_client = {}
        self._client_names = {}
        self._init()

    def _init(self) -> None:
        pass

    def get_tenant_schema(
        self, client_id: int, *, touch: bool = True
    ) -> Optional[TenantStore_T]:
        rv = self._cache.get(client_id)
        if rv is not None and touch:
            self._cache.move_to_end(client_id, last=False)
        return rv

    def set_tenant_schema(
        self, client_id: int, tenant_schema: TenantStore_T
    ) -> None:
        self._cache[client_id] = tenant_schema
        self._cache.move_to_end(client_id, last=False)
        self._last_used_by_client[client_id] = time.monotonic()

    def cache_size(self) -> int:
        return len(self._cache) - len(self._invalidated_clients)

    def last_used(self, client_id: int) -> float:
        return self._last_used_by_client.get(client_id, 0)

    def flush_invalidation(self) -> list[int]:
        evicted = 0
        pid_str = str(self.get_pid())
        evicted_names = set()

        client_ids, self._invalidated_clients = self._invalidated_clients, []
        for client_id in client_ids:
            if self._cache.pop(client_id, None) is not None:
                evicted += 1
            self._last_used_by_client.pop(client_id, None)

            client_name = self._client_names.pop(client_id, None)
            if client_name is not None:
                evicted_names.add(client_name)

        if evicted:
            metrics.compiler_process_client_actions.inc(
                evicted, pid_str, 'cache-evict'
            )
        if evicted_names:
            def tag_filter(pid: str, client: str, *remaining_tags) -> bool:
                return pid == pid_str and client in evicted_names

            metrics.compiler_process_schema_size.clear(tag_filter)
            metrics.compiler_process_branches.clear(tag_filter)
            metrics.compiler_process_branch_actions.clear(tag_filter)

        return client_ids

    def set_client_name(self, client_id: int, name: Optional[str]) -> None:
        if client_id not in self._client_names:
            self._client_names[client_id] = name or f'unknown-{client_id}'

    def get_client_name(self, client_id: int) -> str:
        return self._client_names.get(client_id) or f'unknown-{client_id}'


class MultiTenantWorker(
    BaseMultiTenantWorker[TenantSchema, "MultiTenantPool"]
):

    current_client_id: Optional[int]

    def _init(self) -> None:
        self.current_client_id = None

    def invalidate(self, client_id: int) -> None:
        if client_id in self._cache:
            self._invalidated_clients.append(client_id)

    def maybe_invalidate_last(self) -> None:
        if self.cache_size() == self._manager.cache_size:
            client_id = next(reversed(self._cache))
            self._invalidated_clients.append(client_id)

    def get_invalidation(self) -> list[int]:
        return self._invalidated_clients[:]


@srvargs.CompilerPoolMode.MultiTenant.assign_implementation
class MultiTenantPool(FixedPoolImpl[MultiTenantWorker, MultiTenantInitArgs]):
    _worker_class = MultiTenantWorker
    _worker_mod = "multitenant_worker"

    def __init__(self, *, cache_size: int, **kwargs: Any) -> None:
        super().__init__(**kwargs)
        self._cache_size = cache_size

    @property
    def cache_size(self) -> int:
        return self._cache_size

    def drop_tenant(self, client_id: int) -> None:
        for worker in self._workers.values():
            worker.invalidate(client_id)

    @lru.method_cache
    def _get_init_args(self) -> tuple[MultiTenantInitArgs, bytes]:
        init_args = (
            self._backend_runtime_params,
            self._std_schema,
            self._refl_schema,
            self._schema_class_layout,
        )
        return init_args, pickle.dumps(init_args, -1)

    def _weighter(
        self,
        client_id: int,
        worker: MultiTenantWorker,
    ) -> queue.Comparable:
        tenant_schema = worker.get_tenant_schema(client_id, touch=False)
        return (
            bool(tenant_schema),
            worker.last_used(client_id)
            if tenant_schema
            else self._cache_size - worker.cache_size(),
        )

    async def _acquire_worker(
        self,
        *,
        condition: Optional[queue.AcquireCondition[MultiTenantWorker]] = None,
        weighter: Optional[queue.Weighter[MultiTenantWorker]] = None,
        **compiler_args: Any
    ) -> MultiTenantWorker:
        client_id: Optional[int] = compiler_args.get("client_id")
        if weighter is None and client_id is not None:
            weighter = functools.partial(self._weighter, client_id)
        rv = await super()._acquire_worker(
            condition=condition, weighter=weighter, **compiler_args
        )
        rv.current_client_id = client_id
        if client_id is not None:
            rv.set_client_name(client_id, compiler_args.get("client_name"))
        return rv

    def _release_worker(
        self,
        worker: MultiTenantWorker,
        *,
        put_in_front: bool = True,
    ) -> None:
        worker.current_client_id = None
        super()._release_worker(worker, put_in_front=put_in_front)

    async def _compute_compile_preargs(
        self,
        method_name: str,
        worker: MultiTenantWorker,
        dbname: str,
        user_schema_pickle: bytes,
        global_schema_pickle: bytes,
        reflection_cache: state.ReflectionCache,
        database_config: Config,
        system_config: Config,
    ) -> tuple[PreArgs, Optional[SyncStateCallback], SyncFinalizer]:
        assert isinstance(worker, MultiTenantWorker)

        def sync_worker_state_cb(
            *,
            worker: MultiTenantWorker,
            client_id: int,
            client_name: str,
            dbname: str,
            evicted_dbs: list[str],
            user_schema_pickle: Optional[bytes] = None,
            global_schema_pickle: Optional[bytes] = None,
            reflection_cache: Optional[state.ReflectionCache] = None,
            database_config: Optional[Config] = None,
            instance_config: Optional[Config] = None,
        ) -> None:
            pid = str(worker.get_pid())
            tenant_schema = worker.get_tenant_schema(client_id)
            if tenant_schema is None:
                assert user_schema_pickle is not None
                assert reflection_cache is not None
                assert global_schema_pickle is not None
                assert database_config is not None
                assert instance_config is not None
                assert len(evicted_dbs) == 0

                tenant_schema = TenantSchema(
                    client_id,
                    collections.OrderedDict(
                        {
                            dbname: state.PickledDatabaseState(
                                user_schema_pickle,
                                reflection_cache,
                                database_config,
                            ),
                        }
                    ),
                    global_schema_pickle,
                    instance_config,
                )
                worker.set_tenant_schema(client_id, tenant_schema)

                metrics.compiler_process_branch_actions.inc(
                    1, pid, client_name, 'cache-add'
                )
                metrics.compiler_process_client_actions.inc(
                    1, pid, 'cache-add'
                )

            else:
                for name in evicted_dbs:
                    tenant_schema.evict_db(name)
                if evicted_dbs:
                    metrics.compiler_process_branch_actions.inc(
                        len(evicted_dbs), pid, client_name, 'cache-evict'
                    )

                worker_db = tenant_schema.get_db(dbname)
                if worker_db is None:
                    assert user_schema_pickle is not None
                    assert reflection_cache is not None
                    assert database_config is not None

                    tenant_schema.set_db(
                        dbname,
                        state.PickledDatabaseState(
                            user_schema_pickle=user_schema_pickle,
                            reflection_cache=reflection_cache,
                            database_config=database_config,
                        ),
                    )
                    metrics.compiler_process_branch_actions.inc(
                        1, pid, client_name, 'cache-add'
                    )
                    metrics.compiler_process_client_actions.inc(
                        1, pid, 'cache-update'
                    )

                elif (
                    user_schema_pickle is not None
                    or reflection_cache is not None
                    or database_config is not None
                ):
                    tenant_schema.set_db(
                        dbname,
                        state.PickledDatabaseState(
                            user_schema_pickle=(
                                user_schema_pickle
                                or worker_db.user_schema_pickle
                            ),
                            reflection_cache=(
                                reflection_cache or worker_db.reflection_cache
                            ),
                            database_config=(
                                database_config or worker_db.database_config
                            ),
                        )
                    )
                    metrics.compiler_process_branch_actions.inc(
                        1, pid, client_name, 'cache-update'
                    )
                    metrics.compiler_process_client_actions.inc(
                        1, pid, 'cache-update'
                    )

                if global_schema_pickle is not None:
                    tenant_schema.global_schema_pickle = global_schema_pickle
                if instance_config is not None:
                    tenant_schema.system_config = instance_config

            worker.flush_invalidation()

            metrics.compiler_process_schema_size.set(
                tenant_schema.get_estimated_size(), pid, client_name
            )
            metrics.compiler_process_branches.set(
                len(tenant_schema.dbs), pid, client_name
            )

        client_id = worker.current_client_id
        assert client_id is not None
        client_name = worker.get_client_name(client_id)
        tenant_schema = worker.get_tenant_schema(client_id, touch=False)
        to_update: dict[str, Hashable]
        evicted_dbs = []
        branch_cache_hit = True
        if tenant_schema is None:
            branch_cache_hit = False
            # make room for the new client in this worker
            worker.maybe_invalidate_last()
            to_update = {
                "user_schema_pickle": user_schema_pickle,
                "reflection_cache": reflection_cache,
                "global_schema_pickle": global_schema_pickle,
                "database_config": database_config,
                "instance_config": system_config,
            }
        else:
            worker_db = tenant_schema.get_db(dbname)
            if worker_db is None:
                branch_cache_hit = False
                evicted_dbs = tenant_schema.prepare_evict_db(
                    self._worker_branch_limit - 1
                )
                to_update = {
                    "user_schema_pickle": user_schema_pickle,
                    "reflection_cache": reflection_cache,
                    "database_config": database_config,
                }
            else:
                to_update = {}
                if worker_db.user_schema_pickle is not user_schema_pickle:
                    branch_cache_hit = False
                    to_update["user_schema_pickle"] = user_schema_pickle
                if worker_db.reflection_cache is not reflection_cache:
                    branch_cache_hit = False
                    to_update["reflection_cache"] = reflection_cache
                if worker_db.database_config is not database_config:
                    branch_cache_hit = False
                    to_update["database_config"] = database_config
            if (
                tenant_schema.global_schema_pickle
                is not global_schema_pickle
            ):
                to_update["global_schema_pickle"] = global_schema_pickle
            if tenant_schema.system_config is not system_config:
                to_update["instance_config"] = system_config

        self._report_branch_request(worker, branch_cache_hit, client_name)

        if to_update:
            pickled = {
                k.removesuffix("_pickle"): v
                if k.endswith("_pickle")
                else _pickle_memoized(v)
                for k, v in to_update.items()
            }
            if any(f in pickled for f in PickledState._fields):
                db_state = PickledState(
                    **{
                        f: pickled.pop(f, None)
                        for f in PickledState._fields
                    }  # type: ignore
                )
                pickled["dbs"] = immutables.Map([(dbname, db_state)])
            pickled_schema = PickledSchema(
                dropped_dbs=tuple(evicted_dbs), **pickled  # type: ignore
            )
            callback = functools.partial(
                sync_worker_state_cb,
                worker=worker,
                client_id=client_id,
                client_name=client_name,
                dbname=dbname,
                evicted_dbs=evicted_dbs,
                **to_update,  # type: ignore
            )
        else:
            pickled_schema = None
            callback = None
            metrics.compiler_process_client_actions.inc(
                1, str(worker.get_pid()), 'cache-hit'
            )

        return (
            "call_for_client",
            client_id,
            pickled_schema,
            worker.get_invalidation(),
            CALL_FOR_CLIENT_VERSION,
            None,  # forwarded msg is only used in remote compiler server
            method_name,
            dbname,
        ), callback, lambda: None

    async def compile_in_tx(
        self,
        dbname: str,
        user_schema_pickle: bytes,
        txid: int,
        pickled_state: bytes,
        state_id: int,
        *compile_args: Any,
        **compiler_args: Any,
    ) -> tuple[dbstate.QueryUnitGroup, bytes, int]:
        client_id: int = compiler_args["client_id"]

        # Prefer a worker we used last time in the transaction (condition), or
        # (weighter) one with the user schema at tx start so that we can pass
        # over only the pickled state. Then prefer the least-recently used one
        # if many workers passed any check in the weighter, or the most vacant.
        def weighter(w: MultiTenantWorker) -> queue.Comparable:
            if ts := w.get_tenant_schema(client_id, touch=False):
                # Don't use ts.get_db() here to avoid confusing the LRU queue
                if db := ts.dbs.get(dbname):
                    return (
                        True,
                        db.user_schema_pickle is user_schema_pickle,
                        w.last_used(client_id),
                    )
                else:
                    return True, False, w.last_used(client_id)
            else:
                return False, False, self._cache_size - w.cache_size()

        worker = await self._acquire_worker(
            condition=lambda w: (w._last_pickled_state is pickled_state),
            weighter=cast(queue.Weighter, weighter),
            **compiler_args,
        )

        # Avoid sending information that we know the worker already have.
        dbname_arg = None
        client_id_arg = None
        user_schema_pickle_arg = None

        if worker._last_pickled_state is pickled_state:
            pickled_state = state.REUSE_LAST_STATE_MARKER
        else:
            tenant_schema = worker.get_tenant_schema(client_id)
            if tenant_schema is None:
                # Just pass state + root user schema if this is a new client in
                # the worker; we don't want to initialize the client as we
                # don't have enough information to do so.
                user_schema_pickle_arg = user_schema_pickle
            else:
                # Don't use ts.get_db() here to avoid confusing the LRU queue
                worker_db = tenant_schema.dbs.get(dbname)
                if worker_db is None:
                    # The worker has the client but not the database
                    user_schema_pickle_arg = user_schema_pickle
                elif worker_db.user_schema_pickle is user_schema_pickle:
                    # Avoid sending the root user schema because the worker has
                    # it - just send client_id + dbname to reference it, as
                    # well as the state of course.
                    dbname_arg = dbname
                    client_id_arg = client_id
                    # Touch dbname to bump it in the LRU queue
                    tenant_schema.get_db(dbname)
                else:
                    # The worker has a different root user schema
                    user_schema_pickle_arg = user_schema_pickle

        try:
            units, new_pickled_state = await worker.call(
                'compile_in_tx',
                # multitenant_worker is also used in MultiSchemaPool for remote
                # compilers where the first argument "state_id" is used to find
                # worker without passing the pickled state. Here in multi-
                # tenant mode, we already have the pickled state, so "state_id"
                # is not used. Just prepend a fake ID to comply to the API.
                0,  # state_id
                client_id_arg,
                dbname_arg,
                user_schema_pickle_arg,
                pickled_state,
                txid,
                *compile_args
            )
            worker._last_pickled_state = new_pickled_state
            return units, new_pickled_state, 0

        finally:
            self._release_worker(worker, put_in_front=False)


async def create_compiler_pool(
    *,
    runstate_dir: str,
    pool_size: int,
    worker_branch_limit: int,
    backend_runtime_params: pgparams.BackendRuntimeParams,
    std_schema: s_schema.FlatSchema,
    refl_schema: s_schema.FlatSchema,
    schema_class_layout: s_refl.SchemaClassLayout,
    pool_class: type[AbstractPool_T],
    **kwargs: Any,
) -> AbstractPool_T:
    assert issubclass(pool_class, AbstractPool)
    loop = asyncio.get_running_loop()
    pool = pool_class(
        loop=loop,
        pool_size=pool_size,
        worker_branch_limit=worker_branch_limit,
        runstate_dir=runstate_dir,
        backend_runtime_params=backend_runtime_params,
        std_schema=std_schema,
        refl_schema=refl_schema,
        schema_class_layout=schema_class_layout,
        **kwargs,
    )

    await pool.start()
    return pool<|MERGE_RESOLUTION|>--- conflicted
+++ resolved
@@ -943,7 +943,9 @@
     def get_size_hint(self) -> int:
         raise NotImplementedError
 
-<<<<<<< HEAD
+    def refresh_metrics(self) -> None:
+        pass
+
     def _maybe_update_last_active_time(self):
         if sys.exc_info()[0] is None:
             self._last_active_time = time.monotonic()
@@ -963,10 +965,6 @@
             else:
                 self._maybe_update_last_active_time()
         return True
-=======
-    def refresh_metrics(self) -> None:
-        pass
->>>>>>> 4226b37c
 
 
 class BaseLocalPool(
@@ -1187,9 +1185,12 @@
         )
 
     async def _acquire_worker(
-<<<<<<< HEAD
-        self, *, condition=None, weighter=None, **compiler_args
-    ):
+        self,
+        *,
+        condition: Optional[queue.AcquireCondition[Worker_T]] = None,
+        weighter: Optional[queue.Weighter[Worker_T]] = None,
+        **compiler_args: Any,
+    ) -> Worker_T:
         start_time = time.monotonic()
         try:
             while (
@@ -1206,28 +1207,10 @@
             metrics.compiler_pool_queue_errors.inc(1.0, "ise")
             raise
         else:
-            metrics.compiler_pool_queue_wait_duration.observe(
+            metrics.compiler_pool_wait_time.observe(
                 time.monotonic() - start_time
             )
             return worker
-=======
-        self,
-        *,
-        condition: Optional[queue.AcquireCondition[Worker_T]] = None,
-        weighter: Optional[queue.Weighter[Worker_T]] = None,
-        **compiler_args: Any,
-    ) -> Worker_T:
-        start_time = time.monotonic()
-        while (
-            worker := await self._workers_queue.acquire(
-                condition=condition, weighter=weighter
-            )
-        ).get_pid() not in self._workers:
-            # The worker was disconnected; skip to the next one.
-            pass
-        metrics.compiler_pool_wait_time.observe(time.monotonic() - start_time)
-        return worker
->>>>>>> 4226b37c
 
     def _release_worker(
         self,
@@ -1249,7 +1232,10 @@
             template_pid=self.get_template_pid(),
         )
 
-<<<<<<< HEAD
+    def refresh_metrics(self) -> None:
+        for w in self._workers.values():
+            metrics.compiler_process_memory.set(w.get_rss(), str(w.get_pid()))
+
     async def health_check(self) -> bool:
         if not (
             self._running
@@ -1258,12 +1244,6 @@
         ):
             return False
         return await super().health_check()
-
-=======
-    def refresh_metrics(self) -> None:
-        for w in self._workers.values():
-            metrics.compiler_process_memory.set(w.get_rss(), str(w.get_pid()))
->>>>>>> 4226b37c
 
 
 class FixedPoolImpl(
@@ -1764,14 +1744,12 @@
             self._worker = self._loop.create_future()
             self._loop.create_task(self.start(retry=True))
 
-<<<<<<< HEAD
-    async def _acquire_worker(
-        self, *, condition=None, cmp=None, **compiler_args
-    ):
+    async def _acquire_worker(self, **compiler_args: Any) -> RemoteWorker:
         start_time = time.monotonic()
         try:
             await self._semaphore.acquire()
-            worker = await self._worker
+            assert self._worker is not None
+            rv = await self._worker
         except TimeoutError:
             metrics.compiler_pool_queue_errors.inc(1.0, "timeout")
             raise
@@ -1779,19 +1757,10 @@
             metrics.compiler_pool_queue_errors.inc(1.0, "ise")
             raise
         else:
-            metrics.compiler_pool_queue_wait_duration.observe(
+            metrics.compiler_pool_wait_time.observe(
                 time.monotonic() - start_time
             )
-            return worker
-=======
-    async def _acquire_worker(self, **compiler_args: Any) -> RemoteWorker:
-        start_time = time.monotonic()
-        await self._semaphore.acquire()
-        assert self._worker is not None
-        rv = await self._worker
-        metrics.compiler_pool_wait_time.observe(time.monotonic() - start_time)
-        return rv
->>>>>>> 4226b37c
+            return rv
 
     def _release_worker(
         self,
