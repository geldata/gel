#
# This source file is part of the EdgeDB open source project.
#
# Copyright 2008-present MagicStack Inc. and the EdgeDB authors.
#
# Licensed under the Apache License, Version 2.0 (the "License");
# you may not use this file except in compliance with the License.
# You may obtain a copy of the License at
#
#     http://www.apache.org/licenses/LICENSE-2.0
#
# Unless required by applicable law or agreed to in writing, software
# distributed under the License is distributed on an "AS IS" BASIS,
# WITHOUT WARRANTIES OR CONDITIONS OF ANY KIND, either express or implied.
# See the License for the specific language governing permissions and
# limitations under the License.
#


"""EdgeQL shape compilation functions."""


from __future__ import annotations

import collections
import dataclasses
import functools
from typing import *

from edb import errors
from edb.common import ast
from edb.common import topological
from edb.common.typeutils import downcast, not_none

from edb.ir import ast as irast
from edb.ir import typeutils
from edb.ir import utils as irutils
import edb.ir.typeutils as irtypeutils

from edb.schema import links as s_links
from edb.schema import name as sn
from edb.schema import objtypes as s_objtypes
from edb.schema import objects as s_objects
from edb.schema import pointers as s_pointers
from edb.schema import properties as s_props
from edb.schema import types as s_types
from edb.schema import utils as s_utils

from edb.edgeql import ast as qlast
from edb.edgeql import qltypes

from . import astutils
from . import context
from . import dispatch
from . import eta_expand
from . import inference
from . import pathctx
from . import schemactx
from . import setgen
from . import typegen

if TYPE_CHECKING:
    from edb.schema import sources as s_sources


class ShapeElementDesc(NamedTuple):
    """Annotated QL shape element for processing convenience"""

    #: Shape element AST
    ql: qlast.ShapeElement
    #: Canonical Path AST for the shape element
    path_ql: qlast.Path
    #: The underlying pointer AST
    ptr_ql: qlast.Ptr
    #: The name of the pointer
    ptr_name: str
    #: Pointer source object
    source: s_sources.Source
    #: Target type intersection (if any)
    target_typexpr: Optional[qlast.TypeExpr]
    #: Whether the source is a type intersection
    is_polymorphic: bool
    #: Whether the pointer is a link property
    is_linkprop: bool


class EarlyShapePtr(NamedTuple):
    """Stage 1 shape processing result element"""
    ptrcls: s_pointers.Pointer
    target_set: Optional[irast.Set]
    shape_origin: qlast.ShapeOrigin


class ShapePtr(NamedTuple):
    """Stage 2 shape processing result element"""
    source_set: irast.Set
    ptrcls: s_pointers.Pointer
    shape_op: qlast.ShapeOp
    target_set: Optional[irast.Set]


@dataclasses.dataclass(kw_only=True, frozen=True)
class ShapeContext:
    # a helper object for passing shape compile parameters

    path_id_namespace: Optional[irast.Namespace] = None

    view_rptr: Optional[context.ViewRPtr] = None

    view_name: Optional[sn.QualName] = None

    exprtype: s_types.ExprType = s_types.ExprType.Select


def process_view(
    ir_set: irast.Set,
    *,
    stype: s_objtypes.ObjectType,
    elements: Sequence[qlast.ShapeElement],
    view_rptr: Optional[context.ViewRPtr] = None,
    view_name: Optional[sn.QualName] = None,
    exprtype: s_types.ExprType = s_types.ExprType.Select,
    ctx: context.ContextLevel,
) -> Tuple[s_objtypes.ObjectType, irast.Set]:

    cache_key = (stype, exprtype, tuple(elements))
    view_scls = ctx.env.shape_type_cache.get(cache_key)
    if view_scls is not None:
        return view_scls, ir_set

    # XXX: This is an unfortunate hack to ensure that "cannot
    # reference correlated set" errors get produced correctly,
    # since there needs to be an intervening branch for a
    # factoring fence to be respected.
    hackscope = ctx.path_scope.attach_branch()
    pathctx.register_set_in_scope(ir_set, path_scope=hackscope, ctx=ctx)
    hackscope.remove()
    ctx.path_scope.attach_subtree(hackscope)

    # Make a snapshot of aliased_views that can't be mutated
    # in any parent scopes.
    ctx.aliased_views = collections.ChainMap(dict(ctx.aliased_views))

    s_ctx = ShapeContext(
        path_id_namespace=None,
        view_rptr=view_rptr,
        view_name=view_name,
        exprtype=exprtype,
    )

    view_scls, ir = _process_view(
        ir_set,
        stype=stype,
        elements=elements,
        ctx=ctx,
        s_ctx=s_ctx,
    )

    ctx.env.shape_type_cache[cache_key] = view_scls

    return view_scls, ir


def _process_view(
    ir_set: irast.Set,
    *,
    stype: s_objtypes.ObjectType,
    elements: Optional[Sequence[qlast.ShapeElement]],
    s_ctx: ShapeContext,
    ctx: context.ContextLevel,
) -> Tuple[s_objtypes.ObjectType, irast.Set]:
    path_id = ir_set.path_id
    view_rptr = s_ctx.view_rptr

    view_name = s_ctx.view_name
    needs_real_name = view_name is None and ctx.env.options.schema_view_mode
    generated_name = None
    if needs_real_name and view_rptr is not None:
        # Make sure persistent schema expression aliases have properly formed
        # names as opposed to the usual mangled form of the ephemeral
        # aliases.  This is needed for introspection readability, as well
        # as helps in maintaining proper type names for schema
        # representations that require alphanumeric names, such as
        # GraphQL.
        #
        # We use the name of the source together with the name
        # of the inbound link to form the name, so in e.g.
        #    CREATE ALIAS V := (SELECT Foo { bar: { baz: { ... } })
        # The name of the innermost alias would be "__V__bar__baz".
        source_name = view_rptr.source.get_name(ctx.env.schema).name
        if not source_name.startswith('__'):
            source_name = f'__{source_name}'
        if view_rptr.ptrcls_name is not None:
            ptr_name = view_rptr.ptrcls_name.name
        elif view_rptr.ptrcls is not None:
            ptr_name = view_rptr.ptrcls.get_shortname(ctx.env.schema).name
        else:
            raise errors.InternalServerError(
                '_process_view in schema mode received view_rptr with '
                'neither ptrcls_name, not ptrcls'
            )

        generated_name = f'{source_name}__{ptr_name}'
    elif needs_real_name and ctx.env.alias_result_view_name:
        # If this is a persistent schema expression but we aren't just
        # obviously sitting on an rptr (e.g CREATE ALIAS V := (Foo { x }, 10)),
        # we create a name like __V__Foo__2.
        source_name = ctx.env.alias_result_view_name.name
        type_name = stype.get_name(ctx.env.schema).name
        generated_name = f'__{source_name}__{type_name}'

    if generated_name:
        # If there are multiple, we want to stick a number on, but we'd
        # like to skip the number if there aren't.
        name = ctx.aliases.get(
            generated_name).replace('~1', '').replace('~', '__')
        view_name = sn.QualName(
            module=ctx.derived_target_module or '__derived__',
            name=name,
        )

    view_scls = schemactx.derive_view(
        stype,
        exprtype=s_ctx.exprtype,
        derived_name=view_name,
        ctx=ctx,
    )
    assert isinstance(view_scls, s_objtypes.ObjectType), view_scls
    is_mutation = s_ctx.exprtype.is_insert() or s_ctx.exprtype.is_update()
    is_defining_shape = ctx.expr_exposed or is_mutation

    ir_set = setgen.ensure_set(ir_set, type_override=view_scls, ctx=ctx)
    # Maybe rematerialize the set. The old ir_set might have already
    # been materialized, but the new version would be missing from the
    # use_sets.
    if ir_set.rptr:
        ctx.env.schema, remat_ptrcls = typeutils.ptrcls_from_ptrref(
            ir_set.rptr.ptrref, schema=ctx.env.schema
        )
        setgen.maybe_materialize(remat_ptrcls, ir_set, ctx=ctx)

    if view_rptr is not None and view_rptr.ptrcls is None:
        target_scls = stype if is_mutation else view_scls
        derive_ptrcls(
            view_rptr, target_scls=target_scls,
            transparent=True, ctx=ctx)

    pointers: Dict[s_pointers.Pointer, EarlyShapePtr] = {}

    if elements is None:
        elements = []

    shape_desc = []
    # First, find all explicit pointers (i.e. non-splat elements)
    for shape_el in elements:
        if isinstance(shape_el.expr.steps[0], qlast.Splat):
            continue

        shape_desc.append(
            _shape_el_ql_to_shape_el_desc(
                shape_el, source=view_scls, s_ctx=s_ctx, ctx=ctx
            )
        )

    explicit_ptr_names = {
        desc.ptr_name for desc in shape_desc if not desc.is_linkprop
    }

    explicit_lprop_names = {
        desc.ptr_name for desc in shape_desc if desc.is_linkprop
    }

    # Now look for any splats and expand them.
    for shape_el in elements:
        if not isinstance(shape_el.expr.steps[0], qlast.Splat):
            continue

        if s_ctx.exprtype is not s_types.ExprType.Select:
            raise errors.QueryError(
                "unexpected splat operator in non-SELECT shape",
                context=shape_el.expr.context,
            )

        if ctx.env.options.func_params is not None:
            raise errors.UnsupportedFeatureError(
                "splat operators in function bodies are not supported",
                context=shape_el.expr.context,
            )

        splat = shape_el.expr.steps[0]
        if splat.type is not None:
            splat_type = typegen.ql_typeexpr_to_type(splat.type, ctx=ctx)
            if not isinstance(splat_type, s_objtypes.ObjectType):
                vn = splat_type.get_verbosename(schema=ctx.env.schema)
                raise errors.QueryError(
                    f"splat operator expects an object type, got {vn}",
                    context=splat.type.context,
                )

            if not stype.issubclass(ctx.env.schema, splat_type):
                vn = stype.get_verbosename(ctx.env.schema)
                vn2 = splat_type.get_verbosename(schema=ctx.env.schema)
                raise errors.QueryError(
                    f"splat type must be {vn} or its parent type, "
                    f"got {vn2}",
                    context=splat.type.context,
                )

            if splat.intersection is not None:
                intersector_type = typegen.ql_typeexpr_to_type(
                    splat.intersection.type, ctx=ctx)
                splat_type = schemactx.apply_intersection(
                    splat_type,
                    intersector_type,
                    ctx=ctx,
                ).stype
                assert isinstance(splat_type, s_objtypes.ObjectType)

        elif splat.intersection is not None:
            splat_type = typegen.ql_typeexpr_to_type(
                splat.intersection.type, ctx=ctx)
            if not isinstance(splat_type, s_objtypes.ObjectType):
                vn = splat_type.get_verbosename(schema=ctx.env.schema)
                raise errors.QueryError(
                    f"splat operator expects an object type, got {vn}",
                    context=splat.intersection.type.context,
                )
        else:
            splat_type = stype

        if (
            view_rptr is not None
            and isinstance(view_rptr.ptrcls, s_links.Link)
        ):
            splat_rlink = view_rptr.ptrcls
        else:
            splat_rlink = None

        expanded_splat = _expand_splat(
            splat_type,
            depth=splat.depth,
            intersection=splat.intersection,
            rlink=splat_rlink,
            skip_ptrs=explicit_ptr_names,
            skip_lprops=explicit_lprop_names,
            ctx=ctx,
        )

        for splat_el in expanded_splat:
            shape_desc.append(
                _shape_el_ql_to_shape_el_desc(
                    splat_el,
                    source=view_scls,
                    s_ctx=s_ctx,
                    ctx=ctx
                )
            )

    for shape_el_desc in shape_desc:
        with ctx.new() as scopectx:
            pointer, ptr_set = _normalize_view_ptr_expr(
                ir_set,
                shape_el_desc,
                view_scls,
                path_id=path_id,
                pending_pointers=pointers,
                s_ctx=s_ctx,
                ctx=scopectx,
            )

            pointers[pointer] = EarlyShapePtr(
                pointer, ptr_set, shape_el_desc.ql.origin)

    # If we are not defining a shape (so we might care about
    # materialization), look through our parent view (if one exists)
    # for materialized properties that are not present in this shape.
    # If any are found, inject them.
    # (See test_edgeql_volatility_rebind_flat_01 for an example.)
    schema = ctx.env.schema
    base = view_scls.get_bases(schema).objects(schema)[0]
    base_ptrs = (view_scls.get_pointers(schema).objects(schema)
                 if not is_defining_shape else ())
    for ptrcls in base_ptrs:
        if ptrcls in pointers or base not in ctx.env.view_shapes:
            continue
        pptr = ptrcls.get_bases(schema).objects(schema)[0]
        if (pptr, qlast.ShapeOp.MATERIALIZE) not in ctx.env.view_shapes[base]:
            continue

        # Make up a dummy shape element
        name = ptrcls.get_shortname(schema).name
        dummy_el = qlast.ShapeElement(expr=qlast.Path(
            steps=[qlast.Ptr(ptr=qlast.ObjectRef(name=name))]))
        dummy_el_desc = _shape_el_ql_to_shape_el_desc(
            dummy_el, source=view_scls, s_ctx=s_ctx, ctx=ctx
        )

        with ctx.new() as scopectx:
            pointer, ptr_set = _normalize_view_ptr_expr(
                ir_set,
                dummy_el_desc,
                view_scls,
                path_id=path_id,
                s_ctx=s_ctx,
                ctx=scopectx,
            )

        pointers[pointer] = EarlyShapePtr(
            pointer, ptr_set, qlast.ShapeOrigin.MATERIALIZATION)

    specified_ptrs = {
        ptrcls.get_local_name(ctx.env.schema) for ptrcls in pointers
    }

    # defaults
    if s_ctx.exprtype.is_insert():
        defaults_ptrs = _gen_pointers_from_defaults(
            specified_ptrs, view_scls, ir_set, stype, s_ctx, ctx
        )
        pointers.update(defaults_ptrs)

    # rewrites
    rewrite_kind = (
        qltypes.RewriteKind.Insert
        if s_ctx.exprtype.is_insert()
        else qltypes.RewriteKind.Update
        if s_ctx.exprtype.is_update()
        else None
    )

    if rewrite_kind:
        rewrites = _compile_rewrites(
            specified_ptrs, rewrite_kind, view_scls, ir_set, stype, s_ctx, ctx
        )
        ctx.env.dml_rewrites[ir_set] = rewrites
    else:
        rewrites = None

    if s_ctx.exprtype.is_insert():
        _raise_on_missing(pointers, stype, rewrites, ctx)

    set_shape = []
    shape_ptrs: List[ShapePtr] = []

    for ptrcls, ptr_set, _ in pointers.values():
        source: Union[s_types.Type, s_pointers.PointerLike]

        if ptrcls.is_link_property(ctx.env.schema):
            assert view_rptr is not None and view_rptr.ptrcls is not None
            source = view_rptr.ptrcls
        else:
            source = view_scls

        if is_defining_shape:
            cinfo = ctx.env.source_map.get(ptrcls)
            if cinfo is not None:
                shape_op = cinfo.shape_op
            else:
                shape_op = qlast.ShapeOp.ASSIGN
        elif ptrcls.get_computable(ctx.env.schema):
            shape_op = qlast.ShapeOp.MATERIALIZE
        else:
            continue

        ctx.env.view_shapes[source].append((ptrcls, shape_op))
        shape_ptrs.append(ShapePtr(ir_set, ptrcls, shape_op, ptr_set))

    rptrcls = view_rptr.ptrcls if view_rptr else None
    shape_ptrs = _get_early_shape_configuration(
        ir_set, shape_ptrs, rptrcls=rptrcls, ctx=ctx)

    # Produce the shape. The main thing here is that we need to fixup
    # all of the rptrs to properly point back at ir_set.
    for _, ptrcls, shape_op, ptr_set in shape_ptrs:
        srcctx = None
        if ptrcls in ctx.env.pointer_specified_info:
            _, _, srcctx = ctx.env.pointer_specified_info[ptrcls]

        if ptr_set:
            src_path_id = path_id
            if ptrcls.is_link_property(ctx.env.schema):
                src_path_id = src_path_id.ptr_path()

            ptr_set.path_id = pathctx.extend_path_id(
                src_path_id,
                ptrcls=ptrcls,
                ns=ctx.path_id_namespace,
                ctx=ctx,
            )
            ptr_set.rptr = irast.Pointer(
                source=ir_set,
                target=ptr_set,
                direction=s_pointers.PointerDirection.Outbound,
                ptrref=not_none(ptr_set.path_id.rptr()),
                is_definition=True,
            )
            # XXX: We would maybe like to *not* do this when it
            # already has a context, since for explain output that
            # seems nicer, but this is what we want for producing
            # actual error messages.
            ptr_set.context = srcctx

            _setup_shape_source(ptr_set, ctx=ctx)

        else:
            # The set must be something pretty trivial, so just do it
            ptr_set = setgen.extend_path(
                ir_set,
                ptrcls,
                same_computable_scope=True,
                srcctx=srcctx,
                ctx=ctx,
            )

        _maybe_fixup_lprop(path_id, ptrcls, ctx=ctx)

        set_shape.append((ptr_set, shape_op))

    ir_set.shape = tuple(set_shape)

    if (view_rptr is not None and view_rptr.ptrcls is not None and
            view_scls != stype):
        ctx.env.schema = view_scls.set_field_value(
            ctx.env.schema, 'rptr', view_rptr.ptrcls)

    return view_scls, ir_set


def _shape_el_ql_to_shape_el_desc(
    shape_el: qlast.ShapeElement,
    *,
    source: s_sources.Source,
    s_ctx: ShapeContext,
    ctx: context.ContextLevel,
) -> ShapeElementDesc:
    """Look at ShapeElement AST and annotate it for more convenient handing."""

    steps = shape_el.expr.steps
    is_linkprop = False
    is_polymorphic = False
    plen = len(steps)
    target_typexpr = None
    source_intersection = []

    if plen >= 2 and isinstance(steps[-1], qlast.TypeIntersection):
        # Target type intersection: foo: Type
        target_typexpr = steps[-1].type
        plen -= 1
        steps = steps[:-1]

    if plen == 1:
        # regular shape
        lexpr = steps[0]
        assert isinstance(lexpr, qlast.Ptr)
        is_linkprop = lexpr.type == 'property'
        if is_linkprop:
            view_rptr = s_ctx.view_rptr
            if view_rptr is None or view_rptr.ptrcls is None:
                raise errors.QueryError(
                    'invalid reference to link property '
                    'in top level shape', context=lexpr.context)
            assert isinstance(view_rptr.ptrcls, s_links.Link)
            source = view_rptr.ptrcls
    elif plen == 2 and isinstance(steps[0], qlast.TypeIntersection):
        # Source type intersection: [IS Type].foo
        source_intersection = [steps[0]]
        lexpr = steps[1]
        ptype = steps[0].type
        if not isinstance(ptype, qlast.TypeName):
            raise errors.QueryError(
                'complex type expressions are not supported here',
                context=ptype.context,
            )
        source_spec = schemactx.get_schema_type(ptype.maintype, ctx=ctx)
        if not isinstance(source_spec, s_objtypes.ObjectType):
            raise errors.QueryError(
                f"expected object type, got "
                f"{source_spec.get_verbosename(ctx.env.schema)}",
                context=ptype.context,
            )
        source = source_spec
        is_polymorphic = True
    else:  # pragma: no cover
        raise RuntimeError(
            f'unexpected path length in view shape: {len(steps)}')

    assert isinstance(lexpr, qlast.Ptr)
    ptrname = lexpr.ptr.name

    if target_typexpr is None:
        path_ql = qlast.Path(
            steps=[
                *source_intersection,
                lexpr,
            ],
            partial=True,
        )
    else:
        path_ql = qlast.Path(
            steps=[
                *source_intersection,
                lexpr,
                qlast.TypeIntersection(type=target_typexpr),
            ],
            partial=True,
        )

    return ShapeElementDesc(
        ql=shape_el,
        path_ql=path_ql,
        ptr_ql=lexpr,
        ptr_name=ptrname,
        source=source,
        target_typexpr=target_typexpr,
        is_polymorphic=is_polymorphic,
        is_linkprop=is_linkprop,
    )


def _expand_splat(
    stype: s_objtypes.ObjectType,
    *,
    depth: int,
    skip_ptrs: AbstractSet[str] = frozenset(),
    skip_lprops: AbstractSet[str] = frozenset(),
    rlink: Optional[s_links.Link] = None,
    intersection: Optional[qlast.TypeIntersection] = None,
    ctx: context.ContextLevel,
) -> List[qlast.ShapeElement]:
    """Expand a splat (possibly recursively) into a list of ShapeElements"""
    elements = []
    pointers = stype.get_pointers(ctx.env.schema)
    path: list[qlast.PathElement] = []
    if intersection is not None:
        path.append(intersection)
    for ptr in pointers.objects(ctx.env.schema):
        if not isinstance(ptr, s_props.Property):
            continue
        sname = ptr.get_shortname(ctx.env.schema)
        if sname.name in skip_ptrs:
            continue
        step = qlast.Ptr(ptr=s_utils.name_to_ast_ref(sname))
        # Make sure not to overwrite the id property.
        if not ptr.is_id_pointer(ctx.env.schema):
            steps = path + [step]
        else:
            steps = [step]
        elements.append(qlast.ShapeElement(
            expr=qlast.Path(steps=steps),
            origin=qlast.ShapeOrigin.SPLAT_EXPANSION,
        ))

    if rlink is not None:
        for prop in rlink.get_pointers(ctx.env.schema).objects(ctx.env.schema):
            if prop.is_endpoint_pointer(ctx.env.schema):
                continue
            assert isinstance(prop, s_props.Property), \
                "non-property pointer on link?"
            sname = prop.get_shortname(ctx.env.schema)
            if sname.name in skip_lprops:
                continue
            elements.append(
                qlast.ShapeElement(
                    expr=qlast.Path(
                        steps=[qlast.Ptr(
                            ptr=s_utils.name_to_ast_ref(sname),
                            type='property',
                        )]
                    ),
                    origin=qlast.ShapeOrigin.SPLAT_EXPANSION,
                )
            )

    if depth > 1:
        for ptr in pointers.objects(ctx.env.schema):
            if not isinstance(ptr, s_links.Link):
                continue
            pn = ptr.get_shortname(ctx.env.schema)
            if pn.name == '__type__' or pn.name in skip_ptrs:
                continue
            elements.append(
                qlast.ShapeElement(
                    expr=qlast.Path(
                        steps=path + [qlast.Ptr(
                            ptr=s_utils.name_to_ast_ref(pn),
                        )]
                    ),
                    elements=_expand_splat(
                        ptr.get_target(ctx.env.schema),
                        rlink=ptr,
                        depth=depth - 1,
                        ctx=ctx,
                    ),
                    origin=qlast.ShapeOrigin.SPLAT_EXPANSION,
                )
            )

    return elements


def _gen_pointers_from_defaults(
    specified_ptrs: Set[sn.UnqualName],
    view_scls: s_objtypes.ObjectType,
    ir_set: irast.Set,
    stype: s_objtypes.ObjectType,
    s_ctx: ShapeContext,
    ctx: context.ContextLevel,
) -> Dict[s_pointers.Pointer, EarlyShapePtr]:
    path_id = ir_set.path_id
    result: List[EarlyShapePtr] = []

    if stype in ctx.active_defaults:
        vn = stype.get_verbosename(ctx.env.schema)
        raise errors.QueryError(
            f"default on property of {vn} is part of a default cycle",
        )

    scls_pointers = stype.get_pointers(ctx.env.schema)
    for pn, ptrcls in scls_pointers.items(ctx.env.schema):
        if pn in specified_ptrs or ptrcls.is_pure_computable(ctx.env.schema):
            continue

        default_expr = ptrcls.get_default(ctx.env.schema)
        if not default_expr:
            continue

        ptrcls_sn = ptrcls.get_shortname(ctx.env.schema)
        default_ql = qlast.ShapeElement(
            expr=qlast.Path(
                steps=[
                    qlast.Ptr(
                        ptr=qlast.ObjectRef(
                            name=ptrcls_sn.name,
                            module=ptrcls_sn.module,
                        ),
                    ),
                ],
            ),
            compexpr=qlast.DetachedExpr(
                expr=default_expr.qlast,
                preserve_path_prefix=True,
            ),
            origin=qlast.ShapeOrigin.DEFAULT,
        )
        default_ql_desc = _shape_el_ql_to_shape_el_desc(
            default_ql, source=view_scls, s_ctx=s_ctx, ctx=ctx
        )

        with ctx.new() as scopectx:
            scopectx.active_defaults |= {stype}

            pointer, ptr_set = _normalize_view_ptr_expr(
                ir_set,
                default_ql_desc,
                view_scls,
                path_id=path_id,
                from_default=True,
                s_ctx=s_ctx,
                ctx=scopectx,
            )

            result.append(EarlyShapePtr(
                pointer, ptr_set, qlast.ShapeOrigin.DEFAULT))

    schema = ctx.env.schema

    # Toposort defaults
    # This is required because defaults may reference each other
    # (and even contain cyclical dependencies).
    # We cannot check or preprocess this at migration time, because some
    # defaults may not be used for some inserts.
    pointer_indexes = {}
    for (index, (pointer, _, _)) in enumerate(result):
        p = pointer.get_nearest_non_derived_parent(schema)
        pointer_indexes[p.get_name(schema).name] = index
    graph = {}
    for (index, (_, irset, _)) in enumerate(result):
        assert irset
        dep_pointers = ast.find_children(irset, irast.Pointer)
        dep_rptrs = (
            pointer.target.path_id.rptr() for pointer in dep_pointers
            if pointer.source.typeref.id == stype.id
        )
        deps = {
            pointer_indexes[rpts.name.name] for rpts in dep_rptrs
            if rpts and rpts.name.name in pointer_indexes
        }
        graph[index] = topological.DepGraphEntry(
            item=index, deps=deps, extra=False,
        )

    ordered = [
        result[i] for i in topological.sort(graph, allow_unresolved=True)
    ]

    return {v.ptrcls: v for v in ordered}


def _raise_on_missing(
    pointers: Dict[s_pointers.Pointer, EarlyShapePtr],
    stype: s_objtypes.ObjectType,
    rewrites: Optional[irast.Rewrites],
    ctx: context.ContextLevel,
) -> None:
    pointer_names = {
        ptr.get_local_name(ctx.env.schema) for ptr in pointers
    }

    scls_pointers = stype.get_pointers(ctx.env.schema)
    for pn, ptrcls in scls_pointers.items(ctx.env.schema):
        if pn == sn.UnqualName("__type__"):
            continue

        if pn in pointer_names or ptrcls.is_pure_computable(ctx.env.schema):
            continue

        if not ptrcls.get_required(ctx.env.schema):
            continue

        # is it rewritten?
        if rewrites:
            # (inserts must produce rewrites only for stype)
            assert len(rewrites.by_type) == 1
            if pn.name in next(iter(rewrites.by_type.values())):
                continue

        if ptrcls.is_property(ctx.env.schema):
            # If the target is a sequence, there's no need
            # for an explicit value.
            ptrcls_target = ptrcls.get_target(ctx.env.schema)
            assert ptrcls_target is not None
            if ptrcls_target.issubclass(
                ctx.env.schema,
                ctx.env.schema.get(
                    "std::sequence", type=s_objects.SubclassableObject
                ),
            ):
                continue

        vn = ptrcls.get_verbosename(ctx.env.schema, with_parent=True)
        raise errors.MissingRequiredError(
            f"missing value for required {vn}"
        )


def _compile_rewrites(
    specified_ptrs: Set[sn.UnqualName],
    kind: qltypes.RewriteKind,
    view_scls: s_objtypes.ObjectType,
    ir_set: irast.Set,
    stype: s_objtypes.ObjectType,
    s_ctx: ShapeContext,
    ctx: context.ContextLevel,
) -> irast.Rewrites:
    # init
    anchors = prepare_rewrite_anchors(
        specified_ptrs, kind, stype, ctx
    )

    rewrites = _compile_rewrites_for_stype(
        stype, kind, view_scls, ir_set, anchors, s_ctx, ctx=ctx
    )

    if kind == qltypes.RewriteKind.Insert:
        type_ref = typegen.type_to_typeref(stype, ctx.env)
        rewrites_by_type = {type_ref: rewrites}

    elif kind == qltypes.RewriteKind.Update:
        # Update may also change objects that are children of stype
        # Here we build a dict of rewrites for each descendent type for each
        # of its pointers.

        # This dict is stored in the context and pulled into the update
        # statement later.

        rewrites_by_type = _compile_rewrites_of_children(
            stype, rewrites, kind, view_scls, ir_set, anchors, s_ctx, ctx
        )

    else:
        raise NotImplementedError()

    schema = ctx.env.schema
    by_type: Dict[irast.TypeRef, irast.RewritesOfType] = {}
    for ty, rewrites_of_type in rewrites_by_type.items():
        ty = ty.real_material_type

        by_type[ty] = {}
        for element in rewrites_of_type.values():
            target = element.target_set
            assert target and target.expr

            ptrref = irtypeutils.ptrref_from_ptrcls(
                schema=schema, ptrcls=element.ptrcls
            )
            actual_ptrref = irtypeutils.find_actual_ptrref(ty, ptrref)
            pn = actual_ptrref.shortname.name
            path_id = irast.PathId.from_pointer(schema, element.ptrcls)

            # construct a new set with correct path_id
            ptr_set = setgen.new_set_from_set(
                target,
                path_id=path_id,
                rptr=None,
                ctx=ctx,
            )

            # construct a new set with correct path_id
            ptr_set.rptr = irast.Pointer(
                source=ir_set,
                target=ptr_set,
                direction=s_pointers.PointerDirection.Outbound,
                ptrref=actual_ptrref,
                is_definition=True,
            )

            by_type[ty][pn] = (ptr_set, ptrref.real_material_ptr)

    return irast.Rewrites(
        subject_path_id=anchors[0].path_id,
        old_path_id=anchors[2].path_id if anchors[2] else None,
        by_type=by_type,
    )


def _compile_rewrites_of_children(
    stype: s_objtypes.ObjectType,
    parent_rewrites: Dict[sn.UnqualName, EarlyShapePtr],
    kind: qltypes.RewriteKind,
    view_scls: s_objtypes.ObjectType,
    ir_set: irast.Set,
    anchors: RewriteAnchors,
    s_ctx: ShapeContext,
    ctx: context.ContextLevel,
) -> Dict[irast.TypeRef, Dict[sn.UnqualName, EarlyShapePtr]]:
    rewrites_for_type: Dict[
        irast.TypeRef, Dict[sn.UnqualName, EarlyShapePtr]
    ] = {}

    # save parent to result
    type_ref = typegen.type_to_typeref(stype, ctx.env)
    rewrites_for_type[type_ref] = parent_rewrites.copy()

    for child in stype.children(ctx.env.schema):
        if child.get_is_derived(ctx.env.schema):
            continue

        # base on parent rewrites
        child_rewrites = parent_rewrites.copy()
        # override with rewrites defined here
        rewrites_defined_here = _compile_rewrites_for_stype(
            child, kind, view_scls, ir_set, anchors, s_ctx,
            already_defined_rewrites=child_rewrites,
            ctx=ctx
        )
        child_rewrites.update(rewrites_defined_here)

        # recurse for children
        rewrites_for_type.update(
            _compile_rewrites_of_children(
                child,
                child_rewrites,
                kind,
                view_scls,
                ir_set,
                anchors,
                s_ctx,
                ctx=ctx,
            )
        )

    return rewrites_for_type


def _compile_rewrites_for_stype(
    stype: s_objtypes.ObjectType,
    kind: qltypes.RewriteKind,
    view_scls: s_objtypes.ObjectType,
    ir_set: irast.Set,
    anchors: RewriteAnchors,
    s_ctx: ShapeContext,
    *,
    already_defined_rewrites: Optional[
        Mapping[sn.UnqualName, EarlyShapePtr]] = None,
    ctx: context.ContextLevel,
) -> Dict[sn.UnqualName, EarlyShapePtr]:
    schema = ctx.env.schema

    path_id = ir_set.path_id

    res = {}

    if stype in ctx.active_rewrites:
        vn = stype.get_verbosename(ctx.env.schema)
        raise errors.QueryError(
            f"rewrite rule on {vn} is part of a rewrite rule cycle",
        )

    scls_pointers = stype.get_pointers(schema)
    for pn, ptrcls in scls_pointers.items(schema):
        if ptrcls.is_pure_computable(schema):
            continue

        rewrite = ptrcls.get_rewrite(schema, kind)
        if not rewrite:
            continue
        rewrite_pointer = downcast(
            s_pointers.Pointer, rewrite.get_subject(schema))

        # Because rewrites are not duplicated on inherited properties, the
        # subject this pointer will not be on stype, but on one of its
        # ancestors. Mitigation is to pick the correct pointer from the stype.
        rewrite_pointer = downcast(
            s_pointers.Pointer, stype.get_pointers(schema).get(schema, pn)
        )

        # get_rewrite searches in ancestors for rewrites, but if the rewrite
        # for that ancestor has already been compiled, skip it to avoid
        # duplicating work
        if (
            already_defined_rewrites
            and (existing := already_defined_rewrites.get(pn))
            and (existing[0].get_nearest_non_derived_parent(schema)
                 == rewrite_pointer)
        ):
            continue

        subject_set, specified_set, old_set = anchors

        rewrite_view = view_scls
        if stype != view_scls.get_nearest_non_derived_parent(schema):
            # FIXME: Caching?
            rewrite_view = downcast(
                s_objtypes.ObjectType,
                schemactx.derive_view(
                    stype,
                    exprtype=s_ctx.exprtype,
                    ctx=ctx,
                )
            )
            subject_set = setgen.class_set(
                rewrite_view, path_id=subject_set.path_id, ctx=ctx)
            if old_set:
                old_set = setgen.class_set(
                    rewrite_view, path_id=old_set.path_id, ctx=ctx)

            ir_set = setgen.class_set(
                rewrite_view, path_id=ir_set.path_id, ctx=ctx)

        rewrite_expr = rewrite.get_expr(ctx.env.schema)
        assert rewrite_expr

        with ctx.newscope(fenced=True) as scopectx:
            scopectx.active_rewrites |= {stype}

            # prepare context
            scopectx.partial_path_prefix = subject_set
            nanchors = {}
            nanchors["__specified__"] = specified_set
            nanchors["__subject__"] = subject_set
            if old_set:
                nanchors["__old__"] = old_set

            for key, anchor in nanchors.items():
                scopectx.path_scope.attach_path(
                    anchor.path_id, context=None,
                    optional=(anchor is subject_set),
                )
                scopectx.iterator_path_ids |= {anchor.path_id}
                scopectx.anchors[key] = anchor

            # XXX: I am pretty sure this must be wrong, but we get
            # a failure without due to volatility issues in
            # test_edgeql_rewrites_16
            scopectx.env.singletons.append(subject_set.path_id)

            ctx.path_scope.factoring_allowlist.add(subject_set.path_id)

            # prepare expression
            ptrcls_sn = ptrcls.get_shortname(ctx.env.schema)
            shape_ql = qlast.ShapeElement(
                expr=qlast.Path(
                    steps=[
                        qlast.Ptr(ptr=s_utils.name_to_ast_ref(ptrcls_sn)),
                    ],
                ),
                compexpr=qlast.DetachedExpr(
                    expr=rewrite_expr.qlast,
                    preserve_path_prefix=True,
                ),
            )
            shape_ql_desc = _shape_el_ql_to_shape_el_desc(
                shape_ql,
                source=rewrite_view,
                s_ctx=s_ctx,
                ctx=scopectx,
            )

            # compile as normal shape element
            pointer, ptr_set = _normalize_view_ptr_expr(
                subject_set,
                shape_ql_desc,
                rewrite_view,
                path_id=path_id,
                from_default=True,
                s_ctx=s_ctx,
                ctx=scopectx,
            )
            res[pn] = EarlyShapePtr(
                pointer, ptr_set, qlast.ShapeOrigin.DEFAULT
            )
    return res


RewriteAnchors = Tuple[irast.Set, irast.Set, Optional[irast.Set]]


def prepare_rewrite_anchors(
    specified_ptrs: Set[sn.UnqualName],
    rewrite_kind: qltypes.RewriteKind,
    stype: s_objtypes.ObjectType,
    ctx: context.ContextLevel,
) -> RewriteAnchors:
    schema = ctx.env.schema

    # init set for __subject__
    # TODO: Do we really need a separate path id for __subject__?
    subject_name = sn.QualName("__derived__", "__subject__")
    subject_path_id = irast.PathId.from_type(
        schema, stype, typename=subject_name, namespace=ctx.path_id_namespace
    )
    subject_set = setgen.new_set(
        stype=stype, path_id=subject_path_id, ctx=ctx
    )

    # init reference to std::bool
    bool_type = schema.get("std::bool", type=s_types.Type)
    bool_path = irast.PathId.from_type(
        schema,
        bool_type,
        typename=sn.QualName(module="std", name="bool"),
    )

    # init set for __specified__
    specified_pointers: List[irast.TupleElement] = []
    for pn, _ in stype.get_pointers(schema).items(schema):
        pointer_path_id = irast.PathId.from_type(
            schema,
            bool_type,
            typename=sn.QualName(module="__derived__", name=pn.name),
            namespace=ctx.path_id_namespace,
        )

        specified_pointers.append(
            irast.TupleElement(
                name=pn.name,
                val=setgen.ensure_set(
                    irast.BooleanConstant(
                        value=str(pn in specified_ptrs),
                        typeref=bool_path.target,
                    ),
                    ctx=ctx
                ),
                path_id=pointer_path_id
            )
        )
    specified_set = setgen.new_tuple_set(
        specified_pointers, named=True, ctx=ctx
    )

    # init set for __old__
    if rewrite_kind == qltypes.RewriteKind.Update:
        old_name = sn.QualName("__derived__", "__old__")
        old_path_id = irast.PathId.from_type(
            schema, stype, typename=old_name, namespace=ctx.path_id_namespace
        )
        old_set = setgen.new_set(
            stype=stype, path_id=old_path_id, ctx=ctx
        )
        old_set.expr = irast.TriggerAnchor(typeref=old_set.typeref)
    else:
        old_set = None

    return (subject_set, specified_set, old_set)


def _maybe_fixup_lprop(
    path_id: irast.PathId,
    ptrcls: s_pointers.Pointer,
    *,
    ctx: context.ContextLevel,
) -> None:
    # HACK?: when we see linkprops being used on an intersection,
    # attach the flattened source path to make linkprops on
    # computed backlinks work
    if (
        isinstance(path_id.rptr(), irast.TypeIntersectionPointerRef)
        and ptrcls.is_link_property(ctx.env.schema)
    ):
        ctx.path_scope.attach_path(
            path_id, flatten_intersection=True, context=None)


def _setup_shape_source(cur_set: irast.Set, ctx: context.ContextLevel) -> None:
    """Set up shape source for a shape element.

    This is basically all so that nested link properties get set up properly.
    XXX: There ought to be a better way.
    """

    if (isinstance(cur_set.expr, irast.SelectStmt)
        and (setgen.get_set_type(cur_set, ctx=ctx) ==
             setgen.get_set_type(cur_set.expr.result, ctx=ctx))):
        child = cur_set.expr.result
        _setup_shape_source(child, ctx=ctx)
        cur_set.shape_source = (
            child if child.shape else child.shape_source)

    # To get the linkprops to line up for inserts we unfortunately need to
    # pull linkprop shape elements up into the top element.
    if not cur_set.shape and isinstance(cur_set.expr, irast.InsertStmt):
        ptr_shape = []
        for sub_set, sub_op in cur_set.expr.subject.shape:
            if not sub_set.path_id.is_linkprop_path():
                continue
            sub_rptr = irast.Pointer(
                source=cur_set,
                target=sub_set,
                direction=s_pointers.PointerDirection.Outbound,
                ptrref=not_none(sub_set.path_id.rptr()),
                is_definition=True,
            )
            sub_set = setgen.new_set_from_set(sub_set, rptr=sub_rptr, ctx=ctx)
            sub_rptr.target = sub_set
            ptr_shape.append((sub_set, sub_op))
        cur_set.shape = tuple(ptr_shape)


def _compile_qlexpr(
    ir_source: irast.Set,
    qlexpr: qlast.Base,
    view_scls: s_objtypes.ObjectType,
    *,
    ptrcls: Optional[s_pointers.Pointer],
    ptrsource: s_sources.Source,
    ptr_name: sn.QualName,
    is_linkprop: bool,
    s_ctx: ShapeContext,
    ctx: context.ContextLevel,
) -> Tuple[irast.Set, context.ViewRPtr]:

    with ctx.newscope(fenced=True) as shape_expr_ctx:
        # Put current pointer class in context, so
        # that references to link properties in sub-SELECT
        # can be resolved.  This is necessary for proper
        # evaluation of link properties on computable links,
        # most importantly, in INSERT/UPDATE context.
        shape_expr_ctx.view_rptr = context.ViewRPtr(
            source=ptrsource if is_linkprop else view_scls,
            ptrcls=ptrcls,
            ptrcls_name=ptr_name,
            ptrcls_is_linkprop=is_linkprop,
            exprtype=s_ctx.exprtype,
        )

        shape_expr_ctx.defining_view = view_scls
        shape_expr_ctx.path_scope.unnest_fence = True
<<<<<<< HEAD

        source_set = setgen.fixup_computable_source_set(ir_source, ctx=ctx)

        if view_scls.disallow_partial_paths is None:
            shape_expr_ctx.partial_path_prefix = source_set
=======
        source_set = setgen.fixup_computable_source_set(
            ir_source, ctx=shape_expr_ctx
        )
        shape_expr_ctx.partial_path_prefix = source_set
>>>>>>> f399c510

        if s_ctx.exprtype.is_mutation() and ptrcls is not None:
            shape_expr_ctx.expr_exposed = context.Exposure.EXPOSED
            shape_expr_ctx.empty_result_type_hint = \
                ptrcls.get_target(ctx.env.schema)

        shape_expr_ctx.view_map = ctx.view_map.new_child()
        setgen.update_view_map(
            source_set.path_id, source_set, ctx=shape_expr_ctx)

        irexpr = dispatch.compile(qlexpr, ctx=shape_expr_ctx)

    if ctx.expr_exposed:
        irexpr = eta_expand.eta_expand_ir(irexpr, ctx=ctx)

    return irexpr, shape_expr_ctx.view_rptr


def _normalize_view_ptr_expr(
    ir_source: irast.Set,
    shape_el_desc: ShapeElementDesc,
    view_scls: s_objtypes.ObjectType,
    *,
    path_id: irast.PathId,
    from_default: bool = False,
    pending_pointers: Mapping[s_pointers.Pointer, EarlyShapePtr] | None = None,
    s_ctx: ShapeContext,
    ctx: context.ContextLevel,
) -> Tuple[s_pointers.Pointer, Optional[irast.Set]]:
    is_mutation = s_ctx.exprtype.is_insert() or s_ctx.exprtype.is_update()

    materialized = None
    qlexpr: Optional[qlast.Expr] = None
    base_ptrcls_is_alias = False
    irexpr = None

    shape_el = shape_el_desc.ql
    ptrsource = shape_el_desc.source
    ptrname = shape_el_desc.ptr_name
    is_linkprop = shape_el_desc.is_linkprop
    is_polymorphic = shape_el_desc.is_polymorphic
    target_typexpr = shape_el_desc.target_typexpr

    compexpr: Optional[qlast.Expr] = shape_el.compexpr
    if compexpr is None and is_mutation:
        raise errors.QueryError(
            "mutation queries must specify values with ':='",
            context=shape_el.expr.steps[-1].context,
        )

    ptrcls: Optional[s_pointers.Pointer]

    if compexpr is None:
        ptrcls = setgen.resolve_ptr(
            ptrsource,
            ptrname,
            track_ref=shape_el_desc.ptr_ql,
            ctx=ctx,
            source_context=shape_el.context,
        )
        if is_polymorphic:
            ptrcls = schemactx.derive_ptr(ptrcls, view_scls, ctx=ctx)

        base_ptrcls = ptrcls.get_bases(ctx.env.schema).first(ctx.env.schema)
        base_ptr_is_computable = base_ptrcls in ctx.env.source_map
        ptr_name = sn.QualName(
            module='__',
            name=ptrcls.get_shortname(ctx.env.schema).name,
        )

        # Schema computables that point to opaque unions will just have
        # BaseObject as their target, but in order to properly compile
        # it, we need to know the actual type here, so we recompute it.
        # XXX: This is a hack, though, and hopefully we can fix it once
        # the computable/alias rework lands.
        is_opaque_schema_computable = (
            ptrcls.is_pure_computable(ctx.env.schema)
            and (t := ptrcls.get_target(ctx.env.schema))
            and t.get_name(ctx.env.schema) == sn.QualName('std', 'BaseObject')
        )

        base_required = base_ptrcls.get_required(ctx.env.schema)
        base_cardinality = _get_base_ptr_cardinality(base_ptrcls, ctx=ctx)
        base_is_singleton = False
        if base_cardinality is not None and base_cardinality.is_known():
            base_is_singleton = base_cardinality.is_single()

        is_nontrivial = astutils.is_nontrivial_shape_element(shape_el)
        is_obj = not_none(ptrcls.get_target(ctx.env.schema)).is_object_type()

        if (
            is_obj
            or is_nontrivial
            or shape_el.elements

            or base_ptr_is_computable
            or is_polymorphic
            or target_typexpr is not None
            or (ctx.implicit_limit and not base_is_singleton)
            or is_opaque_schema_computable
        ):
            qlexpr = shape_el_desc.path_ql
            if shape_el.elements:
                qlexpr = qlast.Shape(expr=qlexpr, elements=shape_el.elements)

            qlexpr = astutils.ensure_ql_query(qlexpr)
            assert isinstance(qlexpr, qlast.SelectQuery)
            qlexpr.where = shape_el.where
            qlexpr.orderby = shape_el.orderby

            if shape_el.offset or shape_el.limit:
                qlexpr = qlast.SelectQuery(result=qlexpr, implicit=True)
                qlexpr.offset = shape_el.offset
                qlexpr.limit = shape_el.limit

            if (
                (ctx.expr_exposed or ctx.stmt is ctx.toplevel_stmt)
                and not qlexpr.limit
                and ctx.implicit_limit
                and not base_is_singleton
            ):
                qlexpr = qlast.SelectQuery(result=qlexpr, implicit=True)
                qlexpr.limit = qlast.IntegerConstant(
                    value=str(ctx.implicit_limit),
                )

        if target_typexpr is not None:
            assert isinstance(target_typexpr, qlast.TypeName)
            intersector_type = schemactx.get_schema_type(
                target_typexpr.maintype, ctx=ctx)

            int_result = schemactx.apply_intersection(
                ptrcls.get_target(ctx.env.schema),  # type: ignore
                intersector_type,
                ctx=ctx,
            )

            ptr_target = int_result.stype
        else:
            _ptr_target = ptrcls.get_target(ctx.env.schema)
            assert _ptr_target
            ptr_target = _ptr_target

        ptr_required = base_required
        ptr_cardinality = base_cardinality
        if shape_el.where:
            # If the shape has a filter on it, we need to force a reinference
            # of the cardinality, to produce an error if needed.
            ptr_cardinality = None
        if ptr_cardinality is None or not ptr_cardinality.is_known():
            # We do not know the parent's pointer cardinality yet.
            ctx.env.pointer_derivation_map[base_ptrcls].append(ptrcls)
            ctx.env.pointer_specified_info[ptrcls] = (
                shape_el.cardinality, shape_el.required, shape_el.context)

        # If we generated qlexpr for the element, we process the
        # subview by just compiling the qlexpr. This is so that we can
        # figure out if it needs materialization and also so that
        # `qlexpr is not None` always implies that we did the
        # compilation.
        if qlexpr:
            irexpr, _ = _compile_qlexpr(
                ir_source,
                qlexpr,
                view_scls,
                ptrcls=ptrcls,
                ptrsource=ptrsource,
                ptr_name=ptr_name,
                is_linkprop=is_linkprop,
                s_ctx=s_ctx,
                ctx=ctx,
            )
            materialized = setgen.should_materialize(
                irexpr, ptrcls=ptrcls,
                materialize_visible=True, skipped_bindings={path_id},
                ctx=ctx)
            ptr_target = inference.infer_type(irexpr, ctx.env)

    # compexpr is not None
    else:
        base_ptrcls = ptrcls = None

        if (is_mutation
                and ptrname not in ctx.special_computables_in_mutation_shape):
            # If this is a mutation, the pointer must exist.
            ptrcls = setgen.resolve_ptr(
                ptrsource, ptrname, track_ref=shape_el_desc.ptr_ql, ctx=ctx)
            if ptrcls.is_pure_computable(ctx.env.schema) and not from_default:
                ptr_vn = ptrcls.get_verbosename(ctx.env.schema,
                                                with_parent=True)
                raise errors.QueryError(
                    f'modification of computed {ptr_vn} is prohibited',
                    context=shape_el.context)

            base_ptrcls = ptrcls.get_bases(
                ctx.env.schema).first(ctx.env.schema)

            ptr_name = sn.QualName(
                module='__',
                name=ptrcls.get_shortname(ctx.env.schema).name,
            )

        else:
            ptr_name = sn.QualName(
                module='__',
                name=ptrname,
            )

            try:
                ptrcls = setgen.resolve_ptr(
                    ptrsource,
                    ptrname,
                    track_ref=False,
                    ctx=ctx,
                )

                base_ptrcls = ptrcls.get_bases(
                    ctx.env.schema).first(ctx.env.schema)
            except errors.InvalidReferenceError:
                # Check if we aren't inside of modifying statement
                # for link property, otherwise this is a NEW
                # computable pointer, it's fine.
                if (
                    s_ctx.view_rptr is not None
                    and s_ctx.view_rptr.exprtype.is_mutation()
                    and is_linkprop
                ):
                    raise

        qlexpr = astutils.ensure_ql_query(compexpr)
        # HACK: For scope tree related reasons, DML inside of free objects
        # needs to be wrapped in a SELECT. This is probably fixable.
        if irutils.is_trivial_free_object(ir_source):
            qlexpr = astutils.ensure_ql_select(qlexpr)

        if (
            (ctx.expr_exposed or ctx.stmt is ctx.toplevel_stmt)
            and ctx.implicit_limit
            and isinstance(qlexpr, (qlast.PipelinedQuery, qlast.ShapeElement))
            and not qlexpr.limit
        ):
            qlexpr = qlast.SelectQuery(result=qlexpr, implicit=True)
            qlexpr.limit = qlast.IntegerConstant(value=str(ctx.implicit_limit))

        irexpr, sub_view_rptr = _compile_qlexpr(
            ir_source,
            qlexpr,
            view_scls,
            ptrcls=ptrcls,
            ptrsource=ptrsource,
            ptr_name=ptr_name,
            is_linkprop=is_linkprop,
            s_ctx=s_ctx,
            ctx=ctx,
        )
        materialized = setgen.should_materialize(
            irexpr, ptrcls=ptrcls,
            materialize_visible=True, skipped_bindings={path_id},
            ctx=ctx)
        ptr_target = inference.infer_type(irexpr, ctx.env)

        if (
            shape_el.operation.op is qlast.ShapeOp.APPEND
            or shape_el.operation.op is qlast.ShapeOp.SUBTRACT
        ):
            if not s_ctx.exprtype.is_update():
                op = (
                    '+=' if shape_el.operation.op is qlast.ShapeOp.APPEND
                    else '-='
                )
                raise errors.EdgeQLSyntaxError(
                    f"unexpected '{op}'",
                    context=shape_el.operation.context,
                )

        irexpr.context = compexpr.context

        is_inbound_alias = False
        if base_ptrcls is None:
            base_ptrcls = sub_view_rptr.base_ptrcls
            base_ptrcls_is_alias = sub_view_rptr.ptrcls_is_alias
            is_inbound_alias = (
                sub_view_rptr.rptr_dir is s_pointers.PointerDirection.Inbound)

        if ptrcls is not None:
            ctx.env.schema = ptrcls.set_field_value(
                ctx.env.schema, 'owned', True)

        ptr_cardinality = None
        ptr_required = False

        if (
            isinstance(ptr_target, s_types.Collection)
            and not ctx.env.orig_schema.get_by_id(ptr_target.id, default=None)
        ):
            # Record references to implicitly defined collection types,
            # so that the alias delta machinery can pick them up.
            ctx.env.created_schema_objects.add(ptr_target)

        anytype = ptr_target.find_any(ctx.env.schema)
        if anytype is not None:
            raise errors.QueryError(
                'expression returns value of indeterminate type',
                context=ctx.env.type_origins.get(anytype),
            )

        # Validate that the insert/update expression is
        # of the correct class.
        if is_mutation and ptrcls is not None:
            base_target = ptrcls.get_target(ctx.env.schema)
            assert base_target is not None
            if ptr_target.assignment_castable_to(
                    base_target,
                    schema=ctx.env.schema):
                # Force assignment casts if the target type is not a
                # subclass of the base type and the cast is not to an
                # object type.
                if not (
                    base_target.is_object_type()
                    or s_types.is_type_compatible(
                        base_target, ptr_target, schema=ctx.env.schema
                    )
                ):
                    qlexpr = astutils.ensure_ql_query(
                        qlast.TypeCast(
                            type=typegen.type_to_ql_typeref(
                                base_target, ctx=ctx
                            ),
                            expr=compexpr,
                        )
                    )
                    ptr_target = base_target
                    # We also need to compile the cast to IR.
                    with ctx.new() as subctx:
                        subctx.anchors = subctx.anchors.copy()
                        source_path = subctx.create_anchor(irexpr, 'a')
                        cast_qlexpr = astutils.ensure_ql_query(
                            qlast.TypeCast(
                                type=typegen.type_to_ql_typeref(
                                    base_target, ctx=ctx
                                ),
                                expr=source_path,
                            )
                        )

                        old_rptr = irexpr.rptr
                        irexpr.rptr = None
                        irexpr = dispatch.compile(cast_qlexpr, ctx=subctx)
                        irexpr.rptr = old_rptr

            else:
                expected = [
                    repr(str(base_target.get_displayname(ctx.env.schema)))
                ]

                ercls: Type[errors.EdgeDBError]
                if ptrcls.is_property(ctx.env.schema):
                    ercls = errors.InvalidPropertyTargetError
                else:
                    ercls = errors.InvalidLinkTargetError

                ptr_vn = ptrcls.get_verbosename(ctx.env.schema,
                                                with_parent=True)

                raise ercls(
                    f'invalid target for {ptr_vn}: '
                    f'{str(ptr_target.get_displayname(ctx.env.schema))!r} '
                    f'(expecting {" or ".join(expected)})'
                )

    # Prohibit update of readonly
    if (
        s_ctx.exprtype.is_update()
        and ptrcls
        and ptrcls.get_readonly(ctx.env.schema)
    ):
        raise errors.QueryError(
            f'cannot update {ptrcls.get_verbosename(ctx.env.schema)}: '
            f'it is declared as read-only',
            context=compexpr and compexpr.context,
        )

    # Prohibit invalid operations on id
    id_access = (
        ptrcls
        and ptrcls.is_id_pointer(ctx.env.schema)
        and (
            not ctx.env.options.allow_user_specified_id
            or not s_ctx.exprtype.is_mutation()
        )
    )
    if (
        (compexpr is not None or is_polymorphic)
        and id_access and not from_default and ptrcls
    ):
        ptrcls_sn = ptrcls.get_shortname(ctx.env.schema)
        if is_polymorphic:
            msg = (f'cannot access {ptrcls_sn.name} on a polymorphic '
                   f'shape element')
        else:
            msg = f'cannot assign to {ptrcls_sn.name}'
        if not ctx.env.options.allow_user_specified_id:
            hint = (
                'consider enabling the "allow_user_specified_id" '
                'configuration parameter to allow setting custom object ids'
            )
        else:
            hint = None

        raise errors.QueryError(msg, context=shape_el.context, hint=hint)

    # Common code for computed/not computed

    if (
        pending_pointers is not None and ptrcls is not None
        and (prev := pending_pointers.get(ptrcls)) is not None
        and prev.shape_origin is not qlast.ShapeOrigin.SPLAT_EXPANSION
    ):
        vnp = ptrcls.get_verbosename(ctx.env.schema, with_parent=True)
        raise errors.QueryError(
            f'duplicate definition of {vnp}',
            context=shape_el.context)

    if qlexpr is not None or ptrcls is None:
        src_scls: s_sources.Source

        if is_linkprop:
            # Proper checking was done when is_linkprop is defined.
            assert s_ctx.view_rptr is not None
            assert isinstance(s_ctx.view_rptr.ptrcls, s_links.Link)
            src_scls = s_ctx.view_rptr.ptrcls
        else:
            src_scls = view_scls

        if ptr_target.is_object_type():
            base = ctx.env.get_schema_object_and_track(
                sn.QualName('std', 'link'), expr=None)
        else:
            base = ctx.env.get_schema_object_and_track(
                sn.QualName('std', 'property'), expr=None)

        if base_ptrcls is not None:
            derive_from = base_ptrcls
        else:
            derive_from = base

        derived_name = schemactx.derive_view_name(
            base_ptrcls,
            derived_name_base=ptr_name,
            derived_name_quals=[str(src_scls.get_name(ctx.env.schema))],
            ctx=ctx,
        )

        existing = ctx.env.schema.get(
            derived_name, default=None, type=s_pointers.Pointer)
        if existing is not None:
            existing_target = existing.get_target(ctx.env.schema)
            assert existing_target is not None
            if ctx.recompiling_schema_alias:
                ptr_cardinality = existing.get_cardinality(ctx.env.schema)
                ptr_required = existing.get_required(ctx.env.schema)
            if ptr_target == existing_target:
                ptrcls = existing
            elif ptr_target.implicitly_castable_to(
                    existing_target, ctx.env.schema):

                ctx.env.ptr_ref_cache.pop(existing, None)
                ctx.env.schema = existing.set_target(
                    ctx.env.schema, ptr_target)
                ptrcls = existing
            else:
                vnp = existing.get_verbosename(
                    ctx.env.schema, with_parent=True)

                t1_vn = existing_target.get_verbosename(ctx.env.schema)
                t2_vn = ptr_target.get_verbosename(ctx.env.schema)

                if compexpr is not None:
                    source_context = compexpr.context
                else:
                    source_context = shape_el.expr.steps[-1].context
                raise errors.SchemaError(
                    f'cannot redefine {vnp} as {t2_vn}',
                    details=f'{vnp} is defined as {t1_vn}',
                    context=source_context,
                )
        else:
            ptrcls = schemactx.derive_ptr(
                derive_from, src_scls, ptr_target,
                derive_backlink=is_inbound_alias,
                derived_name=derived_name,
                ctx=ctx)

    elif ptrcls.get_target(ctx.env.schema) != ptr_target:
        ctx.env.ptr_ref_cache.pop(ptrcls, None)
        ctx.env.schema = ptrcls.set_target(ctx.env.schema, ptr_target)

    assert ptrcls is not None

    if materialized and is_mutation and any(
        x.is_binding == irast.BindingKind.With
        and x.expr
        and inference.infer_volatility(
            x.expr, ctx.env, exclude_dml=True).is_volatile()

        for reason in materialized
        if isinstance(reason, irast.MaterializeVisible)
        for _, x in reason.sets
    ):
        raise errors.QueryError(
            f'cannot refer to volatile WITH bindings from DML',
            context=compexpr and compexpr.context,
        )

    if materialized and not is_mutation and ctx.qlstmt:
        assert ptrcls not in ctx.env.materialized_sets
        ctx.env.materialized_sets[ptrcls] = ctx.qlstmt, materialized

        if irexpr:
            setgen.maybe_materialize(ptrcls, irexpr, ctx=ctx)

    if qlexpr is not None:
        ctx.env.schema = ptrcls.set_field_value(
            ctx.env.schema, 'defined_here', True
        )

    if qlexpr is not None:
        ctx.env.source_map[ptrcls] = irast.ComputableInfo(
            qlexpr=qlexpr,
            irexpr=irexpr,
            context=ctx,
            path_id=path_id,
            path_id_ns=s_ctx.path_id_namespace,
            shape_op=shape_el.operation.op,
            should_materialize=materialized or [],
        )

    if compexpr is not None or is_polymorphic or materialized:
        if (old_ptrref := ctx.env.ptr_ref_cache.get(ptrcls)):
            old_ptrref.is_computable = True

        ctx.env.schema = ptrcls.set_field_value(
            ctx.env.schema,
            'computable',
            True,
        )

        ctx.env.schema = ptrcls.set_field_value(
            ctx.env.schema,
            'owned',
            True,
        )

    if ptr_cardinality is not None:
        ctx.env.schema = ptrcls.set_field_value(
            ctx.env.schema, 'cardinality', ptr_cardinality)
        ctx.env.schema = ptrcls.set_field_value(
            ctx.env.schema, 'required', ptr_required)
    else:
        if qlexpr is None and ptrcls is not base_ptrcls:
            ctx.env.pointer_derivation_map[base_ptrcls].append(ptrcls)

        base_cardinality = None
        base_required = None
        if base_ptrcls is not None and not base_ptrcls_is_alias:
            base_cardinality = _get_base_ptr_cardinality(base_ptrcls, ctx=ctx)
            base_required = base_ptrcls.get_required(ctx.env.schema)

        if base_cardinality is None or not base_cardinality.is_known():
            # If the base cardinality is not known the we can't make
            # any checks here and will rely on validation in the
            # cardinality inferer.
            specified_cardinality = shape_el.cardinality
            specified_required = shape_el.required
        else:
            specified_cardinality = base_cardinality

            # Inferred optionality overrides that of the base pointer
            # if base pointer is not `required`, hence the is True check.
            if shape_el.required is not None:
                specified_required = shape_el.required
            elif base_required is True:
                specified_required = base_required
            else:
                specified_required = None

            if (
                shape_el.cardinality is not None
                and base_ptrcls is not None
                and shape_el.cardinality != base_cardinality
            ):
                base_src = base_ptrcls.get_source(ctx.env.schema)
                assert base_src is not None
                base_src_name = base_src.get_verbosename(ctx.env.schema)
                raise errors.SchemaError(
                    f'cannot redefine the cardinality of '
                    f'{ptrcls.get_verbosename(ctx.env.schema)}: '
                    f'it is defined as {base_cardinality.as_ptr_qual()!r} '
                    f'in the base {base_src_name}',
                    context=compexpr and compexpr.context,
                )

            if (
                shape_el.required is False
                and base_ptrcls is not None
                and base_required
            ):
                base_src = base_ptrcls.get_source(ctx.env.schema)
                assert base_src is not None
                base_src_name = base_src.get_verbosename(ctx.env.schema)
                raise errors.SchemaError(
                    f'cannot redefine '
                    f'{ptrcls.get_verbosename(ctx.env.schema)} '
                    f'as optional: it is defined as required '
                    f'in the base {base_src_name}',
                    context=compexpr and compexpr.context,
                )

        ctx.env.pointer_specified_info[ptrcls] = (
            specified_cardinality, specified_required, shape_el.context)

        ctx.env.schema = ptrcls.set_field_value(
            ctx.env.schema, 'cardinality', qltypes.SchemaCardinality.Unknown)

    if irexpr and not irexpr.context:
        irexpr.context = shape_el.context

    return ptrcls, irexpr


def derive_ptrcls(
        view_rptr: context.ViewRPtr, *,
        target_scls: s_types.Type,
        transparent: bool=False,
        ctx: context.ContextLevel) -> s_pointers.Pointer:

    if view_rptr.ptrcls is None:
        if view_rptr.base_ptrcls is None:
            if target_scls.is_object_type():
                base = ctx.env.get_schema_object_and_track(
                    sn.QualName('std', 'link'), expr=None)
                view_rptr.base_ptrcls = cast(s_links.Link, base)
            else:
                base = ctx.env.get_schema_object_and_track(
                    sn.QualName('std', 'property'), expr=None)
                view_rptr.base_ptrcls = cast(s_props.Property, base)

        derived_name = schemactx.derive_view_name(
            view_rptr.base_ptrcls,
            derived_name_base=view_rptr.ptrcls_name,
            derived_name_quals=(
                str(view_rptr.source.get_name(ctx.env.schema)),
            ),
            ctx=ctx)

        is_inbound_alias = (
            view_rptr.rptr_dir is s_pointers.PointerDirection.Inbound)
        view_rptr.ptrcls = schemactx.derive_ptr(
            view_rptr.base_ptrcls, view_rptr.source, target_scls,
            derived_name=derived_name,
            derive_backlink=is_inbound_alias,
            ctx=ctx
        )

    else:
        view_rptr.ptrcls = schemactx.derive_ptr(
            view_rptr.ptrcls, view_rptr.source, target_scls,
            derived_name_quals=(
                str(view_rptr.source.get_name(ctx.env.schema)),
            ),
            ctx=ctx
        )

    return view_rptr.ptrcls


def _link_has_shape(
        ptrcls: s_pointers.PointerLike, *,
        ctx: context.ContextLevel) -> bool:
    if not isinstance(ptrcls, s_links.Link):
        return False

    ptr_shape = {p for p, _ in ctx.env.view_shapes[ptrcls]}
    for p in ptrcls.get_pointers(ctx.env.schema).objects(ctx.env.schema):
        if p.is_special_pointer(ctx.env.schema) or p not in ptr_shape:
            continue
        else:
            return True

    return False


def _get_base_ptr_cardinality(
    ptrcls: s_pointers.Pointer,
    *,
    ctx: context.ContextLevel,
) -> Optional[qltypes.SchemaCardinality]:
    ptr_name = ptrcls.get_name(ctx.env.schema)
    if ptr_name in {
        sn.QualName('std', 'link'),
        sn.QualName('std', 'property')
    }:
        return None
    else:
        return ptrcls.get_cardinality(ctx.env.schema)


def has_implicit_tid(
        stype: s_types.Type, *,
        is_mutation: bool,
        ctx: context.ContextLevel) -> bool:

    return (
        stype.is_object_type()
        and not is_mutation
        and ctx.implicit_tid_in_shapes
    )


def has_implicit_tname(
        stype: s_types.Type, *,
        is_mutation: bool,
        ctx: context.ContextLevel) -> bool:

    return (
        stype.is_object_type()
        and not is_mutation
        and ctx.implicit_tname_in_shapes
    )


def has_implicit_type_computables(
        stype: s_types.Type, *,
        is_mutation: bool,
        ctx: context.ContextLevel) -> bool:

    return (
        has_implicit_tid(stype, is_mutation=is_mutation, ctx=ctx)
        or has_implicit_tname(stype, is_mutation=is_mutation, ctx=ctx)
    )


def _inline_type_computable(
    ir_set: irast.Set,
    stype: s_objtypes.ObjectType,
    compname: str,
    propname: str,
    *,
    shape_ptrs: List[ShapePtr],
    ctx: context.ContextLevel,
) -> None:
    assert isinstance(stype, s_objtypes.ObjectType)
    # Injecting into non-view objects /almost/ works, but it fails if the
    # object is in the std library, and is dodgy always.
    # Prevent it in general to find bugs faster.
    assert stype.is_view(ctx.env.schema)

    ptr: Optional[s_pointers.Pointer]
    try:
        ptr = setgen.resolve_ptr(stype, compname, track_ref=None, ctx=ctx)
        # The pointer might exist on the base type. That doesn't count,
        # and we need to re-inject it.
        if ptr not in ctx.env.source_map:
            ptr = None
    except errors.InvalidReferenceError:
        ptr = None

    ptr_set = None
    if ptr is None:
        ql = qlast.ShapeElement(
            required=True,
            expr=qlast.Path(
                steps=[qlast.Ptr(
                    ptr=qlast.ObjectRef(name=compname),
                    direction=s_pointers.PointerDirection.Outbound,
                )],
            ),
            compexpr=qlast.Path(
                steps=[
                    qlast.Source(),
                    qlast.Ptr(
                        ptr=qlast.ObjectRef(name='__type__'),
                        direction=s_pointers.PointerDirection.Outbound,
                    ),
                    qlast.Ptr(
                        ptr=qlast.ObjectRef(name=propname),
                        direction=s_pointers.PointerDirection.Outbound,
                    )
                ]
            )
        )
        ql_desc = _shape_el_ql_to_shape_el_desc(
            ql, source=stype, s_ctx=ShapeContext(), ctx=ctx
        )

        with ctx.new() as scopectx:
            scopectx.anchors = scopectx.anchors.copy()
            # Use the actual base type as the root of the injection, so that
            # if a user has overridden `__type__` in a computable,
            # we see through that.
            base_stype = stype.get_nearest_non_derived_parent(ctx.env.schema)
            base_ir_set = setgen.ensure_set(
                ir_set, type_override=base_stype, ctx=ctx)

            scopectx.anchors[qlast.Source().name] = base_ir_set
            ptr, ptr_set = _normalize_view_ptr_expr(
                base_ir_set,
                ql_desc,
                stype,
                path_id=ir_set.path_id,
                s_ctx=ShapeContext(),
                ctx=scopectx
            )

    view_shape = ctx.env.view_shapes[stype]
    view_shape_ptrs = {p for p, _ in view_shape}
    if ptr not in view_shape_ptrs:
        if ptr not in ctx.env.pointer_specified_info:
            ctx.env.pointer_specified_info[ptr] = (None, None, None)

        ctx.env.schema = ptr.set_field_value(
            ctx.env.schema, 'defined_here', True
        )

        view_shape.insert(0, (ptr, qlast.ShapeOp.ASSIGN))
        shape_ptrs.insert(
            0, ShapePtr(ir_set, ptr, qlast.ShapeOp.ASSIGN, ptr_set))


def _get_shape_configuration_inner(
    ir_set: irast.Set,
    shape_ptrs: List[ShapePtr],
    stype: s_types.Type,
    *,
    parent_view_type: Optional[s_types.ExprType]=None,
    ctx: context.ContextLevel
) -> None:
    is_objtype = ir_set.path_id.is_objtype_path()
    all_materialize = all(
        op == qlast.ShapeOp.MATERIALIZE for _, _, op, _ in shape_ptrs)

    if is_objtype:
        assert isinstance(stype, s_objtypes.ObjectType)

        view_type = stype.get_expr_type(ctx.env.schema)
        is_mutation = view_type in (s_types.ExprType.Insert,
                                    s_types.ExprType.Update)
        is_parent_update = parent_view_type is s_types.ExprType.Update

        implicit_id = (
            # shape is not specified at all
            not shape_ptrs
            # implicit ids are always wanted
            or (ctx.implicit_id_in_shapes and not is_mutation)
            # we are inside an UPDATE shape and this is
            # an explicit expression (link target update)
            or (is_parent_update and ir_set.expr is not None)
            or all_materialize
        )
        # We actually *always* inject an implicit id, but it's just
        # there in case materialization needs it, in many cases.
        implicit_op = qlast.ShapeOp.ASSIGN
        if not implicit_id:
            implicit_op = qlast.ShapeOp.MATERIALIZE

        # We want the id in this shape and it's not already there,
        # so insert it in the first position.
        pointers = stype.get_pointers(ctx.env.schema).objects(
            ctx.env.schema)
        view_shape = ctx.env.view_shapes[stype]
        view_shape_ptrs = {p for p, _ in view_shape}
        for ptr in pointers:
            if ptr.is_id_pointer(ctx.env.schema):
                if ptr not in view_shape_ptrs:
                    shape_metadata = ctx.env.view_shapes_metadata[stype]
                    view_shape.insert(0, (ptr, implicit_op))
                    shape_metadata.has_implicit_id = True
                    shape_ptrs.insert(
                        0, ShapePtr(ir_set, ptr, implicit_op, None))
                break

    is_mutation = parent_view_type in {
        s_types.ExprType.Insert,
        s_types.ExprType.Update
    }

    if (
        stype is not None
        and has_implicit_tid(stype, is_mutation=is_mutation, ctx=ctx)
    ):
        assert isinstance(stype, s_objtypes.ObjectType)
        _inline_type_computable(
            ir_set, stype, '__tid__', 'id', ctx=ctx, shape_ptrs=shape_ptrs)

    if (
        stype is not None
        and has_implicit_tname(stype, is_mutation=is_mutation, ctx=ctx)
    ):
        assert isinstance(stype, s_objtypes.ObjectType)
        _inline_type_computable(
            ir_set, stype, '__tname__', 'name', ctx=ctx, shape_ptrs=shape_ptrs)


def _get_early_shape_configuration(
    ir_set: irast.Set,
    in_shape_ptrs: List[ShapePtr],
    *,
    rptrcls: Optional[s_pointers.Pointer],
    parent_view_type: Optional[s_types.ExprType]=None,
    ctx: context.ContextLevel
) -> List[ShapePtr]:
    """Return a list of (source_set, ptrcls) pairs as a shape for a given set.
    """

    stype = setgen.get_set_type(ir_set, ctx=ctx)

    # HACK: For some reason, all the link properties need to go last or
    # things choke in native output mode?
    shape_ptrs = sorted(
        in_shape_ptrs,
        key=lambda arg: arg.ptrcls.is_link_property(ctx.env.schema),
    )

    _get_shape_configuration_inner(
        ir_set, shape_ptrs, stype, parent_view_type=parent_view_type, ctx=ctx)

    return shape_ptrs


def _get_late_shape_configuration(
    ir_set: irast.Set,
    *,
    rptr: Optional[irast.Pointer]=None,
    parent_view_type: Optional[s_types.ExprType]=None,
    ctx: context.ContextLevel
) -> List[ShapePtr]:

    """Return a list of (source_set, ptrcls) pairs as a shape for a given set.
    """

    stype = setgen.get_set_type(ir_set, ctx=ctx)

    sources: List[Union[s_types.Type, s_pointers.PointerLike]] = []
    link_view = False
    is_objtype = ir_set.path_id.is_objtype_path()

    if rptr is None:
        rptr = ir_set.rptr
    # If we have a specified rptr but no rptr on the set itself,
    # construct a version of the set with the rptr added to use
    # as the path tip for applying pointers. This ensures that
    # we can find link properties on late shapes.
    elif ir_set.rptr is None and ir_set.expr:
        ir_set = setgen.new_set_from_set(ir_set, rptr=rptr, ctx=ctx)
        assert ir_set.rptr
        ir_set.rptr = ir_set.rptr.replace(target=ir_set, is_phony=True)

    rptrcls: Optional[s_pointers.PointerLike]
    if rptr is not None:
        rptrcls = typegen.ptrcls_from_ptrref(rptr.ptrref, ctx=ctx)
    else:
        rptrcls = None

    link_view = (
        rptrcls is not None and
        not rptrcls.is_link_property(ctx.env.schema) and
        _link_has_shape(rptrcls, ctx=ctx)
    )

    if is_objtype or not link_view:
        sources.append(stype)

    if link_view:
        assert rptrcls is not None
        sources.append(rptrcls)

    shape_ptrs: List[ShapePtr] = []

    for source in sources:
        for ptr, shape_op in ctx.env.view_shapes[source]:
            shape_ptrs.append(ShapePtr(ir_set, ptr, shape_op, None))

    _get_shape_configuration_inner(
        ir_set, shape_ptrs, stype, parent_view_type=parent_view_type, ctx=ctx)

    return shape_ptrs


@functools.singledispatch
def late_compile_view_shapes(
        expr: irast.Base, *,
        rptr: Optional[irast.Pointer]=None,
        parent_view_type: Optional[s_types.ExprType]=None,
        ctx: context.ContextLevel) -> None:
    """Do a late insertion of any unprocessed shapes.

    We mainly compile shapes in process_view, but late_compile_view_shapes
    is responsible for compiling implicit exposed shapes (containing
    only id) and in cases like accessing a semi-joined shape.

    """
    pass


@late_compile_view_shapes.register(irast.Set)
def _late_compile_view_shapes_in_set(
        ir_set: irast.Set, *,
        rptr: Optional[irast.Pointer]=None,
        parent_view_type: Optional[s_types.ExprType]=None,
        ctx: context.ContextLevel) -> None:

    shape_ptrs = _get_late_shape_configuration(
        ir_set, rptr=rptr, parent_view_type=parent_view_type, ctx=ctx)

    # We want to push down the shape to better correspond with where it
    # appears in the query (rather than lifting it up to the first
    # place the view_type appears---this is a little hacky, because
    # letting it be lifted up is the natural thing with our view type-driven
    # shape compilation).
    #
    # This is to avoid losing subquery distinctions (in cases
    # like test_edgeql_scope_tuple_15), and generally seems more natural.
    if (
            isinstance(ir_set.expr, (irast.SelectStmt, irast.GroupStmt))
            and not (ir_set.rptr and not ir_set.rptr.is_definition)
            and (setgen.get_set_type(ir_set, ctx=ctx) ==
                 setgen.get_set_type(ir_set.expr.result, ctx=ctx))):
        child = ir_set.expr.result
        set_scope = pathctx.get_set_scope(ir_set, ctx=ctx)

        if shape_ptrs:
            pathctx.register_set_in_scope(ir_set, ctx=ctx)
        with ctx.new() as scopectx:
            if set_scope is not None:
                scopectx.path_scope = set_scope
            late_compile_view_shapes(
                child,
                rptr=rptr or ir_set.rptr,
                parent_view_type=parent_view_type,
                ctx=scopectx)

        ir_set.shape_source = child if child.shape else child.shape_source
        return

    if shape_ptrs:
        pathctx.register_set_in_scope(ir_set, ctx=ctx)
        stype = setgen.get_set_type(ir_set, ctx=ctx)

        # If the shape has already been populated (because the set is
        # referenced multiple times), then we've got nothing to do.
        if ir_set.shape:
            # We want to make sure anything inside of the shape gets
            # processed, though, so we do need to look through the
            # internals.
            for element, _ in ir_set.shape:
                element_scope = pathctx.get_set_scope(element, ctx=ctx)
                with ctx.new() as scopectx:
                    if element_scope:
                        scopectx.path_scope = element_scope
                    late_compile_view_shapes(
                        element,
                        parent_view_type=stype.get_expr_type(ctx.env.schema),
                        ctx=scopectx)

            return

        shape = []
        for path_tip, ptr, shape_op, _ in shape_ptrs:
            srcctx = None
            if ptr in ctx.env.pointer_specified_info:
                _, _, srcctx = ctx.env.pointer_specified_info[ptr]

            element = setgen.extend_path(
                path_tip,
                ptr,
                same_computable_scope=True,
                srcctx=srcctx,
                ctx=ctx,
            )

            _maybe_fixup_lprop(path_tip.path_id, ptr, ctx=ctx)

            element_scope = pathctx.get_set_scope(element, ctx=ctx)

            if element_scope is None:
                element_scope = ctx.path_scope.attach_fence()
                pathctx.assign_set_scope(element, element_scope, ctx=ctx)

            if element_scope.namespaces:
                element.path_id = element.path_id.merge_namespace(
                    element_scope.namespaces)

            with ctx.new() as scopectx:
                scopectx.path_scope = element_scope
                late_compile_view_shapes(
                    element,
                    parent_view_type=stype.get_expr_type(ctx.env.schema),
                    ctx=scopectx)

            shape.append((element, shape_op))

        ir_set.shape = tuple(shape)

    elif ir_set.expr is not None:
        set_scope = pathctx.get_set_scope(ir_set, ctx=ctx)
        if set_scope is not None:
            with ctx.new() as scopectx:
                scopectx.path_scope = set_scope
                late_compile_view_shapes(ir_set.expr, ctx=scopectx)
        else:
            late_compile_view_shapes(ir_set.expr, ctx=ctx)

    elif isinstance(ir_set.rptr, irast.TupleIndirectionPointer):
        late_compile_view_shapes(ir_set.rptr.source, ctx=ctx)


@late_compile_view_shapes.register(irast.SelectStmt)
def _late_compile_view_shapes_in_select(
        stmt: irast.SelectStmt, *,
        rptr: Optional[irast.Pointer]=None,
        parent_view_type: Optional[s_types.ExprType]=None,
        ctx: context.ContextLevel) -> None:
    late_compile_view_shapes(
        stmt.result, rptr=rptr, parent_view_type=parent_view_type, ctx=ctx)


@late_compile_view_shapes.register(irast.Call)
def _late_compile_view_shapes_in_call(
        expr: irast.Call, *,
        rptr: Optional[irast.Pointer]=None,
        parent_view_type: Optional[s_types.ExprType]=None,
        ctx: context.ContextLevel) -> None:

    if expr.func_polymorphic:
        for call_arg in expr.args:
            arg = call_arg.expr
            arg_scope = pathctx.get_set_scope(arg, ctx=ctx)
            if arg_scope is not None:
                with ctx.new() as scopectx:
                    scopectx.path_scope = arg_scope
                    late_compile_view_shapes(arg, ctx=scopectx)
            else:
                late_compile_view_shapes(arg, ctx=ctx)


@late_compile_view_shapes.register(irast.Tuple)
def _late_compile_view_shapes_in_tuple(
        expr: irast.Tuple, *,
        rptr: Optional[irast.Pointer]=None,
        parent_view_type: Optional[s_types.ExprType]=None,
        ctx: context.ContextLevel) -> None:
    for element in expr.elements:
        late_compile_view_shapes(element.val, ctx=ctx)


@late_compile_view_shapes.register(irast.Array)
def _late_compile_view_shapes_in_array(
        expr: irast.Array, *,
        rptr: Optional[irast.Pointer]=None,
        parent_view_type: Optional[s_types.ExprType]=None,
        ctx: context.ContextLevel) -> None:
    for element in expr.elements:
        late_compile_view_shapes(element, ctx=ctx)<|MERGE_RESOLUTION|>--- conflicted
+++ resolved
@@ -1265,18 +1265,13 @@
 
         shape_expr_ctx.defining_view = view_scls
         shape_expr_ctx.path_scope.unnest_fence = True
-<<<<<<< HEAD
-
-        source_set = setgen.fixup_computable_source_set(ir_source, ctx=ctx)
+
+        source_set = setgen.fixup_computable_source_set(
+            ir_source, ctx=shape_expr_ctx
+        )
 
         if view_scls.disallow_partial_paths is None:
             shape_expr_ctx.partial_path_prefix = source_set
-=======
-        source_set = setgen.fixup_computable_source_set(
-            ir_source, ctx=shape_expr_ctx
-        )
-        shape_expr_ctx.partial_path_prefix = source_set
->>>>>>> f399c510
 
         if s_ctx.exprtype.is_mutation() and ptrcls is not None:
             shape_expr_ctx.expr_exposed = context.Exposure.EXPOSED
