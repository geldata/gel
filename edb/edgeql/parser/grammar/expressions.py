#
# This source file is part of the EdgeDB open source project.
#
# Copyright 2008-present MagicStack Inc. and the EdgeDB authors.
#
# Licensed under the Apache License, Version 2.0 (the "License");
# you may not use this file except in compliance with the License.
# You may obtain a copy of the License at
#
#     http://www.apache.org/licenses/LICENSE-2.0
#
# Unless required by applicable law or agreed to in writing, software
# distributed under the License is distributed on an "AS IS" BASIS,
# WITHOUT WARRANTIES OR CONDITIONS OF ANY KIND, either express or implied.
# See the License for the specific language governing permissions and
# limitations under the License.
#


from __future__ import annotations

import collections
import typing

from edb.common import parsing, context

from edb.edgeql import ast as qlast
from edb.edgeql import qltypes

from edb import errors

from . import keywords
from . import precedence
from . import tokens

from .precedence import *  # NOQA
from .tokens import *  # NOQA


class Nonterm(parsing.Nonterm):
    pass


class ListNonterm(parsing.ListNonterm, element=None):
    pass


class ExprStmt(Nonterm):
    def reduce_WithBlock_ExprStmtCore(self, *kids):
        self.val = kids[1].val
        self.val.aliases = kids[0].val.aliases

    @parsing.inline(0)
    def reduce_ExprStmtCore(self, *kids):
        pass


class ExprStmtCore(Nonterm):
    @parsing.inline(0)
    def reduce_SimpleFor(self, *kids):
        pass

    @parsing.inline(0)
    def reduce_SimpleSelect(self, *kids):
        pass

    @parsing.inline(0)
    def reduce_SimpleGroup(self, *kids):
        pass

    @parsing.inline(0)
    def reduce_InternalGroup(self, *kids):
        pass

    @parsing.inline(0)
    def reduce_SimpleInsert(self, *kids):
        pass

    @parsing.inline(0)
    def reduce_SimpleUpdate(self, *kids):
        pass

    @parsing.inline(0)
    def reduce_SimpleDelete(self, *kids):
        pass


class AliasedExpr(Nonterm):
    def reduce_Identifier_ASSIGN_Expr(self, *kids):
        self.val = qlast.AliasedExpr(alias=kids[0].val, expr=kids[2].val)


class OptionallyAliasedExpr(Nonterm):
    def reduce_AliasedExpr(self, *kids):
        val = kids[0].val
        self.val = AliasedExprSpec(alias=val.alias, expr=val.expr)

    def reduce_Expr(self, *kids):
        self.val = AliasedExprSpec(alias=None, expr=kids[0].val)


class AliasedExprList(ListNonterm, element=AliasedExpr,
                      separator=tokens.T_COMMA):
    pass


# NOTE: This is intentionally not an AST node, since this structure never
# makes it to the actual AST and exists solely for parser convenience.
AliasedExprSpec = collections.namedtuple(
    'AliasedExprSpec', ['alias', 'expr'], module=__name__)


class GroupingIdent(Nonterm):
    def reduce_Identifier(self, *kids):
        self.val = qlast.ObjectRef(name=kids[0].val)

    def reduce_DOT_Identifier(self, *kids):
        self.val = qlast.Path(
            partial=True,
            steps=[qlast.Ptr(name=kids[1].val)],
        )


class GroupingIdentList(ListNonterm, element=GroupingIdent,
                        separator=tokens.T_COMMA):
    pass


class GroupingAtom(Nonterm):
    @parsing.inline(0)
    def reduce_GroupingIdent(self, *kids):
        pass

    def reduce_LPAREN_GroupingIdentList_RPAREN(self, *kids):
        self.val = qlast.GroupingIdentList(elements=kids[1].val)


class GroupingAtomList(ListNonterm, element=GroupingAtom,
                       separator=tokens.T_COMMA):
    pass


class GroupingElement(Nonterm):
    def reduce_GroupingAtom(self, *kids):
        self.val = qlast.GroupingSimple(element=kids[0].val)

    def reduce_LBRACE_GroupingElementList_RBRACE(self, *kids):
        self.val = qlast.GroupingSets(sets=kids[1].val)

    def reduce_ROLLUP_LPAREN_GroupingAtomList_RPAREN(self, *kids):
        self.val = qlast.GroupingOperation(oper='rollup', elements=kids[2].val)

    def reduce_CUBE_LPAREN_GroupingAtomList_RPAREN(self, *kids):
        self.val = qlast.GroupingOperation(oper='cube', elements=kids[2].val)


class GroupingElementList(
        ListNonterm, element=GroupingElement, separator=tokens.T_COMMA):
    pass


class OptionalOptional(Nonterm):
    def reduce_OPTIONAL(self, *kids):
        self.val = True

    def reduce_empty(self, *kids):
        self.val = False


<<<<<<< HEAD
class ForBinding(Nonterm):
    def reduce_OptionalOptional_Identifier_IN_AtomicExpr(self, *kids):
        self.val = qlast.ForBinding(
            optional=kids[0].val,
            iterator_alias=kids[1].val, iterator=kids[3].val)


class ForBindingList(
        ListNonterm, element=ForBinding, separator=tokens.T_COMMA):
    pass


class SimpleFor(Nonterm):
    def reduce_For(self, *kids):
        r"%reduce FOR ForBindingList \
                  UNION Expr OptSortClause"
        self.val = qlast.ForQuery(
            optional=kids[1].val,
            iterator_bindings=kids[1].val,
            result=kids[3].val,
            orderby=kids[4].val,
=======
class SimpleFor(Nonterm):
    def reduce_For(self, *kids):
        r"%reduce FOR OptionalOptional Identifier IN AtomicExpr \
                  UNION Expr"
        self.val = qlast.ForQuery(
            optional=kids[1].val,
            iterator_alias=kids[2].val,
            iterator=kids[4].val,
            result=kids[6].val,
>>>>>>> 26417f70
        )


class SimpleSelect(Nonterm):
    def reduce_Select(self, *kids):
        r"%reduce SELECT OptionallyAliasedExpr \
                  OptFilterClause OptSortClause OptSelectLimit"

        offset, limit = kids[4].val

        if offset is not None or limit is not None:
            subj = qlast.SelectQuery(
                result=kids[1].val.expr,
                result_alias=kids[1].val.alias,
                where=kids[2].val,
                orderby=kids[3].val,
                implicit=True,
            )

            self.val = qlast.SelectQuery(
                result=subj,
                offset=offset,
                limit=limit,
            )
        else:
            self.val = qlast.SelectQuery(
                result=kids[1].val.expr,
                result_alias=kids[1].val.alias,
                where=kids[2].val,
                orderby=kids[3].val,
            )


class ByClause(Nonterm):
    @parsing.inline(1)
    def reduce_BY_GroupingElementList(self, *kids):
        pass


class UsingClause(Nonterm):
    @parsing.inline(1)
    def reduce_USING_AliasedExprList(self, *kids):
        pass

    @parsing.inline(1)
    def reduce_USING_AliasedExprList_COMMA(self, *kids):
        pass


class OptUsingClause(Nonterm):
    @parsing.inline(0)
    def reduce_UsingClause(self, *kids):
        pass

    def reduce_empty(self, *kids):
        self.val = None


class SimpleGroup(Nonterm):
    def reduce_Group(self, *kids):
        r"%reduce GROUP OptionallyAliasedExpr \
                  OptUsingClause \
                  ByClause"
        self.val = qlast.GroupQuery(
            subject=kids[1].val.expr,
            subject_alias=kids[1].val.alias,
            using=kids[2].val,
            by=kids[3].val,
        )


class OptGroupingAlias(Nonterm):
    @parsing.inline(1)
    def reduce_COMMA_Identifier(self, *kids):
        pass

    def reduce_empty(self, *kids):
        self.val = None


class InternalGroup(Nonterm):
    def reduce_InternalGroup(self, *kids):
        r"%reduce FOR GROUP OptionallyAliasedExpr \
                  UsingClause \
                  ByClause \
                  INTO Identifier OptGroupingAlias \
                  UNION OptionallyAliasedExpr \
                  OptFilterClause OptSortClause \
        "
        self.val = qlast.InternalGroupQuery(
            subject=kids[2].val.expr,
            subject_alias=kids[2].val.alias,
            using=kids[3].val,
            by=kids[4].val,
            group_alias=kids[6].val,
            grouping_alias=kids[7].val,
            result_alias=kids[9].val.alias,
            result=kids[9].val.expr,
            where=kids[10].val,
            orderby=kids[11].val,
        )


class SimpleInsert(Nonterm):
    def reduce_Insert(self, *kids):
        r'%reduce INSERT Expr OptUnlessConflictClause'

        subj = kids[1].val
        unless_conflict = kids[2].val

        if isinstance(subj, qlast.Shape):
            if not subj.expr:
                raise errors.EdgeQLSyntaxError(
                    "insert shape expressions must have a type name",
                    context=subj.context
                )
            subj_path = subj.expr
            shape = subj.elements
        else:
            subj_path = subj
            shape = []

        if isinstance(subj_path, qlast.Path) and \
                len(subj_path.steps) == 1 and  \
                isinstance(subj_path.steps[0], qlast.ObjectRef):
            objtype = subj_path.steps[0]
        elif isinstance(subj_path, qlast.IfElse):
            # Insert attempted on something that looks like a conditional
            # expression. Aside from it being an error, it also seems that
            # the intent was to insert something conditionally.
            raise errors.EdgeQLSyntaxError(
                f"INSERT only works with object types, not conditional "
                f"expressions",
                hint=(
                    f"To resolve this try surrounding the INSERT branch of "
                    f"the conditional expression with parentheses. This way "
                    f"the INSERT will be triggered conditionally in one of "
                    f"the branches."
                ),
                context=subj_path.context)
        else:
            raise errors.EdgeQLSyntaxError(
                f"INSERT only works with object types, not arbitrary "
                f"expressions",
                hint=(
                    f"To resolve this try to surround the entire INSERT "
                    f"statement with parentheses in order to separate it "
                    f"from the rest of the expression."
                ),
                context=subj_path.context)

        self.val = qlast.InsertQuery(
            subject=objtype,
            shape=shape,
            unless_conflict=unless_conflict,
        )


class SimpleUpdate(Nonterm):
    def reduce_Update(self, *kids):
        "%reduce UPDATE Expr OptFilterClause SET Shape"
        self.val = qlast.UpdateQuery(
            subject=kids[1].val,
            where=kids[2].val,
            shape=kids[4].val,
        )


class SimpleDelete(Nonterm):
    def reduce_Delete(self, *kids):
        r"%reduce DELETE Expr \
                  OptFilterClause OptSortClause OptSelectLimit"
        self.val = qlast.DeleteQuery(
            subject=kids[1].val,
            where=kids[2].val,
            orderby=kids[3].val,
            offset=kids[4].val[0],
            limit=kids[4].val[1],
        )


WithBlockData = collections.namedtuple(
    'WithBlockData', ['aliases'], module=__name__)


class WithBlock(Nonterm):
    def reduce_WITH_WithDeclList(self, *kids):
        aliases = []
        for w in kids[1].val:
            aliases.append(w)
        self.val = WithBlockData(aliases=aliases)

    def reduce_WITH_WithDeclList_COMMA(self, *kids):
        aliases = []
        for w in kids[1].val:
            aliases.append(w)
        self.val = WithBlockData(aliases=aliases)


class AliasDecl(Nonterm):
    def reduce_MODULE_ModuleName(self, *kids):
        self.val = qlast.ModuleAliasDecl(
            module='::'.join(kids[1].val))

    def reduce_Identifier_AS_MODULE_ModuleName(self, *kids):
        self.val = qlast.ModuleAliasDecl(
            alias=kids[0].val,
            module='::'.join(kids[3].val))

    @parsing.inline(0)
    def reduce_AliasedExpr(self, *kids):
        pass


class WithDecl(Nonterm):
    @parsing.inline(0)
    def reduce_AliasDecl(self, *kids):
        pass


class WithDeclList(ListNonterm, element=WithDecl,
                   separator=tokens.T_COMMA):
    pass


class Shape(Nonterm):
    def reduce_LBRACE_RBRACE(self, *kids):
        self.val = []

    @parsing.inline(1)
    def reduce_LBRACE_ShapeElementList_RBRACE(self, *kids):
        pass

    @parsing.inline(1)
    def reduce_LBRACE_ShapeElementList_COMMA_RBRACE(self, *kids):
        pass


class OptShape(Nonterm):
    @parsing.inline(0)
    def reduce_Shape(self, *kids):
        pass

    def reduce_empty(self, *kids):
        self.val = []


class TypedShape(Nonterm):
    def reduce_NodeName_OptShape(self, *kids):
        self.val = qlast.Shape(
            expr=qlast.Path(
                steps=[qlast.ObjectRef(
                    name=kids[0].val.name,
                    module=kids[0].val.module,
                    context=kids[0].context)
                ]
            ),
            elements=kids[1].val
        )


class FreeShape(Nonterm):
    def reduce_LBRACE_FreeComputableShapePointerList_RBRACE(self, *kids):
        self.val = qlast.Shape(elements=kids[1].val)

    def reduce_LBRACE_FreeComputableShapePointerList_COMMA_RBRACE(self, *kids):
        self.val = qlast.Shape(elements=kids[1].val)


class OptAnySubShape(Nonterm):
    @parsing.inline(1)
    def reduce_COLON_Shape(self, *_):
        pass

    def reduce_empty(self, *kids):
        self.val = []


class ShapeElement(Nonterm):
    def reduce_ShapeElementWithSubShape(self, *kids):
        r"""%reduce ShapePointer \
             OptAnySubShape OptFilterClause OptSortClause OptSelectLimit \
        """
        self.val = kids[0].val
        self.val.elements = kids[1].val
        self.val.where = kids[2].val
        self.val.orderby = kids[3].val
        self.val.offset = kids[4].val[0]
        self.val.limit = kids[4].val[1]

    @parsing.inline(0)
    def reduce_ComputableShapePointer(self, *kids):
        pass


class ShapeElementList(ListNonterm, element=ShapeElement,
                       separator=tokens.T_COMMA):
    pass


class SimpleShapePath(Nonterm):

    def reduce_PathStepName(self, *kids):
        from edb.schema import pointers as s_pointers

        steps = [
            qlast.Ptr(
                name=kids[0].val.name,
                direction=s_pointers.PointerDirection.Outbound,
                context=kids[0].val.context,
            ),
        ]

        self.val = qlast.Path(steps=steps)

    def reduce_AT_PathNodeName(self, *kids):
        self.val = qlast.Path(
            steps=[
                qlast.Ptr(
                    name=kids[1].val.name,
                    type='property',
                    context=kids[1].val.context,
                )
            ]
        )


class SimpleShapePointer(Nonterm):

    def reduce_SimpleShapePath(self, *kids):
        self.val = qlast.ShapeElement(
            expr=kids[0].val
        )


# Shape pointers in free shapes are not allowed to be link
# properties. This is because we need to be able to distinguish
# free shapes from set literals with only one token of lookahead
# (since this is an LL(1) parser) and seeing the := after @ident would
# require two tokens of lookahead.
class FreeSimpleShapePointer(Nonterm):

    def reduce_FreeStepName(self, *kids):
        from edb.schema import pointers as s_pointers

        steps = [
            qlast.Ptr(
                name=kids[0].val.name,
                direction=s_pointers.PointerDirection.Outbound,
                context=kids[0].val.context,
            ),
        ]

        self.val = qlast.ShapeElement(
            expr=qlast.Path(steps=steps)
        )


class ShapePath(Nonterm):
    # A form of Path appearing as an element in shapes.
    #
    # one-of:
    #   __type__
    #   link
    #   @prop
    #   [IS ObjectType].link
    #   [IS Link]@prop - currently not supported
    #   <splat> (see Splat production for possible syntaxes)

    def reduce_PathStepName_OptTypeIntersection(self, *kids):
        from edb.schema import pointers as s_pointers

        steps = [
            qlast.Ptr(
                name=kids[0].val.name,
                direction=s_pointers.PointerDirection.Outbound,
                context=kids[0].val.context,
            ),
        ]

        if kids[1].val is not None:
            steps.append(kids[1].val)

        self.val = qlast.Path(steps=steps)

    @parsing.inline(0)
    def reduce_Splat(self, *kids):
        pass

    def reduce_AT_PathNodeName(self, *kids):
        self.val = qlast.Path(
            steps=[
                qlast.Ptr(
                    name=kids[1].val.name,
                    type='property',
                    context=kids[1].val.context,
                )
            ]
        )

    def reduce_TypeIntersection_DOT_PathStepName_OptTypeIntersection(
            self, *kids):
        from edb.schema import pointers as s_pointers

        steps = [
            kids[0].val,
            qlast.Ptr(
                name=kids[2].val.name,
                direction=s_pointers.PointerDirection.Outbound,
                context=kids[2].val.context,
            ),
        ]

        if kids[3].val is not None:
            steps.append(kids[3].val)

        self.val = qlast.Path(steps=steps)


# N.B. the production verbosity below is necessary due to conflicts,
#      as is the use of PathStepName in place of SimpleTypeName.
class Splat(Nonterm):
    def reduce_STAR(self, *kids):
        self.val = qlast.Path(steps=[
            qlast.Splat(depth=1),
        ])

    def reduce_DOUBLESTAR(self, *kids):
        self.val = qlast.Path(steps=[
            qlast.Splat(depth=2),
        ])

    # Type.*
    def reduce_PathStepName_DOT_STAR(self, *kids):
        self.val = qlast.Path(steps=[
            qlast.Splat(
                depth=1,
                type=qlast.TypeName(maintype=kids[0].val),
            ),
        ])

    # Type.**
    def reduce_PathStepName_DOT_DOUBLESTAR(self, *kids):
        self.val = qlast.Path(steps=[
            qlast.Splat(
                depth=2,
                type=qlast.TypeName(maintype=kids[0].val),
            ),
        ])

    # [is Foo].*
    def reduce_TypeIntersection_DOT_STAR(self, *kids):
        self.val = qlast.Path(steps=[
            qlast.Splat(
                depth=1,
                intersection=kids[0].val,
            ),
        ])

    # [is Foo].**
    def reduce_TypeIntersection_DOT_DOUBLESTAR(self, *kids):
        self.val = qlast.Path(steps=[
            qlast.Splat(
                depth=2,
                intersection=kids[0].val,
            ),
        ])

    # Type[is Foo].*
    def reduce_PathStepName_TypeIntersection_DOT_STAR(self, *kids):
        self.val = qlast.Path(steps=[
            qlast.Splat(
                depth=1,
                type=qlast.TypeName(maintype=kids[0].val),
                intersection=kids[1].val,
            ),
        ])

    # Type[is Foo].**
    def reduce_PathStepName_TypeIntersection_DOT_DOUBLESTAR(self, *kids):
        self.val = qlast.Path(steps=[
            qlast.Splat(
                depth=2,
                type=qlast.TypeName(maintype=kids[0].val),
                intersection=kids[1].val,
            ),
        ])

    # module::Type.*
    def reduce_PtrQualifiedNodeName_DOT_STAR(self, *kids):
        self.val = qlast.Path(steps=[
            qlast.Splat(
                type=qlast.TypeName(maintype=kids[0].val),
                depth=1,
            ),
        ])

    # module::Type.**
    def reduce_PtrQualifiedNodeName_DOT_DOUBLESTAR(self, *kids):
        self.val = qlast.Path(steps=[
            qlast.Splat(
                type=qlast.TypeName(maintype=kids[0].val),
                depth=2,
            ),
        ])

    # module::Type[is <type-expr>].*
    def reduce_PtrQualifiedNodeName_TypeIntersection_DOT_STAR(self, *kids):
        self.val = qlast.Path(steps=[
            qlast.Splat(
                depth=1,
                type=qlast.TypeName(maintype=kids[0].val),
                intersection=kids[1].val,
            ),
        ])

    # module::Type[is <type-expr>].**
    def reduce_PtrQualifiedNodeName_TypeIntersection_DOT_DOUBLESTAR(
        self,
        *kids,
    ):
        self.val = qlast.Path(steps=[
            qlast.Splat(
                depth=2,
                type=qlast.TypeName(maintype=kids[0].val),
                intersection=kids[1].val,
            ),
        ])

    # (<type-expr>).*
    def reduce_ParenTypeExpr_DOT_STAR(self, *kids):
        self.val = qlast.Path(steps=[
            qlast.Splat(
                depth=1,
                type=kids[0].val,
            ),
        ])

    # (<type-expr>).**
    def reduce_ParenTypeExpr_TypeIntersection_DOT_STAR(self, *kids):
        self.val = qlast.Path(steps=[
            qlast.Splat(
                depth=1,
                type=kids[0].val,
                intersection=kids[1].val,
            ),
        ])

    # (<type-expr>)[is <type-expr>].*
    def reduce_ParenTypeExpr_DOT_DOUBLESTAR(self, *kids):
        self.val = qlast.Path(steps=[
            qlast.Splat(
                depth=2,
                type=kids[0].val,
            ),
        ])

    # (<type-expr>)[is <type-expr>].**
    def reduce_ParenTypeExpr_TypeIntersection_DOT_DOUBLESTAR(self, *kids):
        self.val = qlast.Path(steps=[
            qlast.Splat(
                depth=2,
                type=kids[0].val,
                intersection=kids[1].val,
            ),
        ])


class ShapePointer(Nonterm):
    def reduce_ShapePath(self, *kids):
        self.val = qlast.ShapeElement(
            expr=kids[0].val
        )


class PtrQualsSpec(typing.NamedTuple):
    required: typing.Optional[bool] = None
    cardinality: typing.Optional[qltypes.SchemaCardinality] = None


class PtrQuals(Nonterm):
    def reduce_OPTIONAL(self, *kids):
        self.val = PtrQualsSpec(required=False)

    def reduce_REQUIRED(self, *kids):
        self.val = PtrQualsSpec(required=True)

    def reduce_SINGLE(self, *kids):
        self.val = PtrQualsSpec(cardinality=qltypes.SchemaCardinality.One)

    def reduce_MULTI(self, *kids):
        self.val = PtrQualsSpec(cardinality=qltypes.SchemaCardinality.Many)

    def reduce_OPTIONAL_SINGLE(self, *kids):
        self.val = PtrQualsSpec(
            required=False, cardinality=qltypes.SchemaCardinality.One)

    def reduce_OPTIONAL_MULTI(self, *kids):
        self.val = PtrQualsSpec(
            required=False, cardinality=qltypes.SchemaCardinality.Many)

    def reduce_REQUIRED_SINGLE(self, *kids):
        self.val = PtrQualsSpec(
            required=True, cardinality=qltypes.SchemaCardinality.One)

    def reduce_REQUIRED_MULTI(self, *kids):
        self.val = PtrQualsSpec(
            required=True, cardinality=qltypes.SchemaCardinality.Many)


class OptPtrQuals(Nonterm):

    def reduce_empty(self, *kids):
        self.val = PtrQualsSpec()

    @parsing.inline(0)
    def reduce_PtrQuals(self, *kids):
        pass


# We have to inline the OptPtrQuals here because the parser generator
# fails to cope with a shift/reduce on a REQUIRED token, since PtrQuals
# are followed by an ident in this case (unlike in DDL, where it is followed
# by a keyword).
class ComputableShapePointer(Nonterm):

    def reduce_OPTIONAL_SimpleShapePointer_ASSIGN_Expr(self, *kids):
        self.val = kids[1].val
        self.val.compexpr = kids[3].val
        self.val.required = False
        self.val.operation = qlast.ShapeOperation(
            op=qlast.ShapeOp.ASSIGN,
            context=kids[2].context,
        )

    def reduce_REQUIRED_SimpleShapePointer_ASSIGN_Expr(self, *kids):
        self.val = kids[1].val
        self.val.compexpr = kids[3].val
        self.val.required = True
        self.val.operation = qlast.ShapeOperation(
            op=qlast.ShapeOp.ASSIGN,
            context=kids[2].context,
        )

    def reduce_MULTI_SimpleShapePointer_ASSIGN_Expr(self, *kids):
        self.val = kids[1].val
        self.val.compexpr = kids[3].val
        self.val.cardinality = qltypes.SchemaCardinality.Many
        self.val.operation = qlast.ShapeOperation(
            op=qlast.ShapeOp.ASSIGN,
            context=kids[2].context,
        )

    def reduce_SINGLE_SimpleShapePointer_ASSIGN_Expr(self, *kids):
        self.val = kids[1].val
        self.val.compexpr = kids[3].val
        self.val.cardinality = qltypes.SchemaCardinality.One
        self.val.operation = qlast.ShapeOperation(
            op=qlast.ShapeOp.ASSIGN,
            context=kids[2].context,
        )

    def reduce_OPTIONAL_MULTI_SimpleShapePointer_ASSIGN_Expr(self, *kids):
        self.val = kids[2].val
        self.val.compexpr = kids[4].val
        self.val.required = False
        self.val.cardinality = qltypes.SchemaCardinality.Many
        self.val.operation = qlast.ShapeOperation(
            op=qlast.ShapeOp.ASSIGN,
            context=kids[3].context,
        )

    def reduce_OPTIONAL_SINGLE_SimpleShapePointer_ASSIGN_Expr(self, *kids):
        self.val = kids[2].val
        self.val.compexpr = kids[4].val
        self.val.required = False
        self.val.cardinality = qltypes.SchemaCardinality.One
        self.val.operation = qlast.ShapeOperation(
            op=qlast.ShapeOp.ASSIGN,
            context=kids[3].context,
        )

    def reduce_REQUIRED_MULTI_SimpleShapePointer_ASSIGN_Expr(self, *kids):
        self.val = kids[2].val
        self.val.compexpr = kids[4].val
        self.val.required = True
        self.val.cardinality = qltypes.SchemaCardinality.Many
        self.val.operation = qlast.ShapeOperation(
            op=qlast.ShapeOp.ASSIGN,
            context=kids[3].context,
        )

    def reduce_REQUIRED_SINGLE_SimpleShapePointer_ASSIGN_Expr(self, *kids):
        self.val = kids[2].val
        self.val.compexpr = kids[4].val
        self.val.required = True
        self.val.cardinality = qltypes.SchemaCardinality.One
        self.val.operation = qlast.ShapeOperation(
            op=qlast.ShapeOp.ASSIGN,
            context=kids[3].context,
        )

    def reduce_SimpleShapePointer_ASSIGN_Expr(self, *kids):
        self.val = kids[0].val
        self.val.compexpr = kids[2].val
        self.val.operation = qlast.ShapeOperation(
            op=qlast.ShapeOp.ASSIGN,
            context=kids[1].context,
        )

    def reduce_SimpleShapePointer_ADDASSIGN_Expr(self, *kids):
        self.val = kids[0].val
        self.val.compexpr = kids[2].val
        self.val.operation = qlast.ShapeOperation(
            op=qlast.ShapeOp.APPEND,
            context=kids[1].context,
        )

    def reduce_SimpleShapePointer_REMASSIGN_Expr(self, *kids):
        self.val = kids[0].val
        self.val.compexpr = kids[2].val
        self.val.operation = qlast.ShapeOperation(
            op=qlast.ShapeOp.SUBTRACT,
            context=kids[1].context,
        )


# This is the same as the above ComputableShapePointer, except using
# FreeSimpleShapePointer and not allowing +=/-=.
class FreeComputableShapePointer(Nonterm):
    def reduce_OPTIONAL_FreeSimpleShapePointer_ASSIGN_Expr(self, *kids):
        self.val = kids[1].val
        self.val.compexpr = kids[3].val
        self.val.required = False
        self.val.operation = qlast.ShapeOperation(
            op=qlast.ShapeOp.ASSIGN,
            context=kids[2].context,
        )

    def reduce_REQUIRED_FreeSimpleShapePointer_ASSIGN_Expr(self, *kids):
        self.val = kids[1].val
        self.val.compexpr = kids[3].val
        self.val.required = True
        self.val.operation = qlast.ShapeOperation(
            op=qlast.ShapeOp.ASSIGN,
            context=kids[2].context,
        )

    def reduce_MULTI_FreeSimpleShapePointer_ASSIGN_Expr(self, *kids):
        self.val = kids[1].val
        self.val.compexpr = kids[3].val
        self.val.cardinality = qltypes.SchemaCardinality.Many
        self.val.operation = qlast.ShapeOperation(
            op=qlast.ShapeOp.ASSIGN,
            context=kids[2].context,
        )

    def reduce_SINGLE_FreeSimpleShapePointer_ASSIGN_Expr(self, *kids):
        self.val = kids[1].val
        self.val.compexpr = kids[3].val
        self.val.cardinality = qltypes.SchemaCardinality.One
        self.val.operation = qlast.ShapeOperation(
            op=qlast.ShapeOp.ASSIGN,
            context=kids[2].context,
        )

    def reduce_OPTIONAL_MULTI_FreeSimpleShapePointer_ASSIGN_Expr(self, *kids):
        self.val = kids[2].val
        self.val.compexpr = kids[4].val
        self.val.required = False
        self.val.cardinality = qltypes.SchemaCardinality.Many
        self.val.operation = qlast.ShapeOperation(
            op=qlast.ShapeOp.ASSIGN,
            context=kids[3].context,
        )

    def reduce_OPTIONAL_SINGLE_FreeSimpleShapePointer_ASSIGN_Expr(self, *kids):
        self.val = kids[2].val
        self.val.compexpr = kids[4].val
        self.val.required = False
        self.val.cardinality = qltypes.SchemaCardinality.One
        self.val.operation = qlast.ShapeOperation(
            op=qlast.ShapeOp.ASSIGN,
            context=kids[3].context,
        )

    def reduce_REQUIRED_MULTI_FreeSimpleShapePointer_ASSIGN_Expr(self, *kids):
        self.val = kids[2].val
        self.val.compexpr = kids[4].val
        self.val.required = True
        self.val.cardinality = qltypes.SchemaCardinality.Many
        self.val.operation = qlast.ShapeOperation(
            op=qlast.ShapeOp.ASSIGN,
            context=kids[3].context,
        )

    def reduce_REQUIRED_SINGLE_FreeSimpleShapePointer_ASSIGN_Expr(self, *kids):
        self.val = kids[2].val
        self.val.compexpr = kids[4].val
        self.val.required = True
        self.val.cardinality = qltypes.SchemaCardinality.One
        self.val.operation = qlast.ShapeOperation(
            op=qlast.ShapeOp.ASSIGN,
            context=kids[3].context,
        )

    def reduce_FreeSimpleShapePointer_ASSIGN_Expr(self, *kids):
        self.val = kids[0].val
        self.val.compexpr = kids[2].val
        self.val.operation = qlast.ShapeOperation(
            op=qlast.ShapeOp.ASSIGN,
            context=kids[1].context,
        )


class FreeComputableShapePointerList(ListNonterm,
                                     element=FreeComputableShapePointer,
                                     separator=tokens.T_COMMA):
    pass


class UnlessConflictSpecifier(Nonterm):
    def reduce_ON_Expr_ELSE_Expr(self, *kids):
        self.val = (kids[1].val, kids[3].val)

    def reduce_ON_Expr(self, *kids):
        self.val = (kids[1].val, None)

    def reduce_empty(self, *kids):
        self.val = (None, None)


class UnlessConflictCause(Nonterm):
    @parsing.inline(2)
    def reduce_UNLESS_CONFLICT_UnlessConflictSpecifier(self, *kids):
        pass


class OptUnlessConflictClause(Nonterm):
    @parsing.inline(0)
    def reduce_UnlessConflictCause(self, *kids):
        pass

    def reduce_empty(self, *kids):
        self.val = None


class FilterClause(Nonterm):
    @parsing.inline(1)
    def reduce_FILTER_Expr(self, *kids):
        pass


class OptFilterClause(Nonterm):
    @parsing.inline(0)
    def reduce_FilterClause(self, *kids):
        pass

    def reduce_empty(self, *kids):
        self.val = None


class SortClause(Nonterm):
    @parsing.inline(1)
    def reduce_ORDERBY_OrderbyList(self, *kids):
        pass


class OptSortClause(Nonterm):
    @parsing.inline(0)
    def reduce_SortClause(self, *kids):
        pass

    def reduce_empty(self, *kids):
        self.val = []


class OrderbyExpr(Nonterm):
    def reduce_Expr_OptDirection_OptNonesOrder(self, *kids):
        self.val = qlast.SortExpr(path=kids[0].val,
                                  direction=kids[1].val,
                                  nones_order=kids[2].val)


class OrderbyList(ListNonterm, element=OrderbyExpr,
                  separator=tokens.T_THEN):
    pass


class OptSelectLimit(Nonterm):
    @parsing.inline(0)
    def reduce_SelectLimit(self, *kids):
        pass

    def reduce_empty(self, *kids):
        self.val = (None, None)


class SelectLimit(Nonterm):
    def reduce_OffsetClause_LimitClause(self, *kids):
        self.val = (kids[0].val, kids[1].val)

    def reduce_OffsetClause(self, *kids):
        self.val = (kids[0].val, None)

    def reduce_LimitClause(self, *kids):
        self.val = (None, kids[0].val)


class OffsetClause(Nonterm):
    @parsing.inline(1)
    def reduce_OFFSET_Expr(self, *kids):
        pass


class LimitClause(Nonterm):
    @parsing.inline(1)
    def reduce_LIMIT_Expr(self, *kids):
        pass


class OptDirection(Nonterm):
    def reduce_ASC(self, *kids):
        self.val = qlast.SortAsc

    def reduce_DESC(self, *kids):
        self.val = qlast.SortDesc

    def reduce_empty(self, *kids):
        self.val = qlast.SortDefault


class OptNonesOrder(Nonterm):
    def reduce_EMPTY_FIRST(self, *kids):
        self.val = qlast.NonesFirst

    def reduce_EMPTY_LAST(self, *kids):
        self.val = qlast.NonesLast

    def reduce_empty(self, *kids):
        self.val = None


class IndirectionEl(Nonterm):
    def reduce_LBRACKET_Expr_RBRACKET(self, *kids):
        self.val = qlast.Index(index=kids[1].val)

    def reduce_LBRACKET_Expr_COLON_Expr_RBRACKET(self, *kids):
        self.val = qlast.Slice(start=kids[1].val, stop=kids[3].val)

    def reduce_LBRACKET_Expr_COLON_RBRACKET(self, *kids):
        self.val = qlast.Slice(start=kids[1].val, stop=None)

    def reduce_LBRACKET_COLON_Expr_RBRACKET(self, *kids):
        self.val = qlast.Slice(start=None, stop=kids[2].val)


class ParenExpr(Nonterm):
    @parsing.inline(1)
    def reduce_LPAREN_Expr_RPAREN(self, *kids):
        pass

    @parsing.inline(1)
    def reduce_LPAREN_ExprStmt_RPAREN(self, *kids):
        pass


class BaseAtomicExpr(Nonterm):
    # { ... } | Constant | '(' Expr ')' | FuncExpr
    # | Tuple | NamedTuple | Collection | Set
    # | '__source__' | '__subject__'
    # | '__new__' | '__old__' | '__specified__'
    # | NodeName | PathStep

    @parsing.inline(0)
    def reduce_FreeShape(self, *kids):
        pass

    @parsing.inline(0)
    def reduce_Constant(self, *kids):
        pass

    def reduce_DUNDERSOURCE(self, *kids):
        self.val = qlast.Path(steps=[qlast.Source()])

    def reduce_DUNDERSUBJECT(self, *kids):
        self.val = qlast.Path(steps=[qlast.Subject()])

    def reduce_DUNDERNEW(self, *kids):
        self.val = qlast.Path(steps=[qlast.SpecialAnchor(name='__new__')])

    def reduce_DUNDEROLD(self, *kids):
        self.val = qlast.Path(steps=[qlast.SpecialAnchor(name='__old__')])

    def reduce_DUNDERSPECIFIED(self, _):
        self.val = qlast.Path(
            steps=[qlast.SpecialAnchor(name='__specified__')]
        )

    @parsing.precedence(precedence.P_UMINUS)
    @parsing.inline(0)
    def reduce_ParenExpr(self, *kids):
        pass

    @parsing.inline(0)
    def reduce_FuncExpr(self, *kids):
        pass

    @parsing.inline(0)
    def reduce_Tuple(self, *kids):
        pass

    @parsing.inline(0)
    def reduce_Collection(self, *kids):
        pass

    @parsing.inline(0)
    def reduce_Set(self, *kids):
        pass

    @parsing.inline(0)
    def reduce_NamedTuple(self, *kids):
        pass

    @parsing.precedence(precedence.P_DOT)
    def reduce_NodeName(self, *kids):
        self.val = qlast.Path(
            steps=[qlast.ObjectRef(name=kids[0].val.name,
                                   module=kids[0].val.module)])

    @parsing.precedence(precedence.P_DOT)
    def reduce_PathStep(self, *kids):
        self.val = qlast.Path(steps=[kids[0].val], partial=True)

    @parsing.precedence(precedence.P_DOT)
    def reduce_DOT_FCONST(self, *kids):
        # this is a valid link-like syntax for accessing unnamed tuples
        self.val = qlast.Path(
            steps=_float_to_path(kids[1], kids[0].context),
            partial=True)


class Expr(Nonterm):
    # BaseAtomicExpr
    # Path | Expr { ... }

    # | Expr '[' Expr ']'
    # | Expr '[' Expr ':' Expr ']'
    # | Expr '[' ':' Expr ']'
    # | Expr '[' Expr ':' ']'
    # | Expr '[' IS NodeName ']'

    # | '+' Expr | '-' Expr | Expr '+' Expr | Expr '-' Expr
    # | Expr '*' Expr | Expr '/' Expr | Expr '%' Expr
    # | Expr '**' Expr | Expr '<' Expr | Expr '>' Expr
    # | Expr '=' Expr
    # | Expr AND Expr | Expr OR Expr | NOT Expr
    # | Expr LIKE Expr | Expr NOT LIKE Expr
    # | Expr ILIKE Expr | Expr NOT ILIKE Expr
    # | Expr IS TypeExpr | Expr IS NOT TypeExpr
    # | INTROSPECT TypeExpr
    # | Expr IN Expr | Expr NOT IN Expr
    # | '<' TypeName '>' Expr
    # | Expr IF Expr ELSE Expr
    # | Expr ?? Expr
    # | Expr UNION Expr | Expr UNION Expr
    # | DISTINCT Expr
    # | DETACHED Expr
    # | GLOBAL Name
    # | EXISTS Expr

    @parsing.inline(0)
    def reduce_BaseAtomicExpr(self, *kids):
        pass

    @parsing.inline(0)
    def reduce_Path(self, *kids):
        pass

    def reduce_Expr_Shape(self, *kids):
        self.val = qlast.Shape(expr=kids[0].val, elements=kids[1].val)

    def reduce_EXISTS_Expr(self, *kids):
        self.val = qlast.UnaryOp(op='EXISTS', operand=kids[1].val)

    def reduce_DISTINCT_Expr(self, *kids):
        self.val = qlast.UnaryOp(op='DISTINCT', operand=kids[1].val)

    def reduce_DETACHED_Expr(self, *kids):
        self.val = qlast.DetachedExpr(expr=kids[1].val)

    def reduce_GLOBAL_NodeName(self, *kids):
        self.val = qlast.GlobalExpr(name=kids[1].val)

    def reduce_Expr_IndirectionEl(self, *kids):
        expr = kids[0].val
        if isinstance(expr, qlast.Indirection):
            self.val = expr
            expr.indirection.append(kids[1].val)
        else:
            self.val = qlast.Indirection(arg=expr,
                                         indirection=[kids[1].val])

    @parsing.precedence(precedence.P_UMINUS)
    def reduce_PLUS_Expr(self, *kids):
        self.val = qlast.UnaryOp(op=kids[0].val, operand=kids[1].val)

    @parsing.precedence(precedence.P_UMINUS)
    def reduce_MINUS_Expr(self, *kids):
        arg = kids[1].val
        if isinstance(arg, qlast.BaseRealConstant):
            # Special case for -<real_const> so that type inference based
            # on literal size works correctly in the case of INT_MIN and
            # friends.
            self.val = type(arg)(value=arg.value, is_negative=True)
        else:
            self.val = qlast.UnaryOp(op=kids[0].val, operand=arg)

    def reduce_Expr_PLUS_Expr(self, *kids):
        self.val = qlast.BinOp(left=kids[0].val, op=kids[1].val,
                               right=kids[2].val)

    def reduce_Expr_DOUBLEPLUS_Expr(self, *kids):
        self.val = qlast.BinOp(left=kids[0].val, op=kids[1].val,
                               right=kids[2].val)

    def reduce_Expr_MINUS_Expr(self, *kids):
        self.val = qlast.BinOp(left=kids[0].val, op=kids[1].val,
                               right=kids[2].val)

    def reduce_Expr_STAR_Expr(self, *kids):
        self.val = qlast.BinOp(left=kids[0].val, op=kids[1].val,
                               right=kids[2].val)

    def reduce_Expr_SLASH_Expr(self, *kids):
        self.val = qlast.BinOp(left=kids[0].val, op=kids[1].val,
                               right=kids[2].val)

    def reduce_Expr_DOUBLESLASH_Expr(self, *kids):
        self.val = qlast.BinOp(left=kids[0].val, op=kids[1].val,
                               right=kids[2].val)

    def reduce_Expr_PERCENT_Expr(self, *kids):
        self.val = qlast.BinOp(left=kids[0].val, op=kids[1].val,
                               right=kids[2].val)

    def reduce_Expr_CIRCUMFLEX_Expr(self, *kids):
        self.val = qlast.BinOp(left=kids[0].val, op=kids[1].val,
                               right=kids[2].val)

    @parsing.precedence(precedence.P_DOUBLEQMARK_OP)
    def reduce_Expr_DOUBLEQMARK_Expr(self, *kids):
        self.val = qlast.BinOp(left=kids[0].val, op=kids[1].val,
                               right=kids[2].val)

    @parsing.precedence(precedence.P_COMPARE_OP)
    def reduce_Expr_CompareOp_Expr(self, *kids):
        self.val = qlast.BinOp(left=kids[0].val, op=kids[1].val,
                               right=kids[2].val)

    def reduce_Expr_AND_Expr(self, *kids):
        self.val = qlast.BinOp(left=kids[0].val, op=kids[1].val.upper(),
                               right=kids[2].val)

    def reduce_Expr_OR_Expr(self, *kids):
        self.val = qlast.BinOp(left=kids[0].val, op=kids[1].val.upper(),
                               right=kids[2].val)

    def reduce_NOT_Expr(self, *kids):
        self.val = qlast.UnaryOp(op=kids[0].val.upper(), operand=kids[1].val)

    def reduce_Expr_LIKE_Expr(self, *kids):
        self.val = qlast.BinOp(left=kids[0].val, op='LIKE',
                               right=kids[2].val)

    def reduce_Expr_NOT_LIKE_Expr(self, *kids):
        self.val = qlast.BinOp(left=kids[0].val, op='NOT LIKE',
                               right=kids[3].val)

    def reduce_Expr_ILIKE_Expr(self, *kids):
        self.val = qlast.BinOp(left=kids[0].val, op='ILIKE',
                               right=kids[2].val)

    def reduce_Expr_NOT_ILIKE_Expr(self, *kids):
        self.val = qlast.BinOp(left=kids[0].val, op='NOT ILIKE',
                               right=kids[3].val)

    def reduce_Expr_IS_TypeExpr(self, *kids):
        self.val = qlast.IsOp(left=kids[0].val, op='IS',
                              right=kids[2].val)

    @parsing.precedence(precedence.P_IS)
    def reduce_Expr_IS_NOT_TypeExpr(self, *kids):
        self.val = qlast.IsOp(left=kids[0].val, op='IS NOT',
                              right=kids[3].val)

    def reduce_INTROSPECT_TypeExpr(self, *kids):
        self.val = qlast.Introspect(type=kids[1].val)

    def reduce_Expr_IN_Expr(self, *kids):
        inexpr = kids[2].val
        self.val = qlast.BinOp(left=kids[0].val, op='IN',
                               right=inexpr)

    @parsing.precedence(precedence.P_IN)
    def reduce_Expr_NOT_IN_Expr(self, *kids):
        inexpr = kids[3].val
        self.val = qlast.BinOp(left=kids[0].val, op='NOT IN',
                               right=inexpr)

    @parsing.precedence(precedence.P_TYPECAST)
    def reduce_LANGBRACKET_FullTypeExpr_RANGBRACKET_Expr(
            self, *kids):
        self.val = qlast.TypeCast(
            expr=kids[3].val,
            type=kids[1].val,
            cardinality_mod=None,
        )

    @parsing.precedence(precedence.P_TYPECAST)
    def reduce_LANGBRACKET_OPTIONAL_FullTypeExpr_RANGBRACKET_Expr(
            self, *kids):
        self.val = qlast.TypeCast(
            expr=kids[4].val,
            type=kids[2].val,
            cardinality_mod=qlast.CardinalityModifier.Optional,
        )

    @parsing.precedence(precedence.P_TYPECAST)
    def reduce_LANGBRACKET_REQUIRED_FullTypeExpr_RANGBRACKET_Expr(
            self, *kids):
        self.val = qlast.TypeCast(
            expr=kids[4].val,
            type=kids[2].val,
            cardinality_mod=qlast.CardinalityModifier.Required,
        )

    def reduce_Expr_IF_Expr_ELSE_Expr(self, *kids):
        if_expr, _, condition, _, else_expr = kids
        self.val = qlast.IfElse(
            if_expr=if_expr.val,
            condition=condition.val,
            else_expr=else_expr.val,
            python_style=True,
        )

    @parsing.inline(0)
    def reduce_IfThenElseExpr(self, _):
        pass

    def reduce_Expr_UNION_Expr(self, *kids):
        self.val = qlast.BinOp(left=kids[0].val, op='UNION',
                               right=kids[2].val)

    def reduce_Expr_EXCEPT_Expr(self, *kids):
        self.val = qlast.BinOp(left=kids[0].val, op='EXCEPT',
                               right=kids[2].val)

    def reduce_Expr_INTERSECT_Expr(self, *kids):
        self.val = qlast.BinOp(left=kids[0].val, op='INTERSECT',
                               right=kids[2].val)


class IfThenElseExpr(Nonterm):
    def reduce_IF_Expr_THEN_Expr_ELSE_Expr(self, *kids):
        _, condition, _, if_expr, _, else_expr = kids
        self.val = qlast.IfElse(
            condition=condition.val,
            if_expr=if_expr.val,
            else_expr=else_expr.val,
        )


class CompareOp(Nonterm):
    @parsing.inline(0)
    @parsing.precedence(precedence.P_COMPARE_OP)
    def reduce_DISTINCTFROM(self, *_):
        pass

    @parsing.inline(0)
    @parsing.precedence(precedence.P_COMPARE_OP)
    def reduce_GREATEREQ(self, *_):
        pass

    @parsing.inline(0)
    @parsing.precedence(precedence.P_COMPARE_OP)
    def reduce_LESSEQ(self, *_):
        pass

    @parsing.inline(0)
    @parsing.precedence(precedence.P_COMPARE_OP)
    def reduce_NOTDISTINCTFROM(self, *_):
        pass

    @parsing.inline(0)
    @parsing.precedence(precedence.P_COMPARE_OP)
    def reduce_NOTEQ(self, *_):
        pass

    @parsing.inline(0)
    @parsing.precedence(precedence.P_COMPARE_OP)
    def reduce_LANGBRACKET(self, *_):
        pass

    @parsing.inline(0)
    @parsing.precedence(precedence.P_COMPARE_OP)
    def reduce_RANGBRACKET(self, *_):
        pass

    @parsing.inline(0)
    @parsing.precedence(precedence.P_COMPARE_OP)
    def reduce_EQUALS(self, *_):
        pass


class Tuple(Nonterm):
    def reduce_LPAREN_Expr_COMMA_OptExprList_RPAREN(self, *kids):
        self.val = qlast.Tuple(elements=[kids[1].val] + kids[3].val)

    def reduce_LPAREN_RPAREN(self, *kids):
        self.val = qlast.Tuple(elements=[])


class NamedTuple(Nonterm):
    def reduce_LPAREN_NamedTupleElementList_RPAREN(self, *kids):
        self.val = qlast.NamedTuple(elements=kids[1].val)

    def reduce_LPAREN_NamedTupleElementList_COMMA_RPAREN(self, *kids):
        self.val = qlast.NamedTuple(elements=kids[1].val)


class NamedTupleElement(Nonterm):
    def reduce_ShortNodeName_ASSIGN_Expr(self, *kids):
        self.val = qlast.TupleElement(
            name=qlast.Ptr(name=kids[0].val.name, context=kids[0].val.context),
            val=kids[2].val
        )


class NamedTupleElementList(ListNonterm, element=NamedTupleElement,
                            separator=tokens.T_COMMA):
    pass


class Set(Nonterm):
    def reduce_LBRACE_OptExprList_RBRACE(self, *kids):
        self.val = qlast.Set(elements=kids[1].val)


class Collection(Nonterm):
    def reduce_LBRACKET_OptExprList_RBRACKET(self, *kids):
        elements = kids[1].val
        self.val = qlast.Array(elements=elements)


class OptExprList(Nonterm):
    @parsing.inline(0)
    def reduce_ExprList_COMMA(self, *kids):
        pass

    @parsing.inline(0)
    def reduce_ExprList(self, *kids):
        pass

    def reduce_empty(self, *kids):
        self.val = []


class ExprList(ListNonterm, element=Expr, separator=tokens.T_COMMA):
    pass


class Constant(Nonterm):
    # PARAMETER
    # | BaseNumberConstant
    # | BaseStringConstant
    # | BaseBooleanConstant
    # | BaseBytesConstant

    def reduce_PARAMETER(self, param):
        self.val = qlast.Parameter(name=param.val[1:])

    def reduce_PARAMETERANDTYPE(self, param):
        assert param.val.startswith('<lit ')
        type_name, param_name = param.val.removeprefix('<lit ').split('>$')
        self.val = qlast.TypeCast(
            type=qlast.TypeName(
                maintype=qlast.ObjectRef(
                    name=type_name,
                    module='__std__'
                )
            ),
            expr=qlast.Parameter(name=param_name),
        )

    @parsing.inline(0)
    def reduce_BaseNumberConstant(self, *kids):
        pass

    @parsing.inline(0)
    def reduce_BaseStringConstant(self, *kids):
        pass

    @parsing.inline(0)
    def reduce_BaseBooleanConstant(self, *kids):
        pass

    @parsing.inline(0)
    def reduce_BaseBytesConstant(self, *kids):
        pass


class BaseNumberConstant(Nonterm):
    def reduce_ICONST(self, *kids):
        self.val = qlast.IntegerConstant(value=kids[0].val)

    def reduce_FCONST(self, *kids):
        self.val = qlast.FloatConstant(value=kids[0].val)

    def reduce_NICONST(self, *kids):
        self.val = qlast.BigintConstant(value=kids[0].val)

    def reduce_NFCONST(self, *kids):
        self.val = qlast.DecimalConstant(value=kids[0].val)


class BaseStringConstant(Nonterm):

    def reduce_SCONST(self, token):
        self.val = qlast.StringConstant(value=token.clean_value)


class BaseBytesConstant(Nonterm):

    def reduce_BCONST(self, bytes_tok):
        self.val = qlast.BytesConstant(value=bytes_tok.clean_value)


class BaseBooleanConstant(Nonterm):
    def reduce_TRUE(self, *kids):
        self.val = qlast.BooleanConstant(value='true')

    def reduce_FALSE(self, *kids):
        self.val = qlast.BooleanConstant(value='false')


def ensure_path(expr):
    if not isinstance(expr, qlast.Path):
        expr = qlast.Path(steps=[expr])
    return expr


def _float_to_path(self, token, context):
    from edb.schema import pointers as s_pointers

    # make sure that the float is of the type 0.1
    parts = token.val.split('.')
    if not (len(parts) == 2 and parts[0].isdigit() and parts[1].isdigit()):
        raise errors.EdgeQLSyntaxError(
            f"Unexpected {token.val!r}",
            context=token.context)

    # context for the AST is established manually here
    return [
        qlast.Ptr(
            name=parts[0],
            direction=s_pointers.PointerDirection.Outbound,
            context=context,
        ),
        qlast.Ptr(
            name=parts[1],
            direction=s_pointers.PointerDirection.Outbound,
            context=token.context,
        )
    ]


class Path(Nonterm):
    @parsing.precedence(precedence.P_DOT)
    def reduce_Expr_PathStep(self, *kids):
        path = ensure_path(kids[0].val)
        path.steps.append(kids[1].val)
        self.val = path

    # special case of Path.0.1 etc.
    @parsing.precedence(precedence.P_DOT)
    def reduce_Expr_DOT_FCONST(self, *kids):
        # this is a valid link-like syntax for accessing unnamed tuples
        path = ensure_path(kids[0].val)
        path.steps.extend(_float_to_path(kids[2], kids[1].context))
        self.val = path


class AtomicExpr(Nonterm):
    @parsing.inline(0)
    def reduce_BaseAtomicExpr(self, *kids):
        pass

    @parsing.inline(0)
    def reduce_AtomicPath(self, *kids):
        pass

    @parsing.precedence(precedence.P_TYPECAST)
    def reduce_LANGBRACKET_FullTypeExpr_RANGBRACKET_AtomicExpr(
            self, *kids):
        self.val = qlast.TypeCast(
            expr=kids[3].val,
            type=kids[1].val,
            cardinality_mod=None,
        )


# Duplication of Path above, but with BasicExpr at the root
class AtomicPath(Nonterm):
    @parsing.precedence(precedence.P_DOT)
    def reduce_AtomicExpr_PathStep(self, *kids):
        path = ensure_path(kids[0].val)
        path.steps.append(kids[1].val)
        self.val = path

    # special case of Path.0.1 etc.
    @parsing.precedence(precedence.P_DOT)
    def reduce_AtomicExpr_DOT_FCONST(self, *kids):
        # this is a valid link-like syntax for accessing unnamed tuples
        path = ensure_path(kids[0].val)
        path.steps.extend(_float_to_path(kids[2], kids[1].context))
        self.val = path


class PathStep(Nonterm):
    def reduce_DOT_PathStepName(self, *kids):
        from edb.schema import pointers as s_pointers

        self.val = qlast.Ptr(
            name=kids[1].val.name,
            direction=s_pointers.PointerDirection.Outbound
        )

    def reduce_DOT_ICONST(self, *kids):
        # this is a valid link-like syntax for accessing unnamed tuples
        from edb.schema import pointers as s_pointers

        self.val = qlast.Ptr(
            name=kids[1].val,
            direction=s_pointers.PointerDirection.Outbound
        )

    def reduce_DOTBW_PathStepName(self, *kids):
        from edb.schema import pointers as s_pointers

        self.val = qlast.Ptr(
            name=kids[1].val.name,
            direction=s_pointers.PointerDirection.Inbound
        )

    def reduce_AT_PathNodeName(self, *kids):
        from edb.schema import pointers as s_pointers

        self.val = qlast.Ptr(
            name=kids[1].val.name,
            direction=s_pointers.PointerDirection.Outbound,
            type='property'
        )

    @parsing.inline(0)
    def reduce_TypeIntersection(self, *kids):
        pass


class TypeIntersection(Nonterm):
    def reduce_LBRACKET_IS_FullTypeExpr_RBRACKET(self, *kids):
        self.val = qlast.TypeIntersection(
            type=kids[2].val,
        )


class OptTypeIntersection(Nonterm):
    @parsing.inline(0)
    def reduce_TypeIntersection(self, *kids):
        pass

    def reduce_empty(self):
        self.val = None


# Used in free shapes
class FreeStepName(Nonterm):
    @parsing.inline(0)
    def reduce_ShortNodeName(self, *kids):
        pass

    def reduce_DUNDERTYPE(self, *kids):
        self.val = qlast.ObjectRef(name=kids[0].val)


# Used in shapes, paths and in PROPERTY/LINK definitions.
class PathStepName(Nonterm):
    @parsing.inline(0)
    def reduce_PathNodeName(self, *kids):
        pass

    def reduce_DUNDERTYPE(self, *kids):
        self.val = qlast.ObjectRef(name=kids[0].val)


class FuncApplication(Nonterm):
    def reduce_NodeName_LPAREN_OptFuncArgList_RPAREN(self, *kids):
        module = kids[0].val.module
        func_name = kids[0].val.name
        name = func_name if not module else (module, func_name)

        last_named_seen = None
        args = []
        kwargs = {}
        for argname, argname_ctx, arg in kids[2].val:
            if argname is not None:
                if argname in kwargs:
                    raise errors.EdgeQLSyntaxError(
                        f"duplicate named argument `{argname}`",
                        context=argname_ctx)

                last_named_seen = argname
                kwargs[argname] = arg

            else:
                if last_named_seen is not None:
                    raise errors.EdgeQLSyntaxError(
                        f"positional argument after named "
                        f"argument `{last_named_seen}`",
                        context=arg.context)
                args.append(arg)

        self.val = qlast.FunctionCall(func=name, args=args, kwargs=kwargs)


class FuncExpr(Nonterm):
    @parsing.inline(0)
    def reduce_FuncApplication(self, *kids):
        pass


class FuncCallArgExpr(Nonterm):
    def reduce_Expr(self, *kids):
        self.val = (
            None,
            None,
            kids[0].val,
        )

    def reduce_AnyIdentifier_ASSIGN_Expr(self, *kids):
        self.val = (
            kids[0].val,
            kids[0].context,
            kids[2].val,
        )

    def reduce_PARAMETER_ASSIGN_Expr(self, *kids):
        if kids[0].val[1].isdigit():
            raise errors.EdgeQLSyntaxError(
                f"numeric named parameters are not supported",
                context=kids[0].context)
        else:
            raise errors.EdgeQLSyntaxError(
                f"named parameters do not need a '$' prefix, "
                f"rewrite as '{kids[0].val[1:]} := ...'",
                context=kids[0].context)


class FuncCallArg(Nonterm):
    def reduce_FuncCallArgExpr_OptFilterClause_OptSortClause(self, *kids):
        self.val = kids[0].val

        if kids[1].val or kids[2].val:
            qry = qlast.SelectQuery(
                result=self.val[2],
                where=kids[1].val,
                orderby=kids[2].val,
                implicit=True,
            )
            self.val = (self.val[0], self.val[1], qry)


class FuncArgList(ListNonterm, element=FuncCallArg, separator=tokens.T_COMMA):
    pass


class OptFuncArgList(Nonterm):
    @parsing.inline(0)
    def reduce_FuncArgList_COMMA(self, *kids):
        pass

    @parsing.inline(0)
    def reduce_FuncArgList(self, *kids):
        pass

    def reduce_empty(self, *kids):
        self.val = []


class PosCallArg(Nonterm):
    def reduce_Expr_OptFilterClause_OptSortClause(self, *kids):
        self.val = kids[0].val
        if kids[1].val or kids[2].val:
            self.val = qlast.SelectQuery(
                result=self.val,
                where=kids[1].val,
                orderby=kids[2].val,
                implicit=True,
            )


class PosCallArgList(ListNonterm, element=PosCallArg,
                     separator=tokens.T_COMMA):
    pass


class OptPosCallArgList(Nonterm):
    @parsing.inline(0)
    def reduce_PosCallArgList(self, *kids):
        pass

    def reduce_empty(self, *kids):
        self.val = []


class Identifier(Nonterm):
    def reduce_IDENT(self, ident):
        self.val = ident.clean_value

    @parsing.inline(0)
    def reduce_UnreservedKeyword(self, *_):
        pass


class PtrIdentifier(Nonterm):
    @parsing.inline(0)
    def reduce_Identifier(self, *_):
        pass

    @parsing.inline(0)
    def reduce_PartialReservedKeyword(self, *_):
        pass


class AnyIdentifier(Nonterm):
    @parsing.inline(0)
    def reduce_PtrIdentifier(self, *kids):
        pass

    def reduce_ReservedKeyword(self, *kids):
        name = kids[0].val
        if name[:2] == '__' and name[-2:] == '__':
            # There are a few reserved keywords like __std__ and __subject__
            # that can be used in paths but are prohibited to be used
            # anywhere else. So just as the tokenizer prohibits using
            # __names__ in general, we enforce the rule here for the
            # few remaining reserved __keywords__.
            raise errors.EdgeQLSyntaxError(
                "identifiers surrounded by double underscores are forbidden",
                context=kids[0].context)

        self.val = name


class DottedIdents(
        ListNonterm, element=AnyIdentifier, separator=tokens.T_DOT):
    pass


class DotName(Nonterm):
    def reduce_DottedIdents(self, *kids):
        self.val = '.'.join(part for part in kids[0].val)


class ModuleName(
        ListNonterm, element=DotName, separator=tokens.T_DOUBLECOLON):
    pass


class ColonedIdents(
        ListNonterm, element=AnyIdentifier, separator=tokens.T_DOUBLECOLON):
    pass


class QualifiedName(Nonterm):
    def reduce_Identifier_DOUBLECOLON_ColonedIdents(self, ident, _, idents):
        assert ident.val
        assert idents.val
        self.val = [ident.val, *idents.val]

    def reduce_DUNDERSTD_DOUBLECOLON_ColonedIdents(self, _s, _c, idents):
        assert idents.val
        self.val = ['__std__', *idents.val]


# this can appear anywhere
class BaseName(Nonterm):
    def reduce_Identifier(self, *kids):
        self.val = [kids[0].val]

    @parsing.inline(0)
    def reduce_QualifiedName(self, *kids):
        pass


# this can appear in link/property definitions
class PtrName(Nonterm):
    def reduce_PtrIdentifier(self, ptr_identifier):
        assert ptr_identifier.val
        self.val = [ptr_identifier.val]

    @parsing.inline(0)
    def reduce_QualifiedName(self, *_):
        pass


# Non-collection type.
class SimpleTypeName(Nonterm):
    def reduce_PtrNodeName(self, *kids):
        self.val = qlast.TypeName(maintype=kids[0].val)

    def reduce_ANYTYPE(self, *kids):
        self.val = qlast.TypeName(
            maintype=qlast.PseudoObjectRef(name='anytype')
        )

    def reduce_ANYTUPLE(self, *kids):
        self.val = qlast.TypeName(
            maintype=qlast.PseudoObjectRef(name='anytuple')
        )

    def reduce_ANYOBJECT(self, *kids):
        self.val = qlast.TypeName(
            maintype=qlast.PseudoObjectRef(name='anyobject')
        )


class SimpleTypeNameList(ListNonterm, element=SimpleTypeName,
                         separator=tokens.T_COMMA):
    pass


class CollectionTypeName(Nonterm):

    def validate_subtype_list(self, lst):
        has_nonstrval = has_strval = has_items = False
        for el in lst.val:
            if isinstance(el, qlast.TypeExprLiteral):
                has_strval = True
            elif isinstance(el, qlast.TypeName):
                if el.name:
                    has_items = True
                else:
                    has_nonstrval = True

        if (has_nonstrval or has_items) and has_strval:
            # Prohibit cases like `tuple<a: int64, 'aaaa'>` and
            # `enum<bbbb, 'aaaa'>`
            raise errors.EdgeQLSyntaxError(
                "mixing string type literals and type names is not supported",
                context=lst.context)

        if has_items and has_nonstrval:
            # Prohibit cases like `tuple<a: int64, int32>`
            raise errors.EdgeQLSyntaxError(
                "mixing named and unnamed subtype declarations "
                "is not supported",
                context=lst.context)

    def reduce_NodeName_LANGBRACKET_RANGBRACKET(self, *kids):
        # Constructs like `enum<>` or `array<>` aren't legal.
        raise errors.EdgeQLSyntaxError(
            'parametrized type must have at least one argument',
            context=kids[1].context,
        )

    def reduce_NodeName_LANGBRACKET_SubtypeList_RANGBRACKET(self, *kids):
        self.validate_subtype_list(kids[2])
        self.val = qlast.TypeName(
            maintype=kids[0].val,
            subtypes=kids[2].val,
        )

    def reduce_NodeName_LANGBRACKET_SubtypeList_COMMA_RANGBRACKET(self, *kids):
        self.validate_subtype_list(kids[2])
        self.val = qlast.TypeName(
            maintype=kids[0].val,
            subtypes=kids[2].val,
        )


class TypeName(Nonterm):
    @parsing.inline(0)
    def reduce_SimpleTypeName(self, *kids):
        pass

    @parsing.inline(0)
    def reduce_CollectionTypeName(self, *kids):
        pass


class TypeNameList(ListNonterm, element=TypeName,
                   separator=tokens.T_COMMA):
    pass


# A type expression that is not a simple type.
class NontrivialTypeExpr(Nonterm):
    def reduce_TYPEOF_Expr(self, *kids):
        self.val = qlast.TypeOf(expr=kids[1].val)

    @parsing.inline(1)
    def reduce_LPAREN_FullTypeExpr_RPAREN(self, *kids):
        pass

    def reduce_TypeExpr_PIPE_TypeExpr(self, *kids):
        self.val = qlast.TypeOp(left=kids[0].val, op='|',
                                right=kids[2].val)

    def reduce_TypeExpr_AMPER_TypeExpr(self, *kids):
        self.val = qlast.TypeOp(left=kids[0].val, op='&',
                                right=kids[2].val)


# This is a type expression without angle brackets, so it
# can be used without parentheses in a context where the
# angle bracket has a different meaning.
class TypeExpr(Nonterm):
    @parsing.inline(0)
    def reduce_SimpleTypeName(self, *kids):
        pass

    @parsing.inline(0)
    def reduce_NontrivialTypeExpr(self, *kids):
        pass


# A type expression enclosed in parentheses
class ParenTypeExpr(Nonterm):
    @parsing.inline(1)
    def reduce_LPAREN_FullTypeExpr_RPAREN(self, *kids):
        pass


# This is a type expression which includes collection types,
# so it can only be directly used in a context where the
# angle bracket is unambiguous.
class FullTypeExpr(Nonterm):
    @parsing.inline(0)
    def reduce_TypeName(self, *kids):
        pass

    def reduce_TYPEOF_Expr(self, *kids):
        self.val = qlast.TypeOf(expr=kids[1].val)

    @parsing.inline(1)
    def reduce_LPAREN_FullTypeExpr_RPAREN(self, *kids):
        pass

    def reduce_FullTypeExpr_PIPE_FullTypeExpr(self, *kids):
        self.val = qlast.TypeOp(left=kids[0].val, op='|',
                                right=kids[2].val)

    def reduce_FullTypeExpr_AMPER_FullTypeExpr(self, *kids):
        self.val = qlast.TypeOp(left=kids[0].val, op='&',
                                right=kids[2].val)


class Subtype(Nonterm):
    @parsing.inline(0)
    def reduce_FullTypeExpr(self, *kids):
        pass

    def reduce_Identifier_COLON_FullTypeExpr(self, *kids):
        self.val = kids[2].val
        self.val.name = kids[0].val

    def reduce_BaseStringConstant(self, *kids):
        # TODO: Raise a DeprecationWarning once we have facility for that.
        self.val = qlast.TypeExprLiteral(
            val=kids[0].val,
        )

    def reduce_BaseNumberConstant(self, *kids):
        self.val = qlast.TypeExprLiteral(
            val=kids[0].val,
        )


class SubtypeList(ListNonterm, element=Subtype, separator=tokens.T_COMMA):
    pass


class NodeName(Nonterm):
    # NOTE: Generic short of fully-qualified name.
    #
    # This name is safe to be used anywhere as it starts with IDENT only.

    def reduce_BaseName(self, base_name):
        self.val = qlast.ObjectRef(
            module='::'.join(base_name.val[:-1]) or None,
            name=base_name.val[-1])


class NodeNameList(ListNonterm, element=NodeName, separator=tokens.T_COMMA):
    pass


class PtrNodeName(Nonterm):
    # NOTE: Generic short of fully-qualified name.
    #
    # This name is safe to be used in most DDL and SDL definitions.

    def reduce_PtrName(self, ptr_name):
        self.val = qlast.ObjectRef(
            module='::'.join(ptr_name.val[:-1]) or None,
            name=ptr_name.val[-1])


class PtrQualifiedNodeName(Nonterm):
    def reduce_QualifiedName(self, *kids):
        self.val = qlast.ObjectRef(
            module='::'.join(kids[0].val[:-1]),
            name=kids[0].val[-1])


class ShortNodeName(Nonterm):
    # NOTE: A non-qualified name that can be an identifier or
    # UNRESERVED_KEYWORD.
    #
    # This name is used as part of paths after the DOT. It can be an
    # identifier including UNRESERVED_KEYWORD and does not need to be
    # quoted or parenthesized.

    def reduce_Identifier(self, *kids):
        self.val = qlast.ObjectRef(
            module=None,
            name=kids[0].val)


# ShortNodeNameList is needed in DDL, but it's worthwhile to define it
# here, near ShortNodeName.
class ShortNodeNameList(ListNonterm, element=ShortNodeName,
                        separator=tokens.T_COMMA):
    pass


class PathNodeName(Nonterm):
    # NOTE: A non-qualified name that can be an identifier or
    # PARTIAL_RESERVED_KEYWORD.
    #
    # This name is used as part of paths after the DOT as well as in
    # definitions after LINK/POINTER. It can be an identifier including
    # PARTIAL_RESERVED_KEYWORD and does not need to be quoted or
    # parenthesized.

    def reduce_PtrIdentifier(self, *kids):
        self.val = qlast.ObjectRef(
            module=None,
            name=kids[0].val)


class AnyNodeName(Nonterm):
    # NOTE: A non-qualified name that can be ANY identifier.
    #
    # This name is used as part of paths after the DOT. It can be any
    # identifier including RESERVED_KEYWORD and UNRESERVED_KEYWORD and
    # does not need to be quoted or parenthesized.
    #
    # This is mainly used in DDL statements that have another keyword
    # completely disambiguating that what comes next is a name. It
    # CANNOT be used in Expr productions because it will cause
    # ambiguity with NodeName, etc.

    def reduce_AnyIdentifier(self, *kids):
        self.val = qlast.ObjectRef(
            module=None,
            name=kids[0].val)


class KeywordMeta(parsing.NontermMeta):
    def __new__(mcls, name, bases, dct, *, type):
        result = super().__new__(mcls, name, bases, dct)

        assert type in keywords.keyword_types

        for token in keywords.by_type[type].values():
            def method(inst, *kids):
                inst.val = kids[0].val
            method = context.has_context(method)
            method.__doc__ = "%%reduce %s" % token
            method.__name__ = 'reduce_%s' % token
            setattr(result, method.__name__, method)

        return result

    def __init__(cls, name, bases, dct, *, type):
        super().__init__(name, bases, dct)


class UnreservedKeyword(Nonterm, metaclass=KeywordMeta,
                        type=keywords.UNRESERVED_KEYWORD):
    pass


class PartialReservedKeyword(Nonterm, metaclass=KeywordMeta,
                             type=keywords.PARTIAL_RESERVED_KEYWORD):
    pass


class ReservedKeyword(Nonterm, metaclass=KeywordMeta,
                      type=keywords.RESERVED_KEYWORD):
    pass


class SchemaObjectClassValue(typing.NamedTuple):

    itemclass: qltypes.SchemaObjectClass


class SchemaObjectClass(Nonterm):

    def reduce_ALIAS(self, *kids):
        self.val = SchemaObjectClassValue(
            itemclass=qltypes.SchemaObjectClass.ALIAS)

    def reduce_ANNOTATION(self, *kids):
        self.val = SchemaObjectClassValue(
            itemclass=qltypes.SchemaObjectClass.ANNOTATION)

    def reduce_CAST(self, *kids):
        self.val = SchemaObjectClassValue(
            itemclass=qltypes.SchemaObjectClass.CAST)

    def reduce_CONSTRAINT(self, *kids):
        self.val = SchemaObjectClassValue(
            itemclass=qltypes.SchemaObjectClass.CONSTRAINT)

    def reduce_FUNCTION(self, *kids):
        self.val = SchemaObjectClassValue(
            itemclass=qltypes.SchemaObjectClass.FUNCTION)

    def reduce_LINK(self, *kids):
        self.val = SchemaObjectClassValue(
            itemclass=qltypes.SchemaObjectClass.LINK)

    def reduce_MODULE(self, *kids):
        self.val = SchemaObjectClassValue(
            itemclass=qltypes.SchemaObjectClass.MODULE)

    def reduce_OPERATOR(self, *kids):
        self.val = SchemaObjectClassValue(
            itemclass=qltypes.SchemaObjectClass.OPERATOR)

    def reduce_PROPERTY(self, *kids):
        self.val = SchemaObjectClassValue(
            itemclass=qltypes.SchemaObjectClass.PROPERTY)

    def reduce_SCALAR_TYPE(self, *kids):
        self.val = SchemaObjectClassValue(
            itemclass=qltypes.SchemaObjectClass.SCALAR_TYPE)

    def reduce_TYPE(self, *kids):
        self.val = SchemaObjectClassValue(
            itemclass=qltypes.SchemaObjectClass.TYPE)


class SchemaItem(Nonterm):

    def reduce_SchemaObjectClass_NodeName(self, *kids):
        ref = kids[1].val
        ref.itemclass = kids[0].val.itemclass
        self.val = ref<|MERGE_RESOLUTION|>--- conflicted
+++ resolved
@@ -167,29 +167,6 @@
         self.val = False
 
 
-<<<<<<< HEAD
-class ForBinding(Nonterm):
-    def reduce_OptionalOptional_Identifier_IN_AtomicExpr(self, *kids):
-        self.val = qlast.ForBinding(
-            optional=kids[0].val,
-            iterator_alias=kids[1].val, iterator=kids[3].val)
-
-
-class ForBindingList(
-        ListNonterm, element=ForBinding, separator=tokens.T_COMMA):
-    pass
-
-
-class SimpleFor(Nonterm):
-    def reduce_For(self, *kids):
-        r"%reduce FOR ForBindingList \
-                  UNION Expr OptSortClause"
-        self.val = qlast.ForQuery(
-            optional=kids[1].val,
-            iterator_bindings=kids[1].val,
-            result=kids[3].val,
-            orderby=kids[4].val,
-=======
 class SimpleFor(Nonterm):
     def reduce_For(self, *kids):
         r"%reduce FOR OptionalOptional Identifier IN AtomicExpr \
@@ -199,7 +176,6 @@
             iterator_alias=kids[2].val,
             iterator=kids[4].val,
             result=kids[6].val,
->>>>>>> 26417f70
         )
 
 
