#
# This source file is part of the EdgeDB open source project.
#
# Copyright 2016-present MagicStack Inc. and the EdgeDB authors.
#
# Licensed under the Apache License, Version 2.0 (the "License");
# you may not use this file except in compliance with the License.
# You may obtain a copy of the License at
#
#     http://www.apache.org/licenses/LICENSE-2.0
#
# Unless required by applicable law or agreed to in writing, software
# distributed under the License is distributed on an "AS IS" BASIS,
# WITHOUT WARRANTIES OR CONDITIONS OF ANY KIND, either express or implied.
# See the License for the specific language governing permissions and
# limitations under the License.
#


from __future__ import annotations
from typing import *

# DO NOT put any imports here other than from stdlib
# or modules from edb.common that themselves have only stdlib imports.

import base64
import datetime
import hashlib
import importlib.util
import json
import logging
import os
import pathlib
import pickle
import platform
import re
import subprocess
import sys
import tempfile

from edb.common import debug
from edb.common import devmode
from edb.common import verutils


# Increment this whenever the database layout or stdlib changes.
<<<<<<< HEAD
EDGEDB_CATALOG_VERSION = 2022_07_01_00_00
=======
EDGEDB_CATALOG_VERSION = 2022_07_05_01_00
>>>>>>> f64b9fe5
EDGEDB_MAJOR_VERSION = 2


class MetadataError(Exception):
    pass


class BackendVersion(NamedTuple):
    major: int
    minor: int
    micro: int
    releaselevel: str
    serial: int
    string: str


class VersionMetadata(TypedDict):
    build_date: datetime.datetime | None
    build_hash: str | None
    scm_revision: str | None
    source_date: datetime.datetime | None
    target: str | None


def get_build_metadata_value(prop: str) -> str:
    env_val = os.environ.get(f'_EDGEDB_BUILDMETA_{prop}')
    if env_val:
        return env_val

    try:
        from . import _buildmeta  # type: ignore
        return getattr(_buildmeta, prop)
    except (ImportError, AttributeError):
        raise MetadataError(
            f'could not find {prop} in EdgeDB distribution metadata') from None


def _get_devmode_pg_config_path() -> pathlib.Path:
    root = pathlib.Path(__file__).parent.parent.resolve()
    pg_config = root / 'build' / 'postgres' / 'install' / 'bin' / 'pg_config'
    if not pg_config.is_file():
        try:
            pg_config = pathlib.Path(
                get_build_metadata_value('PG_CONFIG_PATH'))
        except MetadataError:
            pass

    if not pg_config.is_file():
        raise MetadataError('DEV mode: Could not find PostgreSQL build, '
                            'run `pip install -e .`')

    return pg_config


def get_pg_config_path() -> pathlib.Path:
    if devmode.is_in_dev_mode():
        pg_config = _get_devmode_pg_config_path()
    else:
        try:
            pg_config = pathlib.Path(
                get_build_metadata_value('PG_CONFIG_PATH'))
        except MetadataError:
            pg_config = _get_devmode_pg_config_path()
        else:
            if not pg_config.is_file():
                raise MetadataError(
                    f'invalid pg_config path: {pg_config!r}: file does not '
                    f'exist or is not a regular file')

    return pg_config


_bundled_pg_version: Optional[BackendVersion] = None


def get_pg_version() -> BackendVersion:
    global _bundled_pg_version
    if _bundled_pg_version is not None:
        return _bundled_pg_version

    from asyncpg import serverversion

    pg_config = subprocess.run(
        [get_pg_config_path()],
        capture_output=True,
        text=True,
        check=True,
    )

    for line in pg_config.stdout.splitlines():
        k, eq, v = line.partition('=')
        if eq and k.strip().lower() == 'version':
            v = v.strip()
            parsed_ver = serverversion.split_server_version_string(v)
            _bundled_pg_version = BackendVersion(
                major=parsed_ver.major,
                minor=parsed_ver.minor,
                micro=parsed_ver.micro,
                releaselevel=parsed_ver.releaselevel,
                serial=parsed_ver.serial,
                string=v,
            )
            return _bundled_pg_version
    else:
        raise MetadataError(
            "could not find version information in pg_config output")


def get_runstate_path(data_dir: pathlib.Path) -> pathlib.Path:
    if devmode.is_in_dev_mode():
        return data_dir
    else:
        runstate_dir = get_build_metadata_value('RUNSTATE_DIR')
        if runstate_dir is not None:
            return pathlib.Path(runstate_dir)
        else:
            return data_dir


def get_shared_data_dir_path() -> pathlib.Path:
    if devmode.is_in_dev_mode():
        return devmode.get_dev_mode_cache_dir()  # type: ignore[return-value]
    else:
        return pathlib.Path(get_build_metadata_value('SHARED_DATA_DIR'))


def hash_dirs(
    dirs: Sequence[Tuple[str, str]],
    *,
    extra_files: Optional[Sequence[Union[str, pathlib.Path]]]=None
) -> bytes:
    def hash_dir(dirname, ext, paths):
        with os.scandir(dirname) as it:
            for entry in it:
                if entry.is_file() and entry.name.endswith(ext):
                    paths.append(entry.path)
                elif entry.is_dir():
                    hash_dir(entry.path, ext, paths)

    paths: List[str] = []
    for dirname, ext in dirs:
        hash_dir(dirname, ext, paths)

    if extra_files:
        for extra_file in extra_files:
            if isinstance(extra_file, pathlib.Path):
                extra_file = str(extra_file.resolve())
            paths.append(extra_file)

    h = hashlib.sha1()  # sha1 is the fastest one.
    for path in sorted(paths):
        with open(path, 'rb') as f:
            h.update(f.read())

    return h.digest()


def read_data_cache(
    cache_key: bytes,
    path: str,
    *,
    pickled: bool=True,
    source_dir: Optional[pathlib.Path] = None,
) -> Any:
    if source_dir is None:
        source_dir = get_shared_data_dir_path()
    full_path = source_dir / path

    if full_path.exists():
        with open(full_path, 'rb') as f:
            src_hash = f.read(len(cache_key))
            if src_hash == cache_key or debug.flags.bootstrap_cache_yolo:
                if pickled:
                    data = f.read()
                    try:
                        return pickle.loads(data)
                    except Exception:
                        logging.exception(f'could not unpickle {path}')
                else:
                    return f.read()


def write_data_cache(
    obj: Any,
    cache_key: bytes,
    path: str,
    *,
    pickled: bool = True,
    target_dir: Optional[pathlib.Path] = None,
):
    if target_dir is None:
        target_dir = get_shared_data_dir_path()
    full_path = target_dir / path

    try:
        with tempfile.NamedTemporaryFile(
                mode='wb', dir=full_path.parent, delete=False) as f:
            f.write(cache_key)
            if pickled:
                pickle.dump(obj, file=f, protocol=pickle.HIGHEST_PROTOCOL)
            else:
                f.write(obj)
    except Exception:
        try:
            os.unlink(f.name)
        except OSError:
            pass
        finally:
            raise
    else:
        os.rename(f.name, full_path)


def get_version() -> verutils.Version:
    if devmode.is_in_dev_mode():
        root = pathlib.Path(__file__).parent.parent.resolve()
        version = verutils.parse_version(get_version_from_scm(root))
    else:
        vertuple: List[Any] = list(get_build_metadata_value('VERSION'))
        vertuple[2] = verutils.VersionStage(vertuple[2])
        version = verutils.Version(*vertuple)

    return version


_version_dict: Optional[Mapping[str, Any]] = None


def get_version_build_id(
    v: verutils.Version,
    short: bool = True,
) -> tuple[str, ...]:
    parts = []
    if v.local:
        if short:
            build_hash = None
            build_kind = None
            for segment in v.local:
                if segment[0] == "s":
                    build_hash = segment[1:]
                elif segment[0] == "b":
                    build_kind = segment[1:]

            if build_kind == "official":
                if build_hash:
                    parts.append(build_hash)
            elif build_kind:
                parts.append(build_kind)
        else:
            parts.extend(v.local)

    return tuple(parts)


def get_version_dict() -> Mapping[str, Any]:
    global _version_dict

    if _version_dict is None:
        ver = get_version()
        _version_dict = {
            'major': ver.major,
            'minor': ver.minor,
            'stage': ver.stage.name.lower(),
            'stage_no': ver.stage_no,
            'local': get_version_build_id(ver),
        }

    return _version_dict


_version_json: Optional[str] = None


def get_version_json() -> str:
    global _version_json
    if _version_json is None:
        _version_json = json.dumps(get_version_dict())
    return _version_json


def get_version_string(short: bool = True) -> str:
    v = get_version()
    string = f'{v.major}.{v.minor}'
    if v.stage is not verutils.VersionStage.FINAL:
        string += f'-{v.stage.name.lower()}.{v.stage_no}'
    build_id = get_version_build_id(v, short=short)
    if build_id:
        string += "+" + ".".join(build_id)
    return string


def get_version_metadata() -> VersionMetadata:
    v = get_version()
    pfx_map = {
        "b": "build_type",
        "r": "build_date",
        "s": "build_hash",
        "g": "scm_revision",
        "d": "source_date",
        "t": "target",
    }

    result = {}

    for segment in v.local:
        key = pfx_map.get(segment[0])
        if key:
            raw_val = segment[1:]
            val: str | datetime.datetime
            if key == "target":
                val = _decode_build_target(raw_val)
            elif key in {"build_date", "source_date"}:
                val = _decode_build_date(raw_val)
            else:
                val = raw_val

            result[key] = val

    return cast(VersionMetadata, result)


def _decode_build_target(val: str) -> str:
    return (
        base64.b32decode(val + "=" * (-len(val) % 4), casefold=True).decode()
    )


def _decode_build_date(val: str) -> datetime.datetime:
    return datetime.datetime.strptime(val, r"%Y%m%d%H%M").replace(
        tzinfo=datetime.timezone.utc)


def get_version_from_scm(root: pathlib.Path) -> str:
    pretend = os.environ.get('SETUPTOOLS_SCM_PRETEND_VERSION')
    if pretend:
        return pretend

    posint = r'(0|[1-9]\d*)'
    pep440_version_re = re.compile(
        rf"""
        ^
        (?P<major>{posint})
        \.
        (?P<minor>{posint})
        (
            \.
            (?P<micro>{posint})
        )?
        (
            (?P<prekind>a|b|rc)
            (?P<preval>{posint})
        )?
        $
        """,
        re.X,
    )

    proc = subprocess.run(
        ['git', 'rev-parse', '--abbrev-ref', 'HEAD'],
        stdout=subprocess.PIPE,
        universal_newlines=True,
        check=True,
        cwd=root,
    )
    branch = proc.stdout.strip()

    proc = subprocess.run(
        ['git', 'tag', '--list', 'v*'],
        stdout=subprocess.PIPE,
        universal_newlines=True,
        check=True,
        cwd=root,
    )
    all_tags = {
        v[1:]
        for v in proc.stdout.strip().split('\n')
        if pep440_version_re.match(v[1:])
    }

    proc = subprocess.run(
        ['git', 'tag', '--points-at', 'HEAD'],
        stdout=subprocess.PIPE,
        universal_newlines=True,
        check=True,
        cwd=root,
    )
    head_tags = {
        v[1:]
        for v in proc.stdout.strip().split('\n')
        if pep440_version_re.match(v[1:])
    }

    if all_tags & head_tags:
        tag = max(head_tags)
    else:
        tag = max(all_tags)

    m = pep440_version_re.match(tag)
    assert m is not None
    major = EDGEDB_MAJOR_VERSION
    minor = m.group('minor')
    micro = m.group('micro') or ''
    microkind = '.' if micro else ''
    prekind = m.group('prekind') or ''
    preval = m.group('preval') or ''

    if os.environ.get("EDGEDB_BUILD_IS_RELEASE"):
        # Release build.
        ver = f'{major}.{minor}{microkind}{micro}{prekind}{preval}'
    else:
        # Dev/nightly build.
        if branch.startswith("releases/"):
            if prekind and preval:
                pass
            elif micro:
                micro = str(int(micro) + 1)
            else:
                minor = str(int(minor) + 1)
        else:
            microkind = ''
            micro = ''
            minor = '0'

        incremented_ver = f'{major}.{minor}{microkind}{micro}'

        proc = subprocess.run(
            ['git', 'rev-list', '--count', 'HEAD'],
            stdout=subprocess.PIPE,
            universal_newlines=True,
            check=True,
            cwd=root,
        )
        commits_on_branch = proc.stdout.strip()
        ver = f'{incremented_ver}.dev{commits_on_branch}'

    proc = subprocess.run(
        ['git', 'rev-parse', '--verify', '--quiet', 'HEAD'],
        stdout=subprocess.PIPE,
        universal_newlines=True,
        check=True,
        cwd=root,
    )
    commitish = proc.stdout.strip()

    env = dict(os.environ)
    env['TZ'] = 'UTC'
    proc = subprocess.run(
        ['git', 'show', '-s', '--format=%cd',
         '--date=format-local:%Y%m%d%H', commitish],
        stdout=subprocess.PIPE,
        universal_newlines=True,
        check=True,
        cwd=root,
        env=env,
    )
    rev_date = proc.stdout.strip()

    catver = EDGEDB_CATALOG_VERSION

    full_version = f'{ver}+d{rev_date}.g{commitish[:9]}.cv{catver}'

    build_target = os.environ.get("EDGEDB_BUILD_TARGET")
    if build_target:
        # Check that build target is encoded correctly
        _decode_build_target(build_target)
    else:
        plat = sys.platform
        if plat == "win32":
            plat = "windows"
        ident = [
            platform.machine(),
            "pc" if plat == "windows" else
            "apple" if plat == "darwin" else
            "unknown",
            plat,
        ]
        if hasattr(platform, "libc_ver"):
            libc, _ = platform.libc_ver()
            if libc == "glibc":
                ident.append("gnu")
            elif libc == "musl":
                ident.append("musl")
        build_target = base64.b32encode(
            "-".join(ident).encode()).decode().rstrip("=").lower()
    build_date = os.environ.get("EDGEDB_BUILD_DATE")
    if build_date:
        # Validate
        _decode_build_date(build_date)
    else:
        now = datetime.datetime.now(tz=datetime.timezone.utc)
        build_date = now.strftime(r"%Y%m%d%H%M")
    version_line = f'{full_version}.r{build_date}.t{build_target}'
    if not os.environ.get("EDGEDB_BUILD_OFFICIAL"):
        build_type = "local"
    else:
        build_type = "official"
    version_line += f'.b{build_type}'
    version_hash = hashlib.sha256(version_line.encode("utf-8")).hexdigest()
    full_version = f"{version_line}.s{version_hash[:7]}"

    return full_version


def get_cache_src_dirs():
    find_spec = importlib.util.find_spec

    edgeql = pathlib.Path(find_spec('edb.edgeql').origin).parent
    return (
        (pathlib.Path(find_spec('edb.schema').origin).parent, '.py'),
        (edgeql / 'compiler', '.py'),
        (edgeql / 'parser', '.py'),
        (pathlib.Path(find_spec('edb.lib').origin).parent, '.edgeql'),
        (pathlib.Path(find_spec('edb.pgsql.metaschema').origin).parent, '.py'),
    )


def get_default_tenant_id() -> str:
    catver = EDGEDB_CATALOG_VERSION
    return f'V{catver:x}'<|MERGE_RESOLUTION|>--- conflicted
+++ resolved
@@ -44,11 +44,7 @@
 
 
 # Increment this whenever the database layout or stdlib changes.
-<<<<<<< HEAD
-EDGEDB_CATALOG_VERSION = 2022_07_01_00_00
-=======
-EDGEDB_CATALOG_VERSION = 2022_07_05_01_00
->>>>>>> f64b9fe5
+EDGEDB_CATALOG_VERSION = 2022_07_06_01_00
 EDGEDB_MAJOR_VERSION = 2
 
 
