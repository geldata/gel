--- conflicted
+++ resolved
@@ -44,11 +44,7 @@
 
 
 # Increment this whenever the database layout or stdlib changes.
-<<<<<<< HEAD
-EDGEDB_CATALOG_VERSION = 2024_02_15_00_00
-=======
-EDGEDB_CATALOG_VERSION = 2024_02_16_00_00
->>>>>>> b364d27b
+EDGEDB_CATALOG_VERSION = 2024_02_16_14_00
 EDGEDB_MAJOR_VERSION = 5
 
 
