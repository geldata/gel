#
# This source file is part of the EdgeDB open source project.
#
# Copyright 2016-present MagicStack Inc. and the EdgeDB authors.
#
# Licensed under the Apache License, Version 2.0 (the "License");
# you may not use this file except in compliance with the License.
# You may obtain a copy of the License at
#
#     http://www.apache.org/licenses/LICENSE-2.0
#
# Unless required by applicable law or agreed to in writing, software
# distributed under the License is distributed on an "AS IS" BASIS,
# WITHOUT WARRANTIES OR CONDITIONS OF ANY KIND, either express or implied.
# See the License for the specific language governing permissions and
# limitations under the License.
#


from __future__ import annotations
from typing import (
    Any,
    Optional,
    Mapping,
    Sequence,
    NamedTuple,
    TypedDict,
    cast,
)

# DO NOT put any imports here other than from stdlib
# or modules from edb.common that themselves have only stdlib imports.

import base64
import datetime
import hashlib
import importlib.util
import json
import logging
import os
import pathlib
import pickle
import platform
import re
import subprocess
import sys
import tempfile

from edb.common import debug
from edb.common import devmode
from edb.common import verutils


# Increment this whenever the database layout or stdlib changes.
#
# WARNING: DO NOT INCREMENT THIS WHEN BACKPORTING CHANGES TO A RELEASE BRANCH.
# The merge conflict there is a nice reminder that you probably need
# to write a patch in edb/pgsql/patches.py, and then you should preserve
# the old value.
<<<<<<< HEAD
EDGEDB_CATALOG_VERSION = 2025_04_03_00_00
=======
EDGEDB_CATALOG_VERSION = 2025_04_04_00_00
>>>>>>> 98e49e5d
EDGEDB_MAJOR_VERSION = 7


class MetadataError(Exception):
    pass


class BackendVersion(NamedTuple):
    major: int
    minor: int
    micro: int
    releaselevel: str
    serial: int
    string: str


class VersionMetadata(TypedDict):
    build_date: datetime.datetime | None
    build_hash: str | None
    scm_revision: str | None
    source_date: datetime.datetime | None
    target: str | None


def get_build_metadata_value(prop: str) -> str:
    env_val = os.environ.get(f'_GEL_BUILDMETA_{prop}')
    if env_val:
        return env_val
    env_val = os.environ.get(f'_EDGEDB_BUILDMETA_{prop}')
    if env_val:
        return env_val

    try:
        from . import _buildmeta  # type: ignore
        return getattr(_buildmeta, prop)
    except (ImportError, AttributeError):
        raise MetadataError(
            f'could not find {prop} in Gel distribution metadata') from None


def _get_devmode_pg_config_path() -> pathlib.Path:
    root = pathlib.Path(__file__).parent.parent.resolve()
    pg_config = root / 'build' / 'postgres' / 'install' / 'bin' / 'pg_config'
    if not pg_config.is_file():
        try:
            pg_config = pathlib.Path(
                get_build_metadata_value('PG_CONFIG_PATH'))
        except MetadataError:
            pass

    if not pg_config.is_file():
        raise MetadataError('DEV mode: Could not find PostgreSQL build, '
                            'run `pip install -e .`')

    return pg_config


def get_pg_config_path() -> pathlib.Path:
    if devmode.is_in_dev_mode():
        pg_config = _get_devmode_pg_config_path()
    else:
        try:
            pg_config = pathlib.Path(
                get_build_metadata_value('PG_CONFIG_PATH'))
        except MetadataError:
            pg_config = _get_devmode_pg_config_path()
        else:
            if not pg_config.is_file():
                raise MetadataError(
                    f'invalid pg_config path: {pg_config!r}: file does not '
                    f'exist or is not a regular file')

    return pg_config


_pg_version_regex = re.compile(
    r"(Postgre[^\s]*)?\s*"
    r"(?P<major>[0-9]+)\.?"
    r"((?P<minor>[0-9]+)\.?)?"
    r"(?P<micro>[0-9]+)?"
    r"(?P<releaselevel>[a-z]+)?"
    r"(?P<serial>[0-9]+)?"
)


def parse_pg_version(version_string: str) -> BackendVersion:
    version_match = _pg_version_regex.search(version_string)
    if version_match is None:
        raise ValueError(
            f"malformed Postgres version string: {version_string!r}")
    version = version_match.groupdict()
    return BackendVersion(
        major=int(version["major"]),
        minor=0,
        micro=int(version.get("minor") or 0),
        releaselevel=version.get("releaselevel") or "final",
        serial=int(version.get("serial") or 0),
        string=version_string,
    )


_bundled_pg_version: Optional[BackendVersion] = None


def get_pg_version() -> BackendVersion:
    global _bundled_pg_version
    if _bundled_pg_version is not None:
        return _bundled_pg_version

    pg_config = subprocess.run(
        [get_pg_config_path()],
        capture_output=True,
        text=True,
        check=True,
    )

    for line in pg_config.stdout.splitlines():
        k, eq, v = line.partition('=')
        if eq and k.strip().lower() == 'version':
            v = v.strip()
            parsed_ver = parse_pg_version(v)
            _bundled_pg_version = BackendVersion(
                major=parsed_ver.major,
                minor=parsed_ver.minor,
                micro=parsed_ver.micro,
                releaselevel=parsed_ver.releaselevel,
                serial=parsed_ver.serial,
                string=v,
            )
            return _bundled_pg_version
    else:
        raise MetadataError(
            "could not find version information in pg_config output")


def get_runstate_path(data_dir: pathlib.Path) -> pathlib.Path:
    if devmode.is_in_dev_mode():
        return data_dir
    else:
        runstate_dir = get_build_metadata_value('RUNSTATE_DIR')
        if runstate_dir is not None:
            return pathlib.Path(runstate_dir)
        else:
            return data_dir


def get_shared_data_dir_path() -> pathlib.Path:
    if devmode.is_in_dev_mode():
        return devmode.get_dev_mode_cache_dir()  # type: ignore[return-value]
    else:
        return pathlib.Path(get_build_metadata_value('SHARED_DATA_DIR'))


def get_extension_dir_path() -> pathlib.Path:
    # TODO: Do we want a special metadata value??
    return get_shared_data_dir_path() / "extensions"


def hash_dirs(
    dirs: Sequence[tuple[str, str]],
    *,
    extra_files: Optional[Sequence[str | pathlib.Path]]=None,
    extra_data: Optional[bytes] = None,
) -> bytes:
    def hash_dir(dirname, ext, paths):
        with os.scandir(dirname) as it:
            for entry in it:
                if entry.is_file() and entry.name.endswith(ext):
                    paths.append(entry.path)
                elif entry.is_dir():
                    hash_dir(entry.path, ext, paths)

    paths: list[str] = []
    for dirname, ext in dirs:
        hash_dir(dirname, ext, paths)

    if extra_files:
        for extra_file in extra_files:
            if isinstance(extra_file, pathlib.Path):
                extra_file = str(extra_file.resolve())
            paths.append(extra_file)

    h = hashlib.sha1()  # sha1 is the fastest one.
    for path in sorted(paths):
        with open(path, 'rb') as f:
            h.update(f.read())
    h.update(str(sys.version_info[:2]).encode())
    if extra_data is not None:
        h.update(extra_data)
    return h.digest()


def read_data_cache(
    cache_key: bytes,
    path: str,
    *,
    pickled: bool=True,
    source_dir: Optional[pathlib.Path] = None,
) -> Any:
    if source_dir is None:
        source_dir = get_shared_data_dir_path()
    full_path = source_dir / path

    if full_path.exists():
        with open(full_path, 'rb') as f:
            src_hash = f.read(len(cache_key))
            if src_hash == cache_key or debug.flags.bootstrap_cache_yolo:
                if pickled:
                    data = f.read()
                    try:
                        return pickle.loads(data)
                    except Exception:
                        logging.exception(f'could not unpickle {path}')
                else:
                    return f.read()


def write_data_cache(
    obj: Any,
    cache_key: bytes,
    path: str,
    *,
    pickled: bool = True,
    target_dir: Optional[pathlib.Path] = None,
):
    if target_dir is None:
        target_dir = get_shared_data_dir_path()
    full_path = target_dir / path

    try:
        with tempfile.NamedTemporaryFile(
                mode='wb', dir=full_path.parent, delete=False) as f:
            f.write(cache_key)
            if pickled:
                pickle.dump(obj, file=f, protocol=pickle.HIGHEST_PROTOCOL)
            else:
                f.write(obj)
    except Exception:
        try:
            os.unlink(f.name)
        except OSError:
            pass
        finally:
            raise
    else:
        os.rename(f.name, full_path)


def get_version() -> verutils.Version:
    if devmode.is_in_dev_mode():
        root = pathlib.Path(__file__).parent.parent.resolve()
        version = verutils.parse_version(get_version_from_scm(root))
    else:
        vertuple: list[Any] = list(get_build_metadata_value('VERSION'))
        vertuple[2] = verutils.VersionStage(vertuple[2])
        version = verutils.Version(*vertuple)

    return version


_version_dict: Optional[Mapping[str, Any]] = None


def get_version_build_id(
    v: verutils.Version,
    short: bool = True,
) -> tuple[str, ...]:
    parts = []
    if v.local:
        if short:
            build_hash = None
            build_kind = None
            for segment in v.local:
                if segment[0] == "s":
                    build_hash = segment[1:]
                elif segment[0] == "b":
                    build_kind = segment[1:]

            if build_kind == "official":
                if build_hash:
                    parts.append(build_hash)
            elif build_kind:
                parts.append(build_kind)
        else:
            parts.extend(v.local)

    return tuple(parts)


def get_version_dict() -> Mapping[str, Any]:
    global _version_dict

    if _version_dict is None:
        ver = get_version()
        _version_dict = {
            'major': ver.major,
            'minor': ver.minor,
            'stage': ver.stage.name.lower(),
            'stage_no': ver.stage_no,
            'local': get_version_build_id(ver),
        }

    return _version_dict


_version_json: Optional[str] = None


def get_version_json() -> str:
    global _version_json
    if _version_json is None:
        _version_json = json.dumps(get_version_dict())
    return _version_json


def get_version_string(short: bool = True) -> str:
    v = get_version()
    string = f'{v.major}.{v.minor}'
    if v.stage is not verutils.VersionStage.FINAL:
        string += f'-{v.stage.name.lower()}.{v.stage_no}'
    build_id = get_version_build_id(v, short=short)
    if build_id:
        string += "+" + ".".join(build_id)
    return string


def get_version_metadata() -> VersionMetadata:
    v = get_version()
    pfx_map = {
        "b": "build_type",
        "r": "build_date",
        "s": "build_hash",
        "g": "scm_revision",
        "d": "source_date",
        "t": "target",
    }

    result = {}

    for segment in v.local:
        key = pfx_map.get(segment[0])
        if key:
            raw_val = segment[1:]
            val: str | datetime.datetime
            if key == "target":
                val = _decode_build_target(raw_val)
            elif key in {"build_date", "source_date"}:
                val = _decode_build_date(raw_val)
            else:
                val = raw_val

            result[key] = val

    return cast(VersionMetadata, result)


def _decode_build_target(val: str) -> str:
    return (
        base64.b32decode(val + "=" * (-len(val) % 8), casefold=True).decode()
    )


def _decode_build_date(val: str) -> datetime.datetime:
    return datetime.datetime.strptime(val, r"%Y%m%d%H%M").replace(
        tzinfo=datetime.timezone.utc)


def get_version_from_scm(root: pathlib.Path) -> str:
    pretend = os.environ.get('SETUPTOOLS_SCM_PRETEND_VERSION')
    if pretend:
        return pretend

    posint = r'(0|[1-9]\d*)'
    pep440_version_re = re.compile(
        rf"""
        ^
        (?P<major>{posint})
        \.
        (?P<minor>{posint})
        (
            \.
            (?P<micro>{posint})
        )?
        (
            (?P<prekind>a|b|rc)
            (?P<preval>{posint})
        )?
        $
        """,
        re.X,
    )

    proc = subprocess.run(
        ['git', 'tag', '--list', 'v*'],
        stdout=subprocess.PIPE,
        universal_newlines=True,
        check=True,
        cwd=root,
    )
    all_tags = {
        v[1:]
        for v in proc.stdout.strip().split('\n')
        if pep440_version_re.match(v[1:])
    }

    proc = subprocess.run(
        ['git', 'tag', '--points-at', 'HEAD'],
        stdout=subprocess.PIPE,
        universal_newlines=True,
        check=True,
        cwd=root,
    )
    head_tags = {
        v[1:]
        for v in proc.stdout.strip().split('\n')
        if pep440_version_re.match(v[1:])
    }

    if all_tags & head_tags:
        tag = max(head_tags)
    else:
        tag = max(all_tags)

    m = pep440_version_re.match(tag)
    assert m is not None
    major = EDGEDB_MAJOR_VERSION
    minor = m.group('minor')
    micro = m.group('micro') or ''
    microkind = '.' if micro else ''
    prekind = m.group('prekind') or ''
    preval = m.group('preval') or ''

    if os.environ.get("EDGEDB_BUILD_IS_RELEASE"):
        # Release build.
        ver = f'{major}.{minor}{microkind}{micro}{prekind}{preval}'
    else:
        # Dev/nightly build.
        microkind = ''
        micro = ''
        minor = '0'

        incremented_ver = f'{major}.{minor}{microkind}{micro}'

        proc = subprocess.run(
            ['git', 'rev-list', '--count', 'HEAD'],
            stdout=subprocess.PIPE,
            universal_newlines=True,
            check=True,
            cwd=root,
        )
        commits_on_branch = proc.stdout.strip()
        ver = f'{incremented_ver}.dev{commits_on_branch}'

    proc = subprocess.run(
        ['git', 'rev-parse', '--verify', '--quiet', 'HEAD^{commit}'],
        stdout=subprocess.PIPE,
        universal_newlines=True,
        check=True,
        cwd=root,
    )
    commitish = proc.stdout.strip()

    env = dict(os.environ)
    env['TZ'] = 'UTC'
    proc = subprocess.run(
        ['git', 'show', '-s', '--format=%cd',
         '--date=format-local:%Y%m%d%H', commitish],
        stdout=subprocess.PIPE,
        universal_newlines=True,
        check=True,
        cwd=root,
        env=env,
    )
    rev_date = proc.stdout.strip()

    catver = EDGEDB_CATALOG_VERSION

    full_version = f'{ver}+d{rev_date}.g{commitish[:9]}.cv{catver}'

    build_target = os.environ.get("EDGEDB_BUILD_TARGET")
    if build_target:
        # Check that build target is encoded correctly
        _decode_build_target(build_target)
    else:
        plat = sys.platform
        if plat == "win32":
            plat = "windows"
        ident = [
            platform.machine(),
            "pc" if plat == "windows" else
            "apple" if plat == "darwin" else
            "unknown",
            plat,
        ]
        if hasattr(platform, "libc_ver"):
            libc, _ = platform.libc_ver()
            if libc == "glibc":
                ident.append("gnu")
            elif libc == "musl":
                ident.append("musl")
        build_target = base64.b32encode(
            "-".join(ident).encode()).decode().rstrip("=").lower()
    build_date = os.environ.get("EDGEDB_BUILD_DATE")
    if build_date:
        # Validate
        _decode_build_date(build_date)
    else:
        now = datetime.datetime.now(tz=datetime.timezone.utc)
        build_date = now.strftime(r"%Y%m%d%H%M")
    version_line = f'{full_version}.r{build_date}.t{build_target}'
    if not os.environ.get("EDGEDB_BUILD_OFFICIAL"):
        build_type = "local"
    else:
        build_type = "official"
    version_line += f'.b{build_type}'
    version_hash = hashlib.sha256(version_line.encode("utf-8")).hexdigest()
    full_version = f"{version_line}.s{version_hash[:7]}"

    return full_version


def get_cache_src_dirs():
    find_spec = importlib.util.find_spec

    edgeql = pathlib.Path(find_spec('edb.edgeql').origin).parent
    return (
        (pathlib.Path(find_spec('edb.schema').origin).parent, '.py'),
        (edgeql / 'compiler', '.py'),
        (edgeql / 'parser', '.py'),
        (pathlib.Path(find_spec('edb.lib').origin).parent, '.edgeql'),
        (pathlib.Path(find_spec('edb.pgsql.metaschema').origin).parent, '.py'),
    )


def get_default_tenant_id() -> str:
    return 'E'


def get_version_line() -> str:
    ver_meta = get_version_metadata()

    extras = []
    source = ""
    if build_date := ver_meta["build_date"]:
        nice_date = build_date.strftime("%Y-%m-%dT%H:%MZ")
        source += f" on {nice_date}"
    if ver_meta["scm_revision"]:
        source += f" from revision {ver_meta['scm_revision']}"
        if source_date := ver_meta["source_date"]:
            nice_date = source_date.strftime("%Y-%m-%dT%H:%MZ")
            source += f" ({nice_date})"
    if source:
        extras.append(f", built{source}")
    if ver_meta["target"]:
        extras.append(f"for {ver_meta['target']}")

    return get_version_string() + " ".join(extras)<|MERGE_RESOLUTION|>--- conflicted
+++ resolved
@@ -57,11 +57,7 @@
 # The merge conflict there is a nice reminder that you probably need
 # to write a patch in edb/pgsql/patches.py, and then you should preserve
 # the old value.
-<<<<<<< HEAD
-EDGEDB_CATALOG_VERSION = 2025_04_03_00_00
-=======
-EDGEDB_CATALOG_VERSION = 2025_04_04_00_00
->>>>>>> 98e49e5d
+EDGEDB_CATALOG_VERSION = 2025_04_04_15_52
 EDGEDB_MAJOR_VERSION = 7
 
 
