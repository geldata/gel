--- conflicted
+++ resolved
@@ -44,11 +44,7 @@
 
 
 # Increment this whenever the database layout or stdlib changes.
-<<<<<<< HEAD
-EDGEDB_CATALOG_VERSION = 2022_10_05_00_00
-=======
-EDGEDB_CATALOG_VERSION = 2022_09_29_00_01
->>>>>>> 518e2dff
+EDGEDB_CATALOG_VERSION = 2022_10_05_00_01
 EDGEDB_MAJOR_VERSION = 3
 
 
