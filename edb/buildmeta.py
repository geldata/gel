#
# This source file is part of the EdgeDB open source project.
#
# Copyright 2016-present MagicStack Inc. and the EdgeDB authors.
#
# Licensed under the Apache License, Version 2.0 (the "License");
# you may not use this file except in compliance with the License.
# You may obtain a copy of the License at
#
#     http://www.apache.org/licenses/LICENSE-2.0
#
# Unless required by applicable law or agreed to in writing, software
# distributed under the License is distributed on an "AS IS" BASIS,
# WITHOUT WARRANTIES OR CONDITIONS OF ANY KIND, either express or implied.
# See the License for the specific language governing permissions and
# limitations under the License.
#


from __future__ import annotations
from typing import (
    Any,
    Optional,
    Tuple,
    Union,
    Mapping,
    Sequence,
    List,
    NamedTuple,
    TypedDict,
    cast,
)

# DO NOT put any imports here other than from stdlib
# or modules from edb.common that themselves have only stdlib imports.

import base64
import datetime
import hashlib
import importlib.util
import json
import logging
import os
import pathlib
import pickle
import platform
import re
import subprocess
import sys
import tempfile

from edb.common import debug
from edb.common import devmode
from edb.common import verutils


# Increment this whenever the database layout or stdlib changes.
#
# WARNING: DO NOT INCREMENT THIS WHEN BACKPORTING CHANGES TO A RELEASE BRANCH.
# The merge conflict there is a nice reminder that you probably need
# to write a patch in edb/pgsql/patches.py, and then you should preserve
# the old value.
<<<<<<< HEAD
EDGEDB_CATALOG_VERSION = 2024_10_15_00_00
=======
EDGEDB_CATALOG_VERSION = 2024_10_17_00_00
>>>>>>> 8a1d7582
EDGEDB_MAJOR_VERSION = 6


class MetadataError(Exception):
    pass


class BackendVersion(NamedTuple):
    major: int
    minor: int
    micro: int
    releaselevel: str
    serial: int
    string: str


class VersionMetadata(TypedDict):
    build_date: datetime.datetime | None
    build_hash: str | None
    scm_revision: str | None
    source_date: datetime.datetime | None
    target: str | None


def get_build_metadata_value(prop: str) -> str:
    env_val = os.environ.get(f'_EDGEDB_BUILDMETA_{prop}')
    if env_val:
        return env_val

    try:
        from . import _buildmeta  # type: ignore
        return getattr(_buildmeta, prop)
    except (ImportError, AttributeError):
        raise MetadataError(
            f'could not find {prop} in EdgeDB distribution metadata') from None


def _get_devmode_pg_config_path() -> pathlib.Path:
    root = pathlib.Path(__file__).parent.parent.resolve()
    pg_config = root / 'build' / 'postgres' / 'install' / 'bin' / 'pg_config'
    if not pg_config.is_file():
        try:
            pg_config = pathlib.Path(
                get_build_metadata_value('PG_CONFIG_PATH'))
        except MetadataError:
            pass

    if not pg_config.is_file():
        raise MetadataError('DEV mode: Could not find PostgreSQL build, '
                            'run `pip install -e .`')

    return pg_config


def get_pg_config_path() -> pathlib.Path:
    if devmode.is_in_dev_mode():
        pg_config = _get_devmode_pg_config_path()
    else:
        try:
            pg_config = pathlib.Path(
                get_build_metadata_value('PG_CONFIG_PATH'))
        except MetadataError:
            pg_config = _get_devmode_pg_config_path()
        else:
            if not pg_config.is_file():
                raise MetadataError(
                    f'invalid pg_config path: {pg_config!r}: file does not '
                    f'exist or is not a regular file')

    return pg_config


_pg_version_regex = re.compile(
    r"(Postgre[^\s]*)?\s*"
    r"(?P<major>[0-9]+)\.?"
    r"((?P<minor>[0-9]+)\.?)?"
    r"(?P<micro>[0-9]+)?"
    r"(?P<releaselevel>[a-z]+)?"
    r"(?P<serial>[0-9]+)?"
)


def parse_pg_version(version_string: str) -> BackendVersion:
    version_match = _pg_version_regex.search(version_string)
    if version_match is None:
        raise ValueError(
            f"malformed Postgres version string: {version_string!r}")
    version = version_match.groupdict()
    return BackendVersion(
        major=int(version["major"]),
        minor=0,
        micro=int(version.get("minor") or 0),
        releaselevel=version.get("releaselevel") or "final",
        serial=int(version.get("serial") or 0),
        string=version_string,
    )


_bundled_pg_version: Optional[BackendVersion] = None


def get_pg_version() -> BackendVersion:
    global _bundled_pg_version
    if _bundled_pg_version is not None:
        return _bundled_pg_version

    pg_config = subprocess.run(
        [get_pg_config_path()],
        capture_output=True,
        text=True,
        check=True,
    )

    for line in pg_config.stdout.splitlines():
        k, eq, v = line.partition('=')
        if eq and k.strip().lower() == 'version':
            v = v.strip()
            parsed_ver = parse_pg_version(v)
            _bundled_pg_version = BackendVersion(
                major=parsed_ver.major,
                minor=parsed_ver.minor,
                micro=parsed_ver.micro,
                releaselevel=parsed_ver.releaselevel,
                serial=parsed_ver.serial,
                string=v,
            )
            return _bundled_pg_version
    else:
        raise MetadataError(
            "could not find version information in pg_config output")


def get_runstate_path(data_dir: pathlib.Path) -> pathlib.Path:
    if devmode.is_in_dev_mode():
        return data_dir
    else:
        runstate_dir = get_build_metadata_value('RUNSTATE_DIR')
        if runstate_dir is not None:
            return pathlib.Path(runstate_dir)
        else:
            return data_dir


def get_shared_data_dir_path() -> pathlib.Path:
    if devmode.is_in_dev_mode():
        return devmode.get_dev_mode_cache_dir()  # type: ignore[return-value]
    else:
        return pathlib.Path(get_build_metadata_value('SHARED_DATA_DIR'))


def get_extension_dir_path() -> pathlib.Path:
    # TODO: Do we want a special metadata value??
    return get_shared_data_dir_path() / "extensions"


def hash_dirs(
    dirs: Sequence[Tuple[str, str]],
    *,
    extra_files: Optional[Sequence[Union[str, pathlib.Path]]]=None
) -> bytes:
    def hash_dir(dirname, ext, paths):
        with os.scandir(dirname) as it:
            for entry in it:
                if entry.is_file() and entry.name.endswith(ext):
                    paths.append(entry.path)
                elif entry.is_dir():
                    hash_dir(entry.path, ext, paths)

    paths: List[str] = []
    for dirname, ext in dirs:
        hash_dir(dirname, ext, paths)

    if extra_files:
        for extra_file in extra_files:
            if isinstance(extra_file, pathlib.Path):
                extra_file = str(extra_file.resolve())
            paths.append(extra_file)

    h = hashlib.sha1()  # sha1 is the fastest one.
    for path in sorted(paths):
        with open(path, 'rb') as f:
            h.update(f.read())
    h.update(str(sys.version_info[:2]).encode())
    return h.digest()


def read_data_cache(
    cache_key: bytes,
    path: str,
    *,
    pickled: bool=True,
    source_dir: Optional[pathlib.Path] = None,
) -> Any:
    if source_dir is None:
        source_dir = get_shared_data_dir_path()
    full_path = source_dir / path

    if full_path.exists():
        with open(full_path, 'rb') as f:
            src_hash = f.read(len(cache_key))
            if src_hash == cache_key or debug.flags.bootstrap_cache_yolo:
                if pickled:
                    data = f.read()
                    try:
                        return pickle.loads(data)
                    except Exception:
                        logging.exception(f'could not unpickle {path}')
                else:
                    return f.read()


def write_data_cache(
    obj: Any,
    cache_key: bytes,
    path: str,
    *,
    pickled: bool = True,
    target_dir: Optional[pathlib.Path] = None,
):
    if target_dir is None:
        target_dir = get_shared_data_dir_path()
    full_path = target_dir / path

    try:
        with tempfile.NamedTemporaryFile(
                mode='wb', dir=full_path.parent, delete=False) as f:
            f.write(cache_key)
            if pickled:
                pickle.dump(obj, file=f, protocol=pickle.HIGHEST_PROTOCOL)
            else:
                f.write(obj)
    except Exception:
        try:
            os.unlink(f.name)
        except OSError:
            pass
        finally:
            raise
    else:
        os.rename(f.name, full_path)


def get_version() -> verutils.Version:
    if devmode.is_in_dev_mode():
        root = pathlib.Path(__file__).parent.parent.resolve()
        version = verutils.parse_version(get_version_from_scm(root))
    else:
        vertuple: List[Any] = list(get_build_metadata_value('VERSION'))
        vertuple[2] = verutils.VersionStage(vertuple[2])
        version = verutils.Version(*vertuple)

    return version


_version_dict: Optional[Mapping[str, Any]] = None


def get_version_build_id(
    v: verutils.Version,
    short: bool = True,
) -> tuple[str, ...]:
    parts = []
    if v.local:
        if short:
            build_hash = None
            build_kind = None
            for segment in v.local:
                if segment[0] == "s":
                    build_hash = segment[1:]
                elif segment[0] == "b":
                    build_kind = segment[1:]

            if build_kind == "official":
                if build_hash:
                    parts.append(build_hash)
            elif build_kind:
                parts.append(build_kind)
        else:
            parts.extend(v.local)

    return tuple(parts)


def get_version_dict() -> Mapping[str, Any]:
    global _version_dict

    if _version_dict is None:
        ver = get_version()
        _version_dict = {
            'major': ver.major,
            'minor': ver.minor,
            'stage': ver.stage.name.lower(),
            'stage_no': ver.stage_no,
            'local': get_version_build_id(ver),
        }

    return _version_dict


_version_json: Optional[str] = None


def get_version_json() -> str:
    global _version_json
    if _version_json is None:
        _version_json = json.dumps(get_version_dict())
    return _version_json


def get_version_string(short: bool = True) -> str:
    v = get_version()
    string = f'{v.major}.{v.minor}'
    if v.stage is not verutils.VersionStage.FINAL:
        string += f'-{v.stage.name.lower()}.{v.stage_no}'
    build_id = get_version_build_id(v, short=short)
    if build_id:
        string += "+" + ".".join(build_id)
    return string


def get_version_metadata() -> VersionMetadata:
    v = get_version()
    pfx_map = {
        "b": "build_type",
        "r": "build_date",
        "s": "build_hash",
        "g": "scm_revision",
        "d": "source_date",
        "t": "target",
    }

    result = {}

    for segment in v.local:
        key = pfx_map.get(segment[0])
        if key:
            raw_val = segment[1:]
            val: str | datetime.datetime
            if key == "target":
                val = _decode_build_target(raw_val)
            elif key in {"build_date", "source_date"}:
                val = _decode_build_date(raw_val)
            else:
                val = raw_val

            result[key] = val

    return cast(VersionMetadata, result)


def _decode_build_target(val: str) -> str:
    return (
        base64.b32decode(val + "=" * (-len(val) % 8), casefold=True).decode()
    )


def _decode_build_date(val: str) -> datetime.datetime:
    return datetime.datetime.strptime(val, r"%Y%m%d%H%M").replace(
        tzinfo=datetime.timezone.utc)


def get_version_from_scm(root: pathlib.Path) -> str:
    pretend = os.environ.get('SETUPTOOLS_SCM_PRETEND_VERSION')
    if pretend:
        return pretend

    posint = r'(0|[1-9]\d*)'
    pep440_version_re = re.compile(
        rf"""
        ^
        (?P<major>{posint})
        \.
        (?P<minor>{posint})
        (
            \.
            (?P<micro>{posint})
        )?
        (
            (?P<prekind>a|b|rc)
            (?P<preval>{posint})
        )?
        $
        """,
        re.X,
    )

    proc = subprocess.run(
        ['git', 'tag', '--list', 'v*'],
        stdout=subprocess.PIPE,
        universal_newlines=True,
        check=True,
        cwd=root,
    )
    all_tags = {
        v[1:]
        for v in proc.stdout.strip().split('\n')
        if pep440_version_re.match(v[1:])
    }

    proc = subprocess.run(
        ['git', 'tag', '--points-at', 'HEAD'],
        stdout=subprocess.PIPE,
        universal_newlines=True,
        check=True,
        cwd=root,
    )
    head_tags = {
        v[1:]
        for v in proc.stdout.strip().split('\n')
        if pep440_version_re.match(v[1:])
    }

    if all_tags & head_tags:
        tag = max(head_tags)
    else:
        tag = max(all_tags)

    m = pep440_version_re.match(tag)
    assert m is not None
    major = EDGEDB_MAJOR_VERSION
    minor = m.group('minor')
    micro = m.group('micro') or ''
    microkind = '.' if micro else ''
    prekind = m.group('prekind') or ''
    preval = m.group('preval') or ''

    if os.environ.get("EDGEDB_BUILD_IS_RELEASE"):
        # Release build.
        ver = f'{major}.{minor}{microkind}{micro}{prekind}{preval}'
    else:
        # Dev/nightly build.
        microkind = ''
        micro = ''
        minor = '0'

        incremented_ver = f'{major}.{minor}{microkind}{micro}'

        proc = subprocess.run(
            ['git', 'rev-list', '--count', 'HEAD'],
            stdout=subprocess.PIPE,
            universal_newlines=True,
            check=True,
            cwd=root,
        )
        commits_on_branch = proc.stdout.strip()
        ver = f'{incremented_ver}.dev{commits_on_branch}'

    proc = subprocess.run(
        ['git', 'rev-parse', '--verify', '--quiet', 'HEAD^{commit}'],
        stdout=subprocess.PIPE,
        universal_newlines=True,
        check=True,
        cwd=root,
    )
    commitish = proc.stdout.strip()

    env = dict(os.environ)
    env['TZ'] = 'UTC'
    proc = subprocess.run(
        ['git', 'show', '-s', '--format=%cd',
         '--date=format-local:%Y%m%d%H', commitish],
        stdout=subprocess.PIPE,
        universal_newlines=True,
        check=True,
        cwd=root,
        env=env,
    )
    rev_date = proc.stdout.strip()

    catver = EDGEDB_CATALOG_VERSION

    full_version = f'{ver}+d{rev_date}.g{commitish[:9]}.cv{catver}'

    build_target = os.environ.get("EDGEDB_BUILD_TARGET")
    if build_target:
        # Check that build target is encoded correctly
        _decode_build_target(build_target)
    else:
        plat = sys.platform
        if plat == "win32":
            plat = "windows"
        ident = [
            platform.machine(),
            "pc" if plat == "windows" else
            "apple" if plat == "darwin" else
            "unknown",
            plat,
        ]
        if hasattr(platform, "libc_ver"):
            libc, _ = platform.libc_ver()
            if libc == "glibc":
                ident.append("gnu")
            elif libc == "musl":
                ident.append("musl")
        build_target = base64.b32encode(
            "-".join(ident).encode()).decode().rstrip("=").lower()
    build_date = os.environ.get("EDGEDB_BUILD_DATE")
    if build_date:
        # Validate
        _decode_build_date(build_date)
    else:
        now = datetime.datetime.now(tz=datetime.timezone.utc)
        build_date = now.strftime(r"%Y%m%d%H%M")
    version_line = f'{full_version}.r{build_date}.t{build_target}'
    if not os.environ.get("EDGEDB_BUILD_OFFICIAL"):
        build_type = "local"
    else:
        build_type = "official"
    version_line += f'.b{build_type}'
    version_hash = hashlib.sha256(version_line.encode("utf-8")).hexdigest()
    full_version = f"{version_line}.s{version_hash[:7]}"

    return full_version


def get_cache_src_dirs():
    find_spec = importlib.util.find_spec

    edgeql = pathlib.Path(find_spec('edb.edgeql').origin).parent
    return (
        (pathlib.Path(find_spec('edb.schema').origin).parent, '.py'),
        (edgeql / 'compiler', '.py'),
        (edgeql / 'parser', '.py'),
        (pathlib.Path(find_spec('edb.lib').origin).parent, '.edgeql'),
        (pathlib.Path(find_spec('edb.pgsql.metaschema').origin).parent, '.py'),
    )


def get_default_tenant_id() -> str:
    return 'E'


def get_version_line() -> str:
    ver_meta = get_version_metadata()

    extras = []
    source = ""
    if build_date := ver_meta["build_date"]:
        nice_date = build_date.strftime("%Y-%m-%dT%H:%MZ")
        source += f" on {nice_date}"
    if ver_meta["scm_revision"]:
        source += f" from revision {ver_meta['scm_revision']}"
        if source_date := ver_meta["source_date"]:
            nice_date = source_date.strftime("%Y-%m-%dT%H:%MZ")
            source += f" ({nice_date})"
    if source:
        extras.append(f", built{source}")
    if ver_meta["target"]:
        extras.append(f"for {ver_meta['target']}")

    return get_version_string() + " ".join(extras)<|MERGE_RESOLUTION|>--- conflicted
+++ resolved
@@ -60,11 +60,7 @@
 # The merge conflict there is a nice reminder that you probably need
 # to write a patch in edb/pgsql/patches.py, and then you should preserve
 # the old value.
-<<<<<<< HEAD
-EDGEDB_CATALOG_VERSION = 2024_10_15_00_00
-=======
-EDGEDB_CATALOG_VERSION = 2024_10_17_00_00
->>>>>>> 8a1d7582
+EDGEDB_CATALOG_VERSION = 2024_10_21_00_00
 EDGEDB_MAJOR_VERSION = 6
 
 
