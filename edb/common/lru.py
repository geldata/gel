#
# This source file is part of the EdgeDB open source project.
#
# Copyright 2016-present MagicStack Inc. and the EdgeDB authors.
#
# Licensed under the Apache License, Version 2.0 (the "License");
# you may not use this file except in compliance with the License.
# You may obtain a copy of the License at
#
#     http://www.apache.org/licenses/LICENSE-2.0
#
# Unless required by applicable law or agreed to in writing, software
# distributed under the License is distributed on an "AS IS" BASIS,
# WITHOUT WARRANTIES OR CONDITIONS OF ANY KIND, either express or implied.
# See the License for the specific language governing permissions and
# limitations under the License.
#


from __future__ import annotations

import collections.abc
import functools


from typing import TypeVar, Callable, Optional
from types import MethodType


class LRUMapping(collections.abc.MutableMapping):

    # We use an OrderedDict for LRU implementation.  Operations:
    #
    # * We use a simple `__setitem__` to push a new entry:
    #       `entries[key] = new_entry`
    #   That will push `new_entry` to the *end* of the entries dict.
    #
    # * When we have a cache hit, we call
    #       `entries.move_to_end(key, last=True)`
    #   to move the entry to the *end* of the entries dict.
    #
    # * When we need to remove entries to maintain `max_size`, we call
    #       `entries.popitem(last=False)`
    #   to remove an entry from the *beginning* of the entries dict.
    #
    # So new entries and hits are always promoted to the end of the
    # entries dict, whereas the unused one will group in the
    # beginning of it.

    def __init__(self, *, maxsize):
        if maxsize <= 0:
            raise ValueError(
                f'maxsize is expected to be greater than 0, got {maxsize}')

        self._dict = collections.OrderedDict()
        self._maxsize = maxsize

    def __getitem__(self, key):
        o = self._dict[key]
        self._dict.move_to_end(key, last=True)
        return o

    def __setitem__(self, key, o):
        if key in self._dict:
            self._dict[key] = o
            self._dict.move_to_end(key, last=True)
        else:
            self._dict[key] = o
            if len(self._dict) > self._maxsize:
                self._dict.popitem(last=False)

    def __delitem__(self, key):
        del self._dict[key]

    def __contains__(self, key):
        return key in self._dict

    def __len__(self):
        return len(self._dict)

    def __iter__(self):
        return iter(self._dict)


Tf = TypeVar('Tf', bound=Callable)


class _NoPickle:
    def __init__(self, obj):
        self.obj = obj

    def __bool__(self):
        return bool(self.obj)

    def __getstate__(self):
        return ()

    def __setstate__(self, _d):
        self.obj = None


def lru_method_cache(maxsize: int | None=128) -> Callable[[Tf], Tf]:
    """A version of lru_cache for methods that shouldn't leak memory.

    Basically the idea is that we generate a per-object lru-cached
    partially applied method.

    Since pickling an lru_cache of a lambda or a functools.partial
    doesn't work, we wrap it in a _NoPickle object that doesn't pickle
    its contents.
    """
    def transformer(f: Tf) -> Tf:
        key = f'__{f.__name__}_cached'

        @functools.wraps(f)
        def func(self, *args, **kwargs):
            _m = getattr(self, key, None)
            if not _m:
                _m = _NoPickle(
                    functools.lru_cache(maxsize)(functools.partial(f, self))
                )
                setattr(self, key, _m)
            return _m.obj(*args, **kwargs)

        return func  # type: ignore

    return transformer


def method_cache(f: Tf) -> Tf:
    return lru_method_cache(None)(f)


<<<<<<< HEAD
def clear_method_cache(method: Tf) -> None:
    assert isinstance(method, MethodType)
    key = f'__{method.__func__.__name__}_cached'
    _m: Optional[_NoPickle] = getattr(method.__self__, key, None)
    if _m is not None:
        _m.obj.cache_clear()
=======
_LRU_CACHES: list[functools._lru_cache_wrapper] = []


def per_job_lru_cache(maxsize: int | None=128) -> Callable[[Tf], Tf]:
    """A version of lru_cache that can be cleared en masse.

    All the caches will be tracked and calling clear_lru_caches()
    will clear them all.
    """
    def transformer(f: Tf) -> Tf:
        wrapped = functools.lru_cache(maxsize)(f)
        _LRU_CACHES.append(wrapped)
        return wrapped  # type: ignore

    return transformer


def clear_lru_caches():
    for cache in _LRU_CACHES:
        cache.cache_clear()
>>>>>>> 00b551ba
<|MERGE_RESOLUTION|>--- conflicted
+++ resolved
@@ -131,14 +131,14 @@
     return lru_method_cache(None)(f)
 
 
-<<<<<<< HEAD
 def clear_method_cache(method: Tf) -> None:
     assert isinstance(method, MethodType)
     key = f'__{method.__func__.__name__}_cached'
     _m: Optional[_NoPickle] = getattr(method.__self__, key, None)
     if _m is not None:
         _m.obj.cache_clear()
-=======
+
+
 _LRU_CACHES: list[functools._lru_cache_wrapper] = []
 
 
@@ -158,5 +158,4 @@
 
 def clear_lru_caches():
     for cache in _LRU_CACHES:
-        cache.cache_clear()
->>>>>>> 00b551ba
+        cache.cache_clear()