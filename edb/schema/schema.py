--- conflicted
+++ resolved
@@ -1861,42 +1861,17 @@
     if not TYPE_CHECKING:
         get_by_id = _get_by_id
 
-<<<<<<< HEAD
     def get_by_globalname[T: so.Object](
         self, mcls: type[T], name: sn.Name,
     ) -> Optional[T]:
         if issubclass(mcls, so.GlobalObject):
-            return self._global_schema.get_by_globalname(  # type: ignore
+            if o := self._global_schema.get_by_globalname(
                 mcls, name
-            )
-        else:
-            obj = self._top_schema.get_by_globalname(mcls, name)
-            if obj is None:
-                obj = self._base_schema.get_by_globalname(mcls, name)
+            ):
+                return o  # type: ignore
+        if obj := self._top_schema.get_by_globalname(mcls, name):
             return obj
-=======
-    def _get_global(
-        self,
-        objtype: type[so.Object_T],
-        name: str | sn.Name,
-        default: so.Object_T | so.NoDefaultT | None,
-    ) -> Optional[so.Object_T]:
-        obj: Optional[so.Object_T]
-        if (
-            issubclass(objtype, so.GlobalObject)
-            and self._global_schema is not EMPTY_SCHEMA
-        ):
-            obj = self._global_schema.get_global(  # type: ignore
-                objtype, name, default=None)
-            if obj is not None:
-                return obj
-
-        obj = self._top_schema.get_global(objtype, name, default=None)
-        if obj is None:
-            obj = self._base_schema.get_global(
-                objtype, name, default=default)
-        return obj
->>>>>>> 3a7095f2
+        return self._base_schema.get_by_globalname(mcls, name)
 
     def get_by_shortname[T: so.Object](
         self,
