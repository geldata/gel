--- conflicted
+++ resolved
@@ -1439,11 +1439,8 @@
         no_query_rewrites: bool = False,
         make_globals_empty: bool = False,
         source_context: Optional[parsing.ParserContext] = None,
-<<<<<<< HEAD
+        detached: bool = False,
         should_set_path_prefix_anchor: bool = True
-=======
-        detached: bool = False,
->>>>>>> daf7e332
     ) -> s_expr.CompiledExpression:
         singletons: List[Union[s_types.Type, Pointer]] = []
 
@@ -1570,11 +1567,8 @@
                 value,
                 in_ddl_context_name=in_ddl_context_name,
                 track_schema_ref_exprs=track_schema_ref_exprs,
-<<<<<<< HEAD
+                detached=detached,
                 should_set_path_prefix_anchor=should_set_path_prefix_anchor,
-=======
-                detached=detached,
->>>>>>> daf7e332
             )
         else:
             return super().compile_expr_field(
