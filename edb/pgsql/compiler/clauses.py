--- conflicted
+++ resolved
@@ -188,11 +188,7 @@
 
         # If the iterator value is nullable, add a null test. This
         # makes sure that we don't spuriously produce output when
-<<<<<<< HEAD
-        # iterating over options pointers.
-=======
         # iterating over optional pointers.
->>>>>>> 26417f70
         is_optional = ctx.scope_tree.is_optional(iterator_expr.path_id)
         if not is_optional:
             if isinstance(iterator_query, pgast.SelectStmt):
