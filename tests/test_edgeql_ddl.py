#
# This source file is part of the EdgeDB open source project.
#
# Copyright 2016-present MagicStack Inc. and the EdgeDB authors.
#
# Licensed under the Apache License, Version 2.0 (the "License");
# you may not use this file except in compliance with the License.
# You may obtain a copy of the License at
#
#     http://www.apache.org/licenses/LICENSE-2.0
#
# Unless required by applicable law or agreed to in writing, software
# distributed under the License is distributed on an "AS IS" BASIS,
# WITHOUT WARRANTIES OR CONDITIONS OF ANY KIND, either express or implied.
# See the License for the specific language governing permissions and
# limitations under the License.
#

import decimal
import os
import re
import textwrap
import uuid

import edgedb

from edb.testbase import server as tb
from edb.tools import test


class TestEdgeQLDDL(tb.DDLTestCase):

    async def test_edgeql_ddl_04(self):
        await self.con.execute("""
            CREATE TYPE A;
            CREATE TYPE B EXTENDING A;

            CREATE TYPE Object1 {
                CREATE REQUIRED LINK a -> A;
            };

            CREATE TYPE Object2 {
                CREATE LINK a -> B;
            };

            CREATE TYPE Object_12
                EXTENDING Object1, Object2;
        """)

    async def test_edgeql_ddl_type_05(self):
        await self.con.execute("""
            CREATE TYPE A5;
            CREATE TYPE Object5 {
                CREATE REQUIRED LINK a -> A5;
                CREATE REQUIRED PROPERTY b -> str;
            };
        """)

        await self.assert_query_result(
            r"""
                SELECT schema::ObjectType {
                    links: {
                        name,
                        required,
                    }
                    FILTER .name = 'a'
                    ORDER BY .name,

                    properties: {
                        name,
                        required,
                    }
                    FILTER .name = 'b'
                    ORDER BY .name
                }
                FILTER .name = 'default::Object5';
            """,
            [{
                'links': [{
                    'name': 'a',
                    'required': True,
                }],

                'properties': [{
                    'name': 'b',
                    'required': True,
                }],
            }],
        )

        await self.con.execute("""
            ALTER TYPE Object5 {
                ALTER LINK a SET OPTIONAL;
            };

            ALTER TYPE Object5 {
                ALTER PROPERTY b SET OPTIONAL;
            };
        """)

        await self.assert_query_result(
            r"""
                SELECT schema::ObjectType {
                    links: {
                        name,
                        required,
                    }
                    FILTER .name = 'a'
                    ORDER BY .name,

                    properties: {
                        name,
                        required,
                    }
                    FILTER .name = 'b'
                    ORDER BY .name
                }
                FILTER .name = 'default::Object5';
            """,
            [{
                'links': [{
                    'name': 'a',
                    'required': False,
                }],

                'properties': [{
                    'name': 'b',
                    'required': False,
                }],
            }],
        )

    async def test_edgeql_ddl_type_06(self):
        await self.con.execute("""
            CREATE TYPE A6 {
                CREATE PROPERTY name -> str;
            };

            CREATE TYPE Object6 {
                CREATE SINGLE LINK a -> A6;
                CREATE SINGLE PROPERTY b -> str;
            };

            INSERT A6 { name := 'a6' };
            INSERT Object6 {
                a := (SELECT A6 LIMIT 1),
                b := 'foo'
            };
            INSERT Object6;
        """)

        await self.assert_query_result(
            r"""
                SELECT schema::ObjectType {
                    links: {
                        name,
                        cardinality,
                    }
                    FILTER .name = 'a'
                    ORDER BY .name,

                    properties: {
                        name,
                        cardinality,
                    }
                    FILTER .name = 'b'
                    ORDER BY .name
                }
                FILTER .name = 'default::Object6';
            """,
            [{
                'links': [{
                    'name': 'a',
                    'cardinality': 'One',
                }],

                'properties': [{
                    'name': 'b',
                    'cardinality': 'One',
                }],
            }],
        )

        await self.assert_query_result(
            r"""
            SELECT Object6 {
                a: {name},
                b,
            } FILTER EXISTS .a
            """,
            [{
                'a': {'name': 'a6'},
                'b': 'foo',
            }]
        )

        await self.con.execute("""
            ALTER TYPE Object6 {
                ALTER LINK a SET MULTI;
            };

            ALTER TYPE Object6 {
                ALTER PROPERTY b SET MULTI;
            };
        """)

        await self.assert_query_result(
            """
                SELECT schema::ObjectType {
                    links: {
                        name,
                        cardinality,
                    }
                    FILTER .name = 'a'
                    ORDER BY .name,

                    properties: {
                        name,
                        cardinality,
                    }
                    FILTER .name = 'b'
                    ORDER BY .name
                }
                FILTER .name = 'default::Object6';
            """,
            [{
                'links': [{
                    'name': 'a',
                    'cardinality': 'Many',
                }],

                'properties': [{
                    'name': 'b',
                    'cardinality': 'Many',
                }],
            }],
        )

        # Check that the data has been migrated correctly.
        await self.assert_query_result(
            r"""
            SELECT Object6 {
                a: {name},
                b,
            } FILTER EXISTS .a
            """,
            [{
                'a': [{'name': 'a6'}],
                'b': ['foo'],
            }]
        )

        # Change it back.
        await self.con.execute("""
            ALTER TYPE Object6 {
                ALTER LINK a SET SINGLE USING (SELECT .a LIMIT 1);
            };

            ALTER TYPE Object6 {
                ALTER PROPERTY b SET SINGLE USING (SELECT .b LIMIT 1);
            };
        """)

        await self.assert_query_result(
            """
                SELECT schema::ObjectType {
                    links: {
                        name,
                        cardinality,
                    }
                    FILTER .name = 'a'
                    ORDER BY .name,

                    properties: {
                        name,
                        cardinality,
                    }
                    FILTER .name = 'b'
                    ORDER BY .name
                }
                FILTER .name = 'default::Object6';
            """,
            [{
                'links': [{
                    'name': 'a',
                    'cardinality': 'One',
                }],

                'properties': [{
                    'name': 'b',
                    'cardinality': 'One',
                }],
            }],
        )

        # Check that the data has been migrated correctly.
        await self.assert_query_result(
            r"""
            SELECT Object6 {
                a: {name},
                b,
            } FILTER EXISTS .a
            """,
            [{
                'a': {'name': 'a6'},
                'b': 'foo',
            }]
        )

    @test.xerror(
        "Known collation issue on Heroku Postgres",
        unless=os.getenv("EDGEDB_TEST_BACKEND_VENDOR") != "heroku-postgres"
    )
    async def test_edgeql_ddl_rename_type_and_add_01(self):
        await self.con.execute("""

            CREATE TYPE Foo {
                CREATE PROPERTY x -> str;
            };
        """)

        await self.con.execute("""
            ALTER TYPE Foo {
                DROP PROPERTY x;
                RENAME TO Bar;
                CREATE PROPERTY a -> str;
                CREATE LINK b -> Object;
                CREATE CONSTRAINT expression ON (true);
                CREATE ANNOTATION description := 'hello';
            };
        """)

        await self.assert_query_result(
            r"""
            SELECT schema::ObjectType {
                links: {name} ORDER BY .name,
                properties: {name} ORDER BY .name,
                constraints: {name},
                annotations: {name}
            }
            FILTER .name = 'default::Bar';
            """,
            [
                {
                    "annotations": [{"name": "std::description"}],
                    "constraints": [{"name": "std::expression"}],
                    "links": [{"name": "__type__"}, {"name": "b"}],
                    "properties": [{"name": "a"}, {"name": "id"}],
                }
            ],
        )

        await self.con.execute("""
            ALTER TYPE Bar {
                DROP PROPERTY a;
                DROP link b;
                DROP CONSTRAINT expression ON (true);
                DROP ANNOTATION description;
            };
        """)

    @test.xerror(
        "Known collation issue on Heroku Postgres",
        unless=os.getenv("EDGEDB_TEST_BACKEND_VENDOR") != "heroku-postgres"
    )
    async def test_edgeql_ddl_rename_type_and_add_02(self):
        await self.con.execute("""

            CREATE TYPE Foo;
        """)

        await self.con.execute("""
            ALTER TYPE Foo {
                CREATE PROPERTY a -> str;
                CREATE LINK b -> Object;
                CREATE CONSTRAINT expression ON (true);
                CREATE ANNOTATION description := 'hello';
                RENAME TO Bar;
            };
        """)

        await self.assert_query_result(
            r"""
            SELECT schema::ObjectType {
                links: {name} ORDER BY .name,
                properties: {name} ORDER BY .name,
                constraints: {name},
                annotations: {name}
            }
            FILTER .name = 'default::Bar';
            """,
            [
                {
                    "annotations": [{"name": "std::description"}],
                    "constraints": [{"name": "std::expression"}],
                    "links": [{"name": "__type__"}, {"name": "b"}],
                    "properties": [{"name": "a"}, {"name": "id"}],
                }
            ],
        )

        await self.con.execute("""
            ALTER TYPE Bar {
                DROP PROPERTY a;
                DROP link b;
                DROP CONSTRAINT expression ON (true);
                DROP ANNOTATION description;
            };
        """)

    async def test_edgeql_ddl_rename_type_and_drop_01(self):
        await self.con.execute("""

            CREATE TYPE Foo {
                CREATE PROPERTY a -> str;
                CREATE LINK b -> Object;
                CREATE CONSTRAINT expression ON (true);
                CREATE ANNOTATION description := 'hello';
            };
        """)

        await self.con.execute("""
            ALTER TYPE Foo {
                RENAME TO Bar;
                DROP PROPERTY a;
                DROP link b;
                DROP CONSTRAINT expression ON (true);
                DROP ANNOTATION description;
            };
        """)

        await self.assert_query_result(
            r"""
            SELECT schema::ObjectType {
                links: {name} ORDER BY .name,
                properties: {name} ORDER BY .name,
                constraints: {name},
                annotations: {name}
            }
            FILTER .name = 'default::Bar';
            """,
            [
                {
                    "annotations": [],
                    "constraints": [],
                    "links": [{"name": "__type__"}],
                    "properties": [{"name": "id"}],
                }
            ],
        )

        await self.con.execute("""
            DROP TYPE Bar;
        """)

    async def test_edgeql_ddl_rename_type_and_drop_02(self):
        await self.con.execute("""

            CREATE TYPE Foo {
                CREATE PROPERTY a -> str;
                CREATE LINK b -> Object;
                CREATE CONSTRAINT expression ON (true);
                CREATE ANNOTATION description := 'hello';
            };
        """)

        await self.con.execute("""
            ALTER TYPE Foo {
                DROP PROPERTY a;
                DROP link b;
                DROP CONSTRAINT expression ON (true);
                DROP ANNOTATION description;
                RENAME TO Bar;
            };
        """)

        await self.assert_query_result(
            r"""
            SELECT schema::ObjectType {
                links: {name} ORDER BY .name,
                properties: {name} ORDER BY .name,
                constraints: {name},
                annotations: {name}
            }
            FILTER .name = 'default::Bar';
            """,
            [
                {
                    "annotations": [],
                    "constraints": [],
                    "links": [{"name": "__type__"}],
                    "properties": [{"name": "id"}],
                }
            ],
        )
        await self.con.execute("""
            DROP TYPE Bar;
        """)

    async def test_edgeql_ddl_rename_type_and_prop_01(self):
        await self.con.execute(r"""

            CREATE TYPE Note {
                CREATE PROPERTY note -> str;
                CREATE LINK friend -> Object;
            };
        """)

        await self.con.execute(r"""
            ALTER TYPE Note {
                RENAME TO Remark;
                ALTER PROPERTY note RENAME TO remark;
                ALTER LINK friend RENAME TO enemy;
            };
        """)

        await self.con.execute(r"""
            ALTER TYPE Remark {
                DROP PROPERTY remark;
                DROP LINK enemy;
            };
        """)

    async def test_edgeql_ddl_11(self):
        await self.con.execute(r"""
            CREATE TYPE TestContainerLinkObjectType {
                CREATE PROPERTY test_array_link -> array<std::str>;
                # FIXME: for now dimension specs on the array are
                # disabled pending a syntax change
                # CREATE PROPERTY test_array_link_2 ->
                #     array<std::str[10]>;
            };
        """)

    async def test_edgeql_ddl_12(self):
        with self.assertRaisesRegex(
                edgedb.EdgeQLSyntaxError,
                r"backtick-quoted names surrounded by double underscores "
                r"are forbidden"):
            await self.con.execute(r"""
                CREATE TYPE TestBadContainerLinkObjectType {
                    CREATE PROPERTY foo -> std::str {
                        CREATE CONSTRAINT expression
                            ON (`__subject__` = 'foo');
                    };
                };
            """)

    async def test_edgeql_ddl_13(self):
        with self.assertRaisesRegex(
                edgedb.InvalidReferenceError,
                "object type or alias 'default::self' does not exist"):
            await self.con.execute(r"""
                CREATE TYPE TestBadContainerLinkObjectType {
                    CREATE PROPERTY foo -> std::str {
                        CREATE CONSTRAINT expression ON (`self` = 'foo');
                    };
                };
            """)

    async def test_edgeql_ddl_14(self):
        with self.assertRaisesRegex(
                edgedb.QueryError,
                f'__source__ cannot be used in this expression'):
            await self.con.execute("""
                CREATE TYPE TestSelfLink1 {
                    CREATE PROPERTY foo1 -> std::str;
                    CREATE PROPERTY bar1 -> std::str {
                        SET default := __source__.foo1;
                    };
                };
            """)

    async def test_edgeql_ddl_15(self):
        await self.con.execute(r"""
            CREATE TYPE TestSelfLink2 {
                CREATE PROPERTY foo2 -> std::str;
                CREATE MULTI PROPERTY bar2 -> std::str {
                    # NOTE: this is a set of all TestSelfLink2.foo2
                    SET default := TestSelfLink2.foo2;
                };
            };

            INSERT TestSelfLink2 {
                foo2 := 'Alice'
            };
            INSERT TestSelfLink2 {
                foo2 := 'Bob'
            };
            INSERT TestSelfLink2 {
                foo2 := 'Carol'
            };
        """)

        await self.assert_query_result(
            r"""
                SELECT TestSelfLink2 {
                    foo2,
                    bar2,
                } ORDER BY TestSelfLink2.foo2;
            """,
            [
                {'bar2': [], 'foo2': 'Alice'},
                {'bar2': {'Alice'}, 'foo2': 'Bob'},
                {'bar2': {'Alice', 'Bob'}, 'foo2': 'Carol'}
            ],
        )

    async def test_edgeql_ddl_16(self):
        with self.assertRaisesRegex(
                edgedb.SchemaDefinitionError,
                'possibly more than one element'):
            await self.con.execute(r"""
                CREATE TYPE TestSelfLink3 {
                    CREATE PROPERTY foo3 -> std::str;
                    CREATE PROPERTY bar3 -> std::str {
                        # NOTE: this is a set of all TestSelfLink3.foo3
                        SET default := TestSelfLink3.foo3;
                    };
                };
            """)

    async def test_edgeql_ddl_18(self):
        await self.con.execute("""
            CREATE MODULE foo;
            CREATE MODULE bar;

            SET MODULE foo;
            SET ALIAS b AS MODULE bar;

            CREATE SCALAR TYPE foo_t EXTENDING int64 {
                CREATE CONSTRAINT expression ON (__subject__ > 0);
            };

            CREATE SCALAR TYPE b::bar_t EXTENDING int64;

            CREATE TYPE Obj {
                CREATE PROPERTY foo -> foo_t {
                    SET default := <foo::foo_t>20;
                };
                CREATE PROPERTY bar -> b::bar_t;
            };

            CREATE TYPE b::Obj2 {
                CREATE LINK obj -> Obj;
            };
        """)

        await self.assert_query_result(
            r"""
                WITH MODULE schema
                SELECT ScalarType {
                    name,
                    constraints: {
                        name,
                        subjectexpr,
                    }
                }
                FILTER .name LIKE '%bar%' OR .name LIKE '%foo%'
                ORDER BY .name;
            """,
            [
                {'name': 'bar::bar_t', 'constraints': []},
                {'name': 'foo::foo_t', 'constraints': [
                    {
                        'name': 'std::expression',
                        'subjectexpr': '(__subject__ > 0)',
                    },
                ]},
            ]
        )

        await self.con.execute("""
            ALTER SCALAR TYPE foo::foo_t RENAME TO foo::baz_t;
        """)

        await self.con.execute("""
            ALTER SCALAR TYPE foo::baz_t RENAME TO bar::quux_t;
        """)

        await self.con.execute("""
            DROP TYPE bar::Obj2;
            DROP TYPE foo::Obj;
            DROP SCALAR TYPE bar::quux_t;
        """)

    async def test_edgeql_ddl_19(self):
        await self.con.execute("""

            CREATE TYPE ActualType {
                CREATE REQUIRED PROPERTY foo -> str;
            };

            CREATE ALIAS Alias1 := ActualType {
                bar := 9
            };

            CREATE ALIAS Alias2 := ActualType {
                connected := (SELECT Alias1 ORDER BY Alias1.foo)
            };


            INSERT ActualType {
                foo := 'obj1'
            };
            INSERT ActualType {
                foo := 'obj2'
            };
        """)

        await self.assert_query_result(
            r"""
                SELECT Alias2 {
                    foo,
                    connected: {
                        foo,
                        bar
                    }
                }
                ORDER BY Alias2.foo;
            """,
            [
                {
                    'foo': 'obj1',
                    'connected': [{
                        'foo': 'obj1',
                        'bar': 9,
                    }, {
                        'foo': 'obj2',
                        'bar': 9,
                    }],
                },
                {
                    'foo': 'obj2',
                    'connected': [{
                        'foo': 'obj1',
                        'bar': 9,
                    }, {
                        'foo': 'obj2',
                        'bar': 9,
                    }],
                }
            ]
        )

    async def test_edgeql_ddl_20(self):
        await self.con.execute("""

            CREATE TYPE A20 {
                CREATE REQUIRED PROPERTY foo -> str;
            };

            CREATE TYPE B20 {
                CREATE LINK l -> A20;
            };
        """)

        await self.assert_query_result(
            r"""
                WITH MODULE schema
                SELECT ObjectType {
                    links: {
                        name,
                        bases: {
                            name
                        }
                    } FILTER .name = 'l'
                }
                FILTER .name = 'default::B20'
            """,
            [
                {
                    'links': [{
                        'name': 'l',
                        'bases': [{
                            'name': 'std::link',
                        }],
                    }],
                },
            ]
        )

        await self.con.execute("""

            CREATE ABSTRACT LINK l20;

            ALTER TYPE B20 {
                ALTER LINK l EXTENDING l20;
            };
        """)

        await self.assert_query_result(
            r"""
                WITH MODULE schema
                SELECT ObjectType {
                    links: {
                        name,
                        bases: {
                            name
                        }
                    } FILTER .name = 'l'
                }
                FILTER .name = 'default::B20'
            """,
            [
                {
                    'links': [{
                        'name': 'l',
                        'bases': [{
                            'name': 'default::l20',
                        }],
                    }],
                },
            ]
        )

        await self.con.execute("""

            ALTER TYPE B20 {
                ALTER LINK l DROP EXTENDING l20;
            };
        """)

        await self.assert_query_result(
            r"""
                WITH MODULE schema
                SELECT ObjectType {
                    links: {
                        name,
                        bases: {
                            name
                        }
                    } FILTER .name = 'l'
                }
                FILTER .name = 'default::B20'
            """,
            [
                {
                    'links': [{
                        'name': 'l',
                        'bases': [{
                            'name': 'std::link',
                        }],
                    }],
                },
            ]
        )

    async def test_edgeql_ddl_23(self):
        # Test that an unqualifed reverse link expression
        # as an alias pointer target is handled correctly and
        # manifests as std::BaseObject.
        await self.con.execute("""

            CREATE TYPE User;
            CREATE TYPE Award {
                CREATE LINK user -> User;
            };

            CREATE ALIAS Alias1 := (SELECT User {
                awards := .<user
            });
        """)

        await self.assert_query_result(
            r"""
                WITH
                    C := (SELECT schema::ObjectType
                          FILTER .name = 'default::Alias1')
                SELECT
                    C.pointers { target: { name } }
                FILTER
                    C.pointers.name = 'awards'
            """,
            [
                {
                    'target': {
                        'name': 'std::BaseObject'
                    }
                },
            ],
        )

    async def test_edgeql_ddl_24(self):
        # Test transition of property from inherited to owned.
        await self.con.execute("""
            CREATE TYPE Desc;
            CREATE TYPE Named {
                CREATE PROPERTY name -> str;
                CREATE LINK desc -> Desc;
            };
            CREATE TYPE User EXTENDING Named;
        """)

        await self.assert_query_result(
            r"""
                WITH
                    C := (SELECT schema::ObjectType
                          FILTER .name = 'default::User')
                SELECT
                    C {
                        pointers: { @owned }
                        FILTER .name IN {'name', 'desc'}
                    };
            """,
            [
                {
                    'pointers': [{
                        '@owned': False,
                    }, {
                        '@owned': False,
                    }],
                },
            ],
        )

        await self.con.execute("""
            ALTER TYPE User {
                ALTER PROPERTY name SET OWNED;
                ALTER LINK desc SET OWNED;
            };
        """)

        await self.assert_query_result(
            r"""
                WITH
                    C := (SELECT schema::ObjectType
                          FILTER .name = 'default::User')
                SELECT
                    C {
                        pointers: { @owned }
                        FILTER .name IN {'name', 'desc'}
                    };
            """,
            [
                {
                    'pointers': [{
                        '@owned': True,
                    }, {
                        '@owned': True,
                    }],
                },
            ],
        )

        await self.con.execute("""
            ALTER TYPE User {
                ALTER PROPERTY name {
                    SET REQUIRED;
                    CREATE CONSTRAINT exclusive;
                };

                ALTER LINK desc {
                    SET REQUIRED;
                    CREATE CONSTRAINT exclusive;
                };
            };
        """)

        await self.assert_query_result(
            r"""
                WITH
                    C := (SELECT schema::ObjectType
                          FILTER .name = 'default::User')
                SELECT
                    C {
                        pointers: {
                            @owned,
                            required,
                            constraints: {
                                name,
                            }
                        }
                        FILTER .name IN {'name', 'desc'}
                    };
            """,
            [
                {
                    'pointers': [{
                        '@owned': True,
                        'required': True,
                        'constraints': [{
                            'name': 'std::exclusive',
                        }],
                    }, {
                        '@owned': True,
                        'required': True,
                        'constraints': [{
                            'name': 'std::exclusive',
                        }],
                    }],
                },
            ],
        )

        # and drop it again
        await self.con.execute("""
            ALTER TYPE User {
                ALTER PROPERTY name DROP OWNED;
                ALTER LINK desc DROP OWNED;
            };
        """)

        await self.assert_query_result(
            r"""
                WITH
                    C := (SELECT schema::ObjectType
                          FILTER .name = 'default::User')
                SELECT
                    C {
                        pointers: {
                            @owned,
                            required,
                            constraints: {
                                name,
                            }
                        }
                        FILTER .name IN {'name', 'desc'}
                    };
            """,
            [
                {
                    'pointers': [{
                        '@owned': False,
                        'required': False,
                        'constraints': [],
                    }, {
                        '@owned': False,
                        'required': False,
                        'constraints': [],
                    }],
                },
            ],
        )

    async def test_edgeql_ddl_25(self):
        with self.assertRaisesRegex(
            edgedb.InvalidDefinitionError,
            "cannot drop owned property 'name'.*not inherited",
        ):
            await self.con.execute("""
                CREATE TYPE Named {
                    CREATE PROPERTY name -> str;
                };
                ALTER TYPE Named ALTER PROPERTY name DROP OWNED;
            """)

    async def test_edgeql_ddl_26(self):
        await self.con.execute("""
            CREATE TYPE Target;
            CREATE TYPE Source {
                CREATE LINK target -> Source;
            };
            CREATE TYPE Child EXTENDING Source {
                ALTER LINK target {
                    SET REQUIRED;
                    CREATE PROPERTY foo -> str;
                }
            };
            CREATE TYPE Grandchild EXTENDING Child {
                ALTER LINK target {
                    ALTER PROPERTY foo {
                        CREATE CONSTRAINT exclusive;
                    }
                }
            };
        """)

        await self.con.execute("""
            ALTER TYPE Child ALTER LINK target DROP OWNED;
        """)

        await self.assert_query_result(
            r"""
                WITH
                    C := (SELECT schema::ObjectType
                          FILTER .name = 'default::Child')
                SELECT
                    C {
                        links: {
                            @owned,
                            required,
                            properties: {
                                name,
                            } ORDER BY .name
                        }
                        FILTER .name = 'target'
                    };
            """,
            [
                {
                    'links': [{
                        '@owned': False,
                        'required': False,
                        'properties': [{"name": "source"}, {"name": "target"}],
                    }],
                },
            ],
        )

        await self.assert_query_result(
            r"""
                WITH
                    C := (SELECT schema::ObjectType
                          FILTER .name = 'default::Grandchild')
                SELECT
                    C {
                        links: {
                            @owned,
                            required,
                            properties: {
                                name,
                                @owned,
                                constraints: {
                                    name,
                                }
                            } FILTER .name = 'foo'
                        }
                        FILTER .name = 'target'
                    };
            """,
            [
                {
                    'links': [{
                        '@owned': True,
                        'required': True,
                        'properties': [{
                            'name': 'foo',
                            '@owned': True,
                            'constraints': [{
                                'name': 'std::exclusive',
                            }]
                        }],
                    }],
                },
            ],
        )

    async def test_edgeql_ddl_27(self):
        await self.con.execute("""
            CREATE TYPE Base {
                CREATE PROPERTY foo -> str;
            };
            CREATE TYPE Derived EXTENDING Base {
                ALTER PROPERTY foo SET REQUIRED;
            };
        """)

        await self.assert_query_result(
            r"""
                WITH
                    C := (SELECT schema::ObjectType
                          FILTER .name = 'default::Derived')
                SELECT
                    C {
                        properties: {
                            @owned,
                            required,
                            inherited_fields,
                        }
                        FILTER .name = 'foo'
                    };
            """,
            [
                {
                    'properties': [{
                        '@owned': True,
                        'required': True,
                        'inherited_fields': {
                            'cardinality',
                            'readonly',
                            'target',
                        },
                    }],
                },
            ],
        )

        await self.con.execute("""
            ALTER TYPE Base DROP PROPERTY foo;
        """)

        await self.assert_query_result(
            r"""
                WITH
                    C := (SELECT schema::ObjectType
                          FILTER .name = 'default::Derived')
                SELECT
                    C {
                        properties: {
                            @owned,
                            required,
                            inherited_fields,
                        }
                        FILTER .name = 'foo'
                    };
            """,
            [
                {
                    'properties': [{
                        '@owned': True,
                        'required': True,
                        'inherited_fields': [],
                    }],
                },
            ],
        )

    async def test_edgeql_ddl_28(self):
        # Test that identifiers that are SQL keywords get quoted.
        # Issue 1667
        await self.con.execute("""
            CREATE TYPE Foo {
                CREATE PROPERTY left -> str;
                CREATE PROPERTY smallint -> str;
                CREATE PROPERTY natural -> str;
                CREATE PROPERTY null -> str;
                CREATE PROPERTY `like` -> str;
                CREATE PROPERTY `create` -> str;
                CREATE PROPERTY `link` -> str;
            };
        """)

    async def test_edgeql_ddl_sequence_01(self):
        await self.con.execute("""
            CREATE TYPE Foo {
                CREATE REQUIRED PROPERTY index -> std::int64;
            };
        """)

        await self.con.execute("""
            CREATE SCALAR TYPE ctr EXTENDING std::sequence;
            ALTER TYPE Foo {
                ALTER PROPERTY index {
                    SET TYPE ctr;
                };
            };
        """)

        await self.con.execute("""
            INSERT Foo;
        """)

    async def test_edgeql_ddl_abstract_link_01(self):
        await self.con.execute("""
            CREATE ABSTRACT LINK test_link;
        """)

    async def test_edgeql_ddl_abstract_link_02(self):
        await self.con.execute("""
            CREATE ABSTRACT LINK test_object_link {
                CREATE PROPERTY test_link_prop -> std::int64;
            };

            CREATE TYPE TestObjectType {
                CREATE LINK test_object_link -> std::Object {
                    CREATE PROPERTY test_link_prop -> std::int64 {
                        CREATE ANNOTATION title := 'Test Property';
                    };
                };
            };
        """)

    async def test_edgeql_ddl_abstract_link_03(self):
        await self.con.execute("""
            CREATE ABSTRACT LINK test_object_link_prop {
                CREATE PROPERTY link_prop1 -> std::str;
            };
        """)

    async def test_edgeql_ddl_abstract_link_04(self):
        await self.con.execute("""

            CREATE ABSTRACT LINK test_object_link {
                CREATE PROPERTY test_link_prop -> int64;
                CREATE PROPERTY computed_prop := @test_link_prop * 2;
            };

            CREATE TYPE Target;
            CREATE TYPE TestObjectType {
                CREATE LINK test_object_link EXTENDING test_object_link
                   -> Target;
            };

            INSERT TestObjectType {
                test_object_link := (INSERT Target { @test_link_prop := 42 })
            };
        """)

        await self.assert_query_result(
            r"""
                SELECT TestObjectType {
                    test_object_link: { @test_link_prop, @computed_prop },
                };
            """,
            [{"test_object_link":
              {"@computed_prop": 84, "@test_link_prop": 42}}]
        )

    async def test_edgeql_ddl_drop_extending_01(self):
        await self.con.execute("""

            CREATE TYPE Parent {
                CREATE PROPERTY name -> str {
                    CREATE CONSTRAINT exclusive;
                };
            };
            CREATE TYPE Child EXTENDING Parent;
        """)

        await self.con.execute("""
            ALTER TYPE Child DROP EXTENDING Parent;
        """)

        async with self.assertRaisesRegexTx(
            edgedb.QueryError,
            "object type 'default::Child' has no link or property 'name'",
        ):
            await self.con.execute("""
                SELECT Child.name
            """)

        # Should be able to drop parent
        await self.con.execute("""
            DROP TYPE Parent;
        """)

    async def test_edgeql_ddl_drop_extending_02(self):
        await self.con.execute("""

            CREATE TYPE Parent {
                CREATE PROPERTY name -> str {
                    CREATE CONSTRAINT exclusive;
                };
            };
            CREATE TYPE Child EXTENDING Parent {
                ALTER PROPERTY name {
                    SET OWNED;
                    ALTER CONSTRAINT exclusive SET OWNED;
                };
            };
        """)

        await self.con.execute("""
            ALTER TYPE Child DROP EXTENDING Parent;
        """)

        # The constraint shouldn't be linked anymore
        await self.con.execute("""
            INSERT Child { name := "foo" };
            INSERT Parent { name := "foo" };
        """)
        await self.con.execute("""
            INSERT Parent { name := "bar" };
            INSERT Child { name := "bar" };
        """)

        async with self.assertRaisesRegexTx(
            edgedb.ConstraintViolationError,
            'name violates exclusivity constraint',
        ):
            await self.con.execute("""
                INSERT Parent { name := "bar" };
            """)

        async with self.assertRaisesRegexTx(
            edgedb.ConstraintViolationError,
            'name violates exclusivity constraint',
        ):
            await self.con.execute("""
                INSERT Child { name := "bar" };
            """)

        # Should be able to drop parent
        await self.con.execute("""
            DROP TYPE Parent;
        """)

    async def test_edgeql_ddl_drop_extending_03(self):
        await self.con.execute("""

            CREATE TYPE Parent {
                CREATE PROPERTY name -> str {
                    CREATE CONSTRAINT exclusive;
                };
            };
            CREATE TYPE Child EXTENDING Parent {
                ALTER PROPERTY name {
                    SET OWNED;
                    ALTER CONSTRAINT exclusive SET OWNED;
                };
            };
            CREATE TYPE Grandchild EXTENDING Child;
        """)

        await self.con.execute("""
            ALTER TYPE Child DROP EXTENDING Parent;
        """)

        # Should be able to drop parent
        await self.con.execute("""
            DROP TYPE Parent;
        """)

    async def test_edgeql_ddl_drop_extending_04(self):
        await self.con.execute("""

            CREATE TYPE Parent {
                CREATE PROPERTY name -> str {
                    CREATE CONSTRAINT exclusive;
                };
            };
            CREATE TYPE Child EXTENDING Parent {
                ALTER PROPERTY name {
                    SET OWNED;
                    ALTER CONSTRAINT exclusive SET OWNED;
                };
            };
            CREATE TYPE Grandchild EXTENDING Child {
                ALTER PROPERTY name {
                    SET OWNED;
                    ALTER CONSTRAINT exclusive SET OWNED;
                };
            };
        """)

        await self.con.execute("""
            ALTER TYPE Grandchild DROP EXTENDING Child;
        """)

        # Should be able to drop parent
        await self.con.execute("""
            DROP TYPE Child;
            DROP TYPE Parent;
        """)

        async with self.assertRaisesRegexTx(
            edgedb.ConstraintViolationError,
            'name violates exclusivity constraint',
        ):
            await self.con.execute("""
                INSERT Grandchild { name := "bar" };
                INSERT Grandchild { name := "bar" };
            """)

    async def test_edgeql_ddl_drop_extending_05(self):
        await self.con.execute("""

            CREATE TYPE Parent {
                CREATE PROPERTY name -> str {
                    CREATE CONSTRAINT exclusive;
                };
            };
            CREATE TYPE Child EXTENDING Parent {
                ALTER PROPERTY name {
                    SET OWNED;
                };
            };
        """)

        await self.con.execute("""
            ALTER TYPE Child DROP EXTENDING Parent;
        """)

        # The constraint on Child should be dropped
        await self.con.execute("""
            INSERT Child { name := "foo" };
            INSERT Child { name := "foo" };
        """)

    async def test_edgeql_ddl_drop_extending_06(self):
        await self.con.execute("""

            CREATE ABSTRACT TYPE Named {
                CREATE OPTIONAL SINGLE PROPERTY name -> str;
            };
            CREATE TYPE Foo EXTENDING Named;
        """)

        await self.con.execute("""
            INSERT Foo { name := "Phil Emarg" };
        """)

        await self.con.execute("""
            ALTER TYPE Foo {
                ALTER PROPERTY name {
                    SET OWNED;
                };
                DROP EXTENDING Named;
            };
            DROP TYPE Named;
        """)

        await self.assert_query_result(
            r"""
                SELECT Foo.name;
            """,
            ["Phil Emarg"],
        )

    async def test_edgeql_ddl_drop_extending_07(self):
        await self.con.execute("""

            CREATE ABSTRACT TYPE Named {
                CREATE PROPERTY name -> str;
            };
            CREATE ABSTRACT TYPE Noted {
                CREATE PROPERTY note -> str;
            };
            CREATE TYPE Foo EXTENDING Named {
                CREATE PROPERTY note -> str;
            };
        """)

        await self.con.execute("""
            INSERT Foo { name := "Phil Emarg", note := "foo" };
        """)

        # swap parent from Named to Noted, and drop ownership of note
        await self.con.execute("""
            ALTER TYPE Foo {
                ALTER PROPERTY name {
                    SET OWNED;
                };
                DROP EXTENDING Named;
                EXTENDING Noted LAST;
                ALTER PROPERTY note {
                    DROP OWNED;
                };
            };
            DROP TYPE Named;
        """)

        await self.assert_query_result(
            r"""
                SELECT Foo { note, name };
            """,
            [{"name": "Phil Emarg", "note": "foo"}],
        )

        await self.con.execute("""
            ALTER TYPE Foo {
                DROP EXTENDING Noted;
            };
        """)

        with self.assertRaisesRegex(
                edgedb.QueryError,
                "has no link or property 'note'"):
            await self.con.execute(r"""
                SELECT Foo.note;
            """)

    async def test_edgeql_ddl_drop_extending_08(self):
        await self.con.execute("""

            CREATE ABSTRACT TYPE Named {
                CREATE OPTIONAL SINGLE PROPERTY name -> str;
            };
            CREATE ABSTRACT TYPE Named2 {
                CREATE OPTIONAL SINGLE PROPERTY name -> str;
            };
            CREATE TYPE Foo EXTENDING Named;
        """)

        await self.con.execute("""
            INSERT Foo { name := "Phil Emarg" };
        """)

        # swap parent from Named to Named2; this should preserve the name prop
        await self.con.execute("""
            ALTER TYPE Foo {
                DROP EXTENDING Named;
                EXTENDING Named2 LAST;
            };
            DROP TYPE Named;
        """)

        await self.assert_query_result(
            r"""
                SELECT Foo.name;
            """,
            ["Phil Emarg"],
        )

    async def test_edgeql_ddl_add_extending_01(self):
        await self.con.execute("""

            CREATE TYPE Thing;

            CREATE TYPE Foo {
                CREATE LINK item -> Object {
                    CREATE PROPERTY foo -> str;
                };
            };

            INSERT Foo { item := (INSERT Thing { @foo := "test" }) };
        """)

        await self.con.execute("""
            CREATE TYPE Base {
                CREATE OPTIONAL SINGLE LINK item -> Object {
                    CREATE OPTIONAL SINGLE PROPERTY foo -> str;
                };
            };
        """)

        await self.con.execute("""
            ALTER TYPE Foo {
                EXTENDING Base LAST;
                ALTER LINK item {
                    ALTER PROPERTY foo {
                        DROP OWNED;
                    };
                    DROP OWNED;
                };
            };
        """)

        await self.assert_query_result(
            r"""
                SELECT Foo { item: {@foo} };
            """,
            [{"item": {"@foo": "test"}}],
        )

    async def test_edgeql_ddl_default_01(self):
        with self.assertRaisesRegex(
                edgedb.SchemaDefinitionError,
                'default expression is of invalid type: std::int64, '
                'expected std::str'):
            await self.con.execute(r"""
                CREATE TYPE TestDefault01 {
                    CREATE PROPERTY def01 -> str {
                        # int64 doesn't have an assignment cast into str
                        SET default := 42;
                    };
                };
            """)

    async def test_edgeql_ddl_default_02(self):
        with self.assertRaisesRegex(
                edgedb.SchemaDefinitionError,
                'default expression is of invalid type: std::int64, '
                'expected std::str'):
            await self.con.execute(r"""
                CREATE TYPE TestDefault02 {
                    CREATE PROPERTY def02 -> str {
                        SET default := '42';
                    };
                };

                ALTER TYPE TestDefault02 {
                    ALTER PROPERTY def02 SET default := 42;
                };
            """)

    async def test_edgeql_ddl_default_03(self):
        # Test INSERT as default link expression
        await self.con.execute(r"""
            CREATE TYPE TestDefaultInsert03;

            CREATE TYPE TestDefault03 {
                CREATE LINK def03 -> TestDefaultInsert03 {
                    SET default := (INSERT TestDefaultInsert03);
                };
            };
        """)

        await self.assert_query_result(
            r"""
                SELECT (
                    count(TestDefault03),
                    count(TestDefaultInsert03)
                );
            """,
            [[0, 0]],
        )

        await self.assert_query_result(
            r"""
                SELECT TestDefault03 {
                    def03
                };
            """,
            [],
        )

        # `assert_query_result` is used instead of `execute` to
        # highlight the issue #1721
        await self.assert_query_result(
            r"""INSERT TestDefault03;""",
            [{'id': uuid.UUID}]
        )

        await self.assert_query_result(
            r"""
                SELECT (
                    count(TestDefault03),
                    count(TestDefaultInsert03)
                );
            """,
            [[1, 1]],
        )

        await self.assert_query_result(
            r"""
                SELECT TestDefault03 {
                    def03
                };
            """,
            [{
                'def03': {
                    'id': uuid.UUID
                }
            }],
        )

    async def test_edgeql_ddl_default_04(self):
        # Test UPDATE as default link expression
        await self.con.execute(r"""
            CREATE TYPE TestDefaultUpdate04 {
                CREATE PROPERTY val -> str {
                    CREATE CONSTRAINT exclusive;
                };
            };

            CREATE TYPE TestDefault04 {
                CREATE LINK def04 -> TestDefaultUpdate04 {
                    SET default := (
                        UPDATE TestDefaultUpdate04
                        FILTER .val = 'def04'
                        SET {
                            val := .val ++ '!'
                        }
                    );
                };
            };

            INSERT TestDefaultUpdate04 {
                val := 'notdef04'
            };
            INSERT TestDefaultUpdate04 {
                val := 'def04'
            };
        """)

        await self.assert_query_result(
            r"""
                SELECT TestDefaultUpdate04.val;
            """,
            {'def04', 'notdef04'},
        )

        await self.assert_query_result(r"""
            SELECT {
                (INSERT TestDefault04),
                (INSERT TestDefault04)
            };
        """, [{'id': uuid.UUID}, {'id': uuid.UUID}])

        await self.assert_query_result(
            r"""
                SELECT TestDefaultUpdate04.val;
            """,
            {'def04!', 'notdef04'},
        )

        await self.assert_query_result(
            r"""
                SELECT TestDefault04 {
                    def04: {
                        val
                    }
                } ORDER BY .def04.val EMPTY FIRST;
            """,
            [{
                'def04': None
            }, {
                'def04': {
                    'val': 'def04!'
                }
            }],
        )

    async def test_edgeql_ddl_default_05(self):
        # Test DELETE as default property expression
        await self.con.execute(r"""
            CREATE TYPE TestDefaultDelete05 {
                CREATE PROPERTY val -> str;
            };

            CREATE TYPE TestDefault05 {
                CREATE PROPERTY def05 -> str {
                    SET default := (SELECT (
                        DELETE TestDefaultDelete05
                        FILTER .val = 'def05'
                        LIMIT 1
                    ).val);
                };
            };

            INSERT TestDefaultDelete05 {
                val := 'notdef05'
            };
            INSERT TestDefaultDelete05 {
                val := 'def05'
            };
        """)

        await self.assert_query_result(
            r"""
                SELECT TestDefaultDelete05.val;
            """,
            {'def05', 'notdef05'},
        )

        await self.con.execute(r"""
            INSERT TestDefault05;
            INSERT TestDefault05;
        """)

        await self.assert_query_result(
            r"""
                SELECT TestDefaultDelete05.val;
            """,
            {'notdef05'},
        )

        await self.assert_query_result(
            r"""
                SELECT TestDefault05 {
                    def05
                } ORDER BY .def05 EMPTY FIRST;
            """,
            [{
                'def05': None
            }, {
                'def05': 'def05'
            }],
        )

    async def test_edgeql_ddl_default_06(self):
        # Test DELETE as default link expression
        await self.con.execute(r"""
            CREATE TYPE TestDefaultDelete06 {
                CREATE PROPERTY val -> str;
            };

            CREATE TYPE TestDefault06 {
                CREATE REQUIRED LINK def06 -> TestDefaultDelete06 {
                    SET default := (
                        DELETE TestDefaultDelete06
                        FILTER .val = 'def06'
                        LIMIT 1
                    );
                };
            };

            INSERT TestDefaultDelete06 {
                val := 'notdef06'
            };
        """)

        await self.assert_query_result(
            r"""
                SELECT TestDefaultDelete06.val;
            """,
            {'notdef06'},
        )

        with self.assertRaisesRegex(
                edgedb.MissingRequiredError,
                r"missing value for required link 'def06'"):
            await self.con.execute(r"""
                INSERT TestDefault06;
            """)

    async def test_edgeql_ddl_default_07(self):
        await self.con.execute(r"""
            CREATE TYPE Foo;
            INSERT Foo;

            alter type Foo {
                create required property name -> str {
                    set default := 'something'
                }
            };
        """)

        await self.assert_query_result(
            r"""
                SELECT Foo.name;
            """,
            {'something'},
        )

    async def test_edgeql_ddl_default_08(self):
        await self.con.execute(r"""
            CREATE TYPE Foo;
            INSERT Foo;

            alter type Foo {
                create required multi property name -> str {
                    set default := 'something'
                }
            };
        """)

        await self.assert_query_result(
            r"""
                SELECT Foo.name;
            """,
            {'something'},
        )

    async def test_edgeql_ddl_default_09(self):
        await self.con.execute(r"""
            CREATE TYPE Foo;
        """)

        with self.assertRaisesRegex(
            edgedb.UnsupportedFeatureError,
            "default value for property 'x' of link 'asdf' of object type "
            "'default::Bar' is too complicated; "
            "link property defaults must not depend on database contents"
        ):
            await self.con.execute('''
                create type Bar {
                    create link asdf -> Foo {
                        create property x -> int64 {
                            set default := count(Object)
                        }
                    }
                };
            ''')

    async def test_edgeql_ddl_default_10(self):
        with self.assertRaisesRegex(
                edgedb.SchemaDefinitionError,
                'default expression is of invalid type: array<std::int32>, '
                'expected array<std::int16>'):
            await self.con.execute(r"""
                CREATE TYPE X {
                    CREATE PROPERTY y -> array<int16> {
                        SET default := <array<int32>>[]
                    };
                };
            """)

    async def test_edgeql_ddl_default_11(self):
        with self.assertRaisesRegex(
                edgedb.SchemaDefinitionError,
                'default expression is of invalid type: array<std::int32>, '
                'expected array<std::int16>'):
            await self.con.execute(r"""
                CREATE GLOBAL y -> array<int16> {
                    SET default := <array<int32>>[]
                };
            """)

    async def test_edgeql_ddl_default_circular(self):
        await self.con.execute(r"""
            CREATE TYPE TestDefaultCircular {
                CREATE PROPERTY def01 -> int64 {
                    SET default := (SELECT count(TestDefaultCircular));
                };
            };
        """)

    async def test_edgeql_ddl_property_alter_01(self):
        await self.con.execute(r"""
            CREATE TYPE Foo {
                CREATE PROPERTY bar -> float32;
            };
        """)

        await self.con.execute(r"""
            CREATE TYPE TestDefaultCircular {
                CREATE PROPERTY def01 -> int64 {
                    SET default := (SELECT count(TestDefaultCircular));
                };
            };
        """)

    async def test_edgeql_ddl_link_target_bad_01(self):
        await self.con.execute('''

            CREATE TYPE A;
            CREATE TYPE B;

            CREATE TYPE Base0 {
                CREATE LINK foo -> A;
            };
            CREATE TYPE Base1 {
                CREATE LINK foo -> B;
            };
        ''')

        with self.assertRaisesRegex(
            edgedb.SchemaError,
            "inherited link 'foo' of object type 'default::Derived' has a "
            "type conflict"
        ):
            await self.con.execute('''
                CREATE TYPE Derived EXTENDING Base0, Base1;
            ''')

    async def test_edgeql_ddl_link_target_bad_02(self):
        await self.con.execute('''

            CREATE TYPE A;
            CREATE TYPE B;
            CREATE TYPE C;

            CREATE TYPE Base0 {
                CREATE LINK foo -> A | B;
            };
            CREATE TYPE Base1 {
                CREATE LINK foo -> C;
            };
        ''')

        with self.assertRaisesRegex(
            edgedb.SchemaError,
            "inherited link 'foo' of object type 'default::Derived' "
            "has a type conflict"
        ):
            await self.con.execute('''
                CREATE TYPE Derived EXTENDING Base0, Base1;
            ''')

    async def test_edgeql_ddl_link_target_bad_03(self):
        await self.con.execute('''
            CREATE TYPE A;
            CREATE TYPE Foo {
                CREATE LINK a -> A;
                CREATE PROPERTY b -> str;
            };
        ''')

        async with self.assertRaisesRegexTx(
                edgedb.SchemaError,
                "cannot RESET TYPE of link 'a' of object type 'default::Foo' "
                "because it is not inherited"):
            await self.con.execute('''
                ALTER TYPE Foo ALTER LINK a RESET TYPE;
            ''')

        async with self.assertRaisesRegexTx(
                edgedb.SchemaError,
                "cannot RESET TYPE of property 'b' of object type "
                "'default::Foo' because it is not inherited"):
            await self.con.execute('''
                ALTER TYPE Foo ALTER PROPERTY b RESET TYPE;
            ''')

    async def test_edgeql_ddl_link_target_bad_04(self):
        await self.con.execute('''
            CREATE TYPE Foo;
            CREATE TYPE Bar;
        ''')

        with self.assertRaisesRegex(
            edgedb.UnsupportedFeatureError,
            "unsupported type intersection in schema"
        ):
            await self.con.execute('''
                CREATE TYPE Spam {
                    CREATE MULTI LINK foobar := Foo[IS Bar]
                };
            ''')

    async def test_edgeql_ddl_link_target_merge_01(self):
        await self.con.execute('''

            CREATE TYPE A;
            CREATE TYPE B EXTENDING A;

            CREATE TYPE Base0 {
                CREATE LINK foo -> B;
            };
            CREATE TYPE Base1 {
                CREATE LINK foo -> A;
            };
            CREATE TYPE Derived EXTENDING Base0, Base1;
        ''')

    async def test_edgeql_ddl_link_target_merge_02(self):
        await self.con.execute('''

            CREATE TYPE A;
            CREATE TYPE B;
            CREATE TYPE C;

            CREATE TYPE Base0 {
                CREATE LINK foo -> A;
            };
            CREATE TYPE Base1 {
                CREATE LINK foo -> A | B;
            };
            CREATE TYPE Derived EXTENDING Base0, Base1;
        ''')

    async def test_edgeql_ddl_link_target_alter_01(self):
        await self.con.execute(r"""
            CREATE TYPE GrandParent01 {
                CREATE PROPERTY foo -> int64;
            };

            CREATE TYPE Parent01 EXTENDING GrandParent01;
            CREATE TYPE Parent02 EXTENDING GrandParent01;

            CREATE TYPE Child EXTENDING Parent01, Parent02;

            ALTER TYPE GrandParent01 {
                ALTER PROPERTY foo SET TYPE int16;
            };
        """)

        await self.assert_query_result(
            r"""
                WITH
                    C := (SELECT schema::ObjectType
                          FILTER .name IN
                          {'default::Child', 'default::Parent01'})
                SELECT
                    C.pointers { target: { name } }
                FILTER
                    C.pointers.name = 'foo'
            """,
            [
                {
                    'target': {
                        'name': 'std::int16'
                    }
                },
                {
                    'target': {
                        'name': 'std::int16'
                    }
                },
            ],
        )

    async def test_edgeql_ddl_link_target_alter_02(self):
        with self.assertRaisesRegex(
            edgedb.SchemaError,
            "inherited property 'foo' of object type 'default::Child'"
            " has a type conflict",
        ):
            await self.con.execute("""
                CREATE TYPE Parent01 {
                    CREATE PROPERTY foo -> int64;
                };

                CREATE TYPE Parent02 {
                    CREATE PROPERTY foo -> int64;
                };

                CREATE TYPE Child
                    EXTENDING Parent01, Parent02;

                ALTER TYPE Parent02 {
                    ALTER PROPERTY foo SET TYPE int16;
                };
            """)

    async def test_edgeql_ddl_link_target_alter_03(self):
        await self.con.execute("""
            CREATE TYPE Foo {
                CREATE PROPERTY bar -> int64;
            };

            CREATE TYPE Bar {
                CREATE MULTI PROPERTY foo -> int64 {
                    SET default := (SELECT Foo.bar);
                }
            };

            ALTER TYPE Foo ALTER PROPERTY bar SET TYPE int32;
        """)

    async def test_edgeql_ddl_link_target_alter_04(self):
        await self.con.execute('''

            CREATE TYPE A;
            CREATE TYPE B;

            CREATE TYPE Base0 {
                CREATE LINK foo -> A | B;
            };

            CREATE TYPE Derived EXTENDING Base0 {
                ALTER LINK foo SET TYPE B;
            }
        ''')

    async def test_edgeql_ddl_link_target_alter_05(self):
        await self.con.execute('''

            CREATE TYPE A;
            CREATE TYPE B EXTENDING A;

            CREATE TYPE Base0 {
                CREATE LINK foo -> B;
            };

            CREATE TYPE Base1;

            CREATE TYPE Derived EXTENDING Base0, Base1;

            ALTER TYPE Base1 CREATE LINK foo -> A;
        ''')

    async def test_edgeql_ddl_link_target_alter_06(self):
        await self.con.execute(r"""
            CREATE TYPE Foo {
                CREATE PROPERTY foo -> int64;
                CREATE PROPERTY bar := .foo + .foo;
            };
        """)

        await self.con.execute(r"""
            ALTER TYPE Foo {
                ALTER PROPERTY foo SET TYPE int16;
            };
        """)

        await self.assert_query_result(
            r"""
                WITH
                    C := (SELECT schema::ObjectType
                          FILTER .name = 'default::Foo')
                SELECT
                    C.pointers { target: { name } }
                FILTER
                    C.pointers.name = 'bar'
            """,
            [
                {
                    'target': {
                        'name': 'std::int16'
                    }
                },
            ],
        )

    async def test_edgeql_ddl_prop_target_alter_array_01(self):
        await self.con.execute(r"""
            CREATE TYPE Foo {
                CREATE PROPERTY foo -> array<int32>;
            };

            ALTER TYPE Foo {
                ALTER PROPERTY foo SET TYPE array<float64>;
            };

            ALTER TYPE Foo {
                ALTER PROPERTY foo {
                    SET TYPE array<int32> USING (<array<int32>>.foo);
                };
            };
        """)

    async def test_edgeql_ddl_prop_target_subtype_01(self):
        await self.con.execute(r"""
            CREATE SCALAR TYPE mystr EXTENDING std::str {
                CREATE CONSTRAINT std::max_len_value(5)
            };

            CREATE TYPE Foo {
                CREATE PROPERTY a -> std::str;
            };

            CREATE TYPE Bar EXTENDING Foo {
                ALTER PROPERTY a SET TYPE mystr;
            };
        """)

        await self.con.execute('INSERT Foo { a := "123456" }')

        async with self.assertRaisesRegexTx(
            edgedb.ConstraintViolationError,
            'must be no longer than 5 characters'
        ):
            await self.con.execute('INSERT Bar { a := "123456" }')

        await self.con.execute("""
            ALTER TYPE Bar ALTER PROPERTY a RESET TYPE;
        """)

        await self.con.execute('INSERT Bar { a := "123456" }')

    async def test_edgeql_ddl_ptr_set_type_using_01(self):
        await self.con.execute(r"""

            CREATE SCALAR TYPE mystr EXTENDING str;

            CREATE TYPE Bar {
                CREATE PROPERTY name -> str;
            };

            CREATE TYPE SubBar EXTENDING Bar;

            CREATE TYPE Foo {
                CREATE PROPERTY p -> str {
                    CREATE CONSTRAINT exclusive;
                };
                CREATE CONSTRAINT exclusive ON (.p);
                CREATE REQUIRED PROPERTY r_p -> str;
                CREATE MULTI PROPERTY m_p -> str;
                CREATE REQUIRED MULTI PROPERTY rm_p -> str;

                CREATE LINK l -> Bar {
                    CREATE PROPERTY lp -> str;
                };
                CREATE REQUIRED LINK r_l -> Bar {
                    CREATE PROPERTY lp -> str;
                };
                CREATE MULTI LINK m_l -> Bar {
                    CREATE PROPERTY lp -> str;
                };
                CREATE REQUIRED MULTI LINK rm_l -> Bar {
                    CREATE PROPERTY lp -> str;
                };
            };

            INSERT Bar {name := 'bar1'};
            INSERT SubBar {name := 'bar2'};

            WITH
                bar := (SELECT Bar FILTER .name = 'bar1' LIMIT 1),
                bars := (SELECT Bar),
            INSERT Foo {
                p := '1',
                r_p := '10',
                m_p := {'1', '2'},
                rm_p := {'10', '20'},

                l := bar { @lp := '1' },
                r_l := bar { @lp := '10' },
                m_l := (
                    FOR bar IN {enumerate(bars)}
                    UNION (SELECT bar.1 { @lp := <str>(bar.0 + 1) })
                ),
                rm_l := (
                    FOR bar IN {enumerate(bars)}
                    UNION (SELECT bar.1 { @lp := <str>((bar.0 + 1) * 10) })
                )
            };

            WITH
                bar := (SELECT Bar FILTER .name = 'bar2' LIMIT 1),
                bars := (SELECT Bar),
            INSERT Foo {
                p := '3',
                r_p := '30',
                m_p := {'3', '4'},
                rm_p := {'30', '40'},

                l := bar { @lp := '3' },
                r_l := bar { @lp := '30' },
                m_l := (
                    FOR bar IN {enumerate(bars)}
                    UNION (SELECT bar.1 { @lp := <str>(bar.0 + 3) })
                ),
                rm_l := (
                    FOR bar IN {enumerate(bars)}
                    UNION (SELECT bar.1 { @lp := <str>((bar.0 + 3) * 10) })
                )
            };
        """)

        # A normal cast of a property.
        async with self._run_and_rollback():
            await self.con.execute("""
                ALTER TYPE Foo ALTER PROPERTY p {
                    SET TYPE int64 USING (<int64>.p)
                }
            """)

            await self.assert_query_result(
                'SELECT Foo { p } ORDER BY .p',
                [
                    {'p': 1},
                    {'p': 3},
                ],
            )

            await self.con.execute("""
                ALTER TYPE Foo ALTER PROPERTY m_p {
                    SET TYPE int64 USING (<int64>.m_p)
                }
            """)

            await self.assert_query_result(
                'SELECT Foo { m_p } ORDER BY .p',
                [
                    {'m_p': {1, 2}},
                    {'m_p': {3, 4}},
                ],
            )

        # Cast to an already-compatible type, but with an explicit expression.
        async with self._run_and_rollback():
            await self.con.execute("""
                ALTER TYPE Foo ALTER PROPERTY p {
                    SET TYPE mystr USING (.p ++ '!')
                }
            """)

            await self.assert_query_result(
                'SELECT Foo { p } ORDER BY .p',
                [
                    {'p': '1!'},
                    {'p': '3!'},
                ],
            )

        # Cast to the _same_ type, but with an explicit expression.
        async with self._run_and_rollback():
            await self.con.execute("""
                ALTER TYPE Foo ALTER PROPERTY p {
                    SET TYPE str USING (.p ++ '!')
                }
            """)

            await self.assert_query_result(
                'SELECT Foo { p } ORDER BY .p',
                [
                    {'p': '1!'},
                    {'p': '3!'},
                ],
            )

        # A reference to another property of the same host type.
        async with self._run_and_rollback():
            await self.con.execute("""
                ALTER TYPE Foo ALTER PROPERTY p {
                    SET TYPE int64 USING (<int64>.r_p)
                }
            """)

            await self.assert_query_result(
                'SELECT Foo { p } ORDER BY .p',
                [
                    {'p': 10},
                    {'p': 30},
                ],
            )

            await self.con.execute("""
                ALTER TYPE Foo ALTER PROPERTY m_p {
                    SET TYPE int64 USING (<int64>.m_p + <int64>.r_p)
                }
            """)

            await self.assert_query_result(
                'SELECT Foo { m_p } ORDER BY .p',
                [
                    {'m_p': {11, 12}},
                    {'m_p': {33, 34}},
                ],
            )

        async with self._run_and_rollback():
            # This had trouble if there was a SELECT, at one point.
            await self.con.execute("""
                ALTER TYPE Foo ALTER PROPERTY m_p {
                    SET TYPE int64 USING (SELECT <int64>.m_p + <int64>.r_p)
                }
            """)

        # Conversion expression that reduces cardinality...
        async with self._run_and_rollback():
            await self.con.execute("""
                ALTER TYPE Foo ALTER PROPERTY p {
                    SET TYPE int64 USING (<int64>{})
                }
            """)

            await self.assert_query_result(
                'SELECT Foo { p } ORDER BY .p',
                [
                    {'p': None},
                    {'p': None},
                ],
            )

            await self.con.execute("""
                ALTER TYPE Foo ALTER PROPERTY m_p {
                    SET TYPE int64 USING (
                        <int64>{} IF <int64>.m_p % 2 = 0 ELSE <int64>.m_p
                    )
                }
            """)

            await self.assert_query_result(
                'SELECT Foo { m_p } ORDER BY .p',
                [
                    {'m_p': {1}},
                    {'m_p': {3}},
                ],
            )

        # ... should fail if empty set is produced and the property is required
        async with self.assertRaisesRegexTx(
            edgedb.MissingRequiredError,
            r"missing value for required property 'r_p'"
            r" of object type 'default::Foo'"
        ):
            await self.con.execute("""
                ALTER TYPE Foo ALTER PROPERTY r_p {
                    SET TYPE int64 USING (<int64>{})
                }
            """)

        async with self.assertRaisesRegexTx(
            edgedb.MissingRequiredError,
            r"missing value for required property 'rm_p'"
            r" of object type 'default::Foo'"
        ):
            await self.con.execute("""
                ALTER TYPE Foo ALTER PROPERTY rm_p {
                    SET TYPE int64 USING (
                        <int64>{} IF True ELSE <int64>.rm_p
                    )
                }
            """)

        # Straightforward link cast.
        async with self._run_and_rollback():
            await self.con.execute("""
                ALTER TYPE Foo ALTER LINK l {
                    SET TYPE SubBar USING (.l[IS SubBar])
                }
            """)

            await self.assert_query_result(
                'SELECT Foo { l: {name} } ORDER BY .p',
                [
                    {'l': None},
                    {'l': {'name': 'bar2'}},
                ],
            )

            await self.con.execute("""
                ALTER TYPE Foo ALTER LINK m_l {
                    SET TYPE SubBar USING (.m_l[IS SubBar])
                }
            """)

            await self.assert_query_result(
                'SELECT Foo { m_l: {name} } ORDER BY .p',
                [
                    {'m_l': [{'name': 'bar2'}]},
                    {'m_l': [{'name': 'bar2'}]},
                ],
            )

        # Use a more elaborate expression for the tranform.
        async with self._run_and_rollback():
            await self.con.execute("""
                ALTER TYPE Foo ALTER LINK l {
                    SET TYPE SubBar USING (SELECT .m_l[IS SubBar] LIMIT 1)
                }
            """)

            await self.assert_query_result(
                'SELECT Foo { l: {name, @lp} } ORDER BY .p',
                [
                    {'l': {'name': 'bar2', '@lp': '1'}},
                    {'l': {'name': 'bar2', '@lp': '3'}},
                ],
            )

        # Check that minimum cardinality constraint is enforced on links too...
        async with self.assertRaisesRegexTx(
            edgedb.MissingRequiredError,
            r"missing value for required link 'r_l'"
            r" of object type 'default::Foo'"
        ):
            await self.con.execute("""
                ALTER TYPE Foo ALTER LINK r_l {
                    SET TYPE SubBar USING (.r_l[IS SubBar])
                }
            """)

        async with self.assertRaisesRegexTx(
            edgedb.MissingRequiredError,
            r"missing value for required link 'rm_l'"
            r" of object type 'default::Foo'"
        ):
            await self.con.execute("""
                ALTER TYPE Foo ALTER LINK rm_l {
                    SET TYPE SubBar USING (SELECT SubBar FILTER False LIMIT 1)
                }
            """)

        # Test link property transforms now.
        async with self._run_and_rollback():
            await self.con.execute("""
                ALTER TYPE Foo ALTER LINK l ALTER PROPERTY lp {
                    SET TYPE int64 USING (<int64>@lp)
                }
            """)

            await self.assert_query_result(
                'SELECT Foo { l: { @lp } } ORDER BY .p',
                [
                    {'l': {'@lp': 1}},
                    {'l': {'@lp': 3}},
                ],
            )

        async with self._run_and_rollback():
            # Also once had SELECT trouble
            await self.con.execute("""
                ALTER TYPE Foo ALTER LINK l ALTER PROPERTY lp {
                    SET TYPE int64 USING (SELECT <int64>@lp)
                }
            """)

    async def test_edgeql_ddl_ptr_set_type_using_02(self):
        await self.con.execute(r"""

            CREATE ABSTRACT TYPE Parent {
                CREATE PROPERTY name -> str;
            };
            CREATE TYPE Child EXTENDING Parent;
            INSERT Child { name := "10" };
        """)

        await self.con.execute(r"""
            ALTER TYPE Parent {
                ALTER PROPERTY name {
                    SET TYPE int64 USING (<int64>.name)
                }
            }
        """)

        await self.assert_query_result(
            'SELECT Child { name }',
            [
                {'name': 10},
            ]
        )

    async def test_edgeql_ddl_ptr_set_type_using_03(self):
        # check that defaults don't break things
        await self.con.execute(r"""
            create type Foo {
                create property x -> str {
                    set default := '';
                };
                create multi property y -> str {
                    set default := '';
                };
            };
        """)

        await self.con.execute(r"""
            alter type Foo {
                alter property x {
                    set default := 0;
                    set type int64 using (<int64>.x);
                };
                alter property y {
                    set default := 0;
                    set type int64 using (<int64>.y);
                };
            };
        """)

        await self.con.execute(r"""
            create type Bar {
                create link l -> Foo {
                    create property x -> str {
                        set default := '';
                    }
                }
            };
        """)

        await self.con.execute(r"""
            alter type Bar {
                alter link l {
                    alter property x {
                        set default := 0;
                        set type int64 using (<int64>@x);
                    }
                }
            };
        """)

    async def test_edgeql_ddl_ptr_set_type_using_04(self):
        # check that defaults don't break things
        await self.con.execute(r"""
            create scalar type X extending sequence;
            create type Foo {
                create property x -> X;
            };
        """)

        await self.con.execute(r"""
            alter type Foo {
                alter property x {
                    set type array<str> using ([<str>.x]);
                }
            };
        """)

        await self.con.execute(r"""
            create type Bar {
                create property x -> int64;
            };
        """)
        await self.con.execute(r"""
            alter type Bar {
                alter property x {
                    set type X using (<X>.x);
                }
            };
        """)

        await self.con.execute(r"""
            create type Baz {
                create multi property x -> int64;
            };
        """)
        await self.con.execute(r"""
            alter type Baz {
                alter property x {
                    set type X using (<X>.x);
                }
            };
        """)

    async def test_edgeql_ddl_ptr_set_type_validation(self):
        await self.con.execute(r"""

            CREATE TYPE Bar;
            CREATE TYPE Spam;
            CREATE TYPE Egg;
            CREATE TYPE Foo {
                CREATE PROPERTY p -> str;
                CREATE LINK l -> Bar {
                    CREATE PROPERTY lp -> str;
                };
            };
        """)

        async with self.assertRaisesRegexTx(
            edgedb.SchemaError,
            r"property 'p' of object type 'default::Foo' cannot be cast"
            r" automatically from scalar type 'std::str' to scalar"
            r" type 'std::int64'"
        ):
            await self.con.execute("""
                ALTER TYPE Foo ALTER PROPERTY p SET TYPE int64;
            """)

        async with self.assertRaisesRegexTx(
            edgedb.SchemaError,
            r"result of USING clause for the alteration of"
            r" property 'p' of object type 'default::Foo' cannot be cast"
            r" automatically from scalar type 'std::float64' to scalar"
            r" type 'std::int64'"
        ):
            await self.con.execute("""
                ALTER TYPE Foo ALTER PROPERTY p
                    SET TYPE int64 USING (<float64>.p)
            """)

        async with self.assertRaisesRegexTx(
            edgedb.SchemaError,
            r"possibly more than one element returned by the USING clause for"
            r" the alteration of property 'p' of object type 'default::Foo',"
            r" while a singleton is expected"
        ):
            await self.con.execute("""
                ALTER TYPE Foo ALTER PROPERTY p SET TYPE int64 USING ({1, 2})
            """)

        async with self.assertRaisesRegexTx(
            edgedb.SchemaError,
            r"link 'l' of object type 'default::Foo' cannot be cast"
            r" automatically from object type 'default::Bar' to object"
            r" type 'default::Spam'"
        ):
            await self.con.execute("""
                ALTER TYPE Foo ALTER LINK l SET TYPE Spam;
            """)

        async with self.assertRaisesRegexTx(
            edgedb.SchemaError,
            r"result of USING clause for the alteration of"
            r" link 'l' of object type 'default::Foo' cannot be cast"
            r" automatically from object type 'default::Bar & default::Egg'"
            r" to object type 'default::Spam'"
        ):
            await self.con.execute("""
                ALTER TYPE Foo ALTER LINK l SET TYPE Spam USING (.l[IS Egg])
            """)

        async with self.assertRaisesRegexTx(
            edgedb.SchemaError,
            r"possibly more than one element returned by the USING clause for"
            r" the alteration of link 'l' of object type 'default::Foo', while"
            r" a singleton is expected"
        ):
            await self.con.execute("""
                ALTER TYPE Foo ALTER LINK l SET TYPE Spam USING (SELECT Spam)
            """)

    async def test_edgeql_ddl_ptr_set_cardinality_01(self):
        await self.con.execute(r'''
            CREATE TYPE Foo {
                CREATE MULTI PROPERTY bar -> str;
            };
            INSERT Foo { bar := "foo" };
            ALTER TYPE Foo { ALTER PROPERTY bar {
                SET SINGLE USING (assert_single(.bar))
            } };
        ''')

        await self.assert_query_result(
            r"""
                SELECT Foo { bar }
            """,
            [
                {'bar': "foo"}
            ]
        )

        # Make sure the delete triggers get cleaned up
        await self.assert_query_result(
            r"""
                DELETE Foo
            """,
            [
                {}
            ]
        )

    async def test_edgeql_ddl_ptr_set_cardinality_validation(self):
        await self.con.execute(r"""
            CREATE TYPE Bar;
            CREATE TYPE Egg;
            CREATE TYPE Foo {
                CREATE MULTI PROPERTY p -> str;
                CREATE MULTI LINK l -> Bar {
                    CREATE PROPERTY lp -> str;
                };
            };
        """)

        async with self.assertRaisesRegexTx(
            edgedb.SchemaError,
            r"cannot automatically convert property 'p' of object type"
            r" 'default::Foo' to 'single' cardinality"
        ):
            await self.con.execute("""
                ALTER TYPE Foo ALTER PROPERTY p SET SINGLE;
            """)

        async with self.assertRaisesRegexTx(
            edgedb.SchemaError,
            r"result of USING clause for the alteration of"
            r" property 'p' of object type 'default::Foo' cannot be cast"
            r" automatically from scalar type 'std::float64' to scalar"
            r" type 'std::int64'"
        ):
            await self.con.execute("""
                ALTER TYPE Foo ALTER PROPERTY p
                    SET TYPE int64 USING (<float64>.p)
            """)

        async with self.assertRaisesRegexTx(
            edgedb.SchemaError,
            r"possibly more than one element returned by the USING clause for"
            r" the alteration of property 'p' of object type 'default::Foo',"
            r" while a singleton is expected"
        ):
            await self.con.execute("""
                ALTER TYPE Foo ALTER PROPERTY p SET SINGLE USING ({1, 2})
            """)

        async with self.assertRaisesRegexTx(
            edgedb.SchemaError,
            r"cannot automatically convert link 'l' of object type"
            r" 'default::Foo' to 'single' cardinality"
        ):
            await self.con.execute("""
                ALTER TYPE Foo ALTER LINK l SET SINGLE;
            """)

        async with self.assertRaisesRegexTx(
            edgedb.SchemaError,
            r"result of USING clause for the alteration of"
            r" link 'l' of object type 'default::Foo' cannot be cast"
            r" automatically from object type 'default::Egg'"
            r" to object type 'default::Bar'"
        ):
            await self.con.execute("""
                ALTER TYPE Foo ALTER LINK l
                    SET SINGLE USING (SELECT Egg LIMIT 1);
            """)

        async with self.assertRaisesRegexTx(
            edgedb.SchemaError,
            r"possibly more than one element returned by the USING clause for"
            r" the alteration of link 'l' of object type 'default::Foo', while"
            r" a singleton is expected"
        ):
            await self.con.execute("""
                ALTER TYPE Foo ALTER LINK l SET SINGLE USING (SELECT Bar)
            """)

    async def test_edgeql_ddl_ptr_set_required_01(self):
        await self.con.execute(r"""

            CREATE TYPE Bar {
                CREATE PROPERTY name -> str {
                    CREATE CONSTRAINT std::exclusive;
                }
            };

            CREATE TYPE Foo {
                CREATE PROPERTY p -> str;
                CREATE PROPERTY p2 -> str;
                CREATE MULTI PROPERTY m_p -> str;

                CREATE LINK l -> Bar {
                    CREATE PROPERTY lp -> str;
                };
                CREATE MULTI LINK m_l -> Bar {
                    CREATE PROPERTY lp -> str;
                };
            };

            INSERT Bar {name := 'bar1'};
            INSERT Bar {name := 'bar2'};

            WITH
                bar := (SELECT Bar FILTER .name = 'bar1' LIMIT 1),
                bars := (SELECT Bar),
            INSERT Foo {
                p := '1',
                p2 := '1',
                m_p := {'1', '2'},

                l := bar { @lp := '1' },
                m_l := (
                    FOR bar IN {enumerate(bars)}
                    UNION (SELECT bar.1 { @lp := <str>(bar.0 + 1) })
                ),
            };

            INSERT Foo {
                p2 := '3',
            };
        """)

        async with self._run_and_rollback():
            await self.con.execute("""
                ALTER TYPE Foo ALTER PROPERTY p {
                    SET REQUIRED USING ('3')
                }
            """)

            await self.assert_query_result(
                'SELECT Foo { p } ORDER BY .p',
                [
                    {'p': '1'},
                    {'p': '3'},
                ],
            )

            await self.con.execute("""
                ALTER TYPE Foo ALTER PROPERTY m_p {
                    SET REQUIRED USING ('3')
                }
            """)

            await self.assert_query_result(
                'SELECT Foo { m_p } ORDER BY .p',
                [
                    {'m_p': {'1', '2'}},
                    {'m_p': {'3'}},
                ],
            )

        # A reference to another property of the same host type.
        async with self._run_and_rollback():
            await self.con.execute("""
                ALTER TYPE Foo ALTER PROPERTY p {
                    SET REQUIRED USING (.p2)
                }
            """)

            await self.assert_query_result(
                'SELECT Foo { p } ORDER BY .p',
                [
                    {'p': '1'},
                    {'p': '3'},
                ],
            )

            await self.con.execute("""
                ALTER TYPE Foo ALTER PROPERTY m_p {
                    SET REQUIRED USING (.p2)
                }
            """)

            await self.assert_query_result(
                'SELECT Foo { m_p } ORDER BY .p',
                [
                    {'m_p': {'1', '2'}},
                    {'m_p': {'3'}},
                ],
            )

        # ... should fail if empty set is produced by the USING clause
        async with self.assertRaisesRegexTx(
            edgedb.MissingRequiredError,
            r"missing value for required property 'p'"
            r" of object type 'default::Foo'"
        ):
            await self.con.execute("""
                ALTER TYPE Foo ALTER PROPERTY p {
                    SET REQUIRED USING (<str>{})
                }
            """)

        async with self.assertRaisesRegexTx(
            edgedb.MissingRequiredError,
            r"missing value for required property 'm_p'"
            r" of object type 'default::Foo'"
        ):
            await self.con.execute("""
                ALTER TYPE Foo ALTER PROPERTY m_p {
                    SET REQUIRED USING (
                        <str>{} IF True ELSE .p2
                    )
                }
            """)

        # And now see about the links.
        async with self._run_and_rollback():
            await self.con.execute("""
                ALTER TYPE Foo ALTER LINK l {
                    SET REQUIRED USING (SELECT Bar FILTER .name = 'bar2')
                }
            """)

            await self.assert_query_result(
                'SELECT Foo { l: {name} } ORDER BY .p EMPTY LAST',
                [
                    {'l': {'name': 'bar1'}},
                    {'l': {'name': 'bar2'}},
                ],
            )

            await self.con.execute("""
                ALTER TYPE Foo ALTER LINK m_l {
                    SET REQUIRED USING (SELECT Bar FILTER .name = 'bar2')
                }
            """)

            await self.assert_query_result(
                '''
                SELECT Foo { m_l: {name} ORDER BY .name }
                ORDER BY .p EMPTY LAST
                ''',
                [
                    {'m_l': [{'name': 'bar1'}, {'name': 'bar2'}]},
                    {'m_l': [{'name': 'bar2'}]},
                ],
            )

        # Check that minimum cardinality constraint is enforced on links too...
        async with self.assertRaisesRegexTx(
            edgedb.MissingRequiredError,
            r"missing value for required link 'l'"
            r" of object type 'default::Foo'"
        ):
            await self.con.execute("""
                ALTER TYPE Foo ALTER LINK l {
                    SET REQUIRED USING (SELECT Bar FILTER false LIMIT 1)
                }
            """)

        async with self.assertRaisesRegexTx(
            edgedb.MissingRequiredError,
            r"missing value for required link 'm_l'"
            r" of object type 'default::Foo'"
        ):
            await self.con.execute("""
                ALTER TYPE Foo ALTER LINK m_l {
                    SET REQUIRED USING (SELECT Bar FILTER false LIMIT 1)
                }
            """)

    async def test_edgeql_ddl_link_property_01(self):
        with self.assertRaisesRegex(
                edgedb.InvalidPropertyDefinitionError,
                r"link properties cannot be required"):
            await self.con.execute("""
                CREATE TYPE TestLinkPropType_01 {
                    CREATE LINK test_linkprop_link_01 -> std::Object {
                        CREATE REQUIRED PROPERTY test_link_prop_01
                            -> std::int64;
                    };
                };
            """)

    async def test_edgeql_ddl_link_property_02(self):
        with self.assertRaisesRegex(
                edgedb.InvalidPropertyDefinitionError,
                r"multi properties aren't supported for links"):
            await self.con.execute("""
                CREATE TYPE TestLinkPropType_02 {
                    CREATE LINK test_linkprop_link_02 -> std::Object {
                        CREATE MULTI PROPERTY test_link_prop_02 -> std::int64;
                    };
                };
            """)

    async def test_edgeql_ddl_link_property_03(self):
        with self.assertRaisesRegex(
                edgedb.InvalidPropertyDefinitionError,
                r"link properties cannot be required"):
            await self.con.execute("""
                CREATE TYPE TestLinkPropType_03 {
                    CREATE LINK test_linkprop_link_03 -> std::Object;
                };

                ALTER TYPE TestLinkPropType_03 {
                    ALTER LINK test_linkprop_link_03 {
                        CREATE REQUIRED PROPERTY test_link_prop_03
                            -> std::int64;
                    };
                };
            """)

    async def test_edgeql_ddl_link_property_04(self):
        with self.assertRaisesRegex(
                edgedb.InvalidPropertyDefinitionError,
                r"multi properties aren't supported for links"):
            await self.con.execute("""
                CREATE TYPE TestLinkPropType_04 {
                    CREATE LINK test_linkprop_link_04 -> std::Object;
                };

                ALTER TYPE TestLinkPropType_04 {
                    ALTER LINK test_linkprop_link_04 {
                        CREATE MULTI PROPERTY test_link_prop_04 -> std::int64;
                    };
                };
            """)

    async def test_edgeql_ddl_link_property_05(self):
        with self.assertRaisesRegex(
                edgedb.InvalidPropertyDefinitionError,
                r"link properties cannot be required"):
            await self.con.execute("""
                CREATE TYPE TestLinkPropType_05 {
                    CREATE LINK test_linkprop_link_05 -> std::Object {
                        CREATE PROPERTY test_link_prop_05 -> std::int64;
                    };
                };

                ALTER TYPE TestLinkPropType_05 {
                    ALTER LINK test_linkprop_link_05 {
                        ALTER PROPERTY test_link_prop_05 {
                            SET REQUIRED;
                        };
                    };
                };
            """)

    async def test_edgeql_ddl_link_property_06(self):
        with self.assertRaisesRegex(
                edgedb.InvalidPropertyDefinitionError,
                r"multi properties aren't supported for links"):
            await self.con.execute("""
                CREATE TYPE TestLinkPropType_06 {
                    CREATE LINK test_linkprop_link_06 -> std::Object {
                        CREATE MULTI PROPERTY test_link_prop_06 -> std::int64;
                    };
                };

                ALTER TYPE TestLinkPropType_06 {
                    ALTER LINK test_linkprop_link_06 {
                        ALTER PROPERTY test_link_prop_06 {
                            SET MULTI;
                        };
                    };
                };
            """)

    async def test_edgeql_ddl_link_property_07(self):
        await self.con.execute("""
            CREATE ABSTRACT LINK link_with_value {
                CREATE SINGLE PROPERTY value -> int64;
                CREATE INDEX on (__subject__@value);
                CREATE INDEX on ((__subject__@source, __subject__@value));
                CREATE INDEX on ((__subject__@target, __subject__@value));
                # FIXME: this is broken
                # CREATE INDEX on ((__subject__, __subject__@value));
            };

            CREATE TYPE Tgt;
            CREATE TYPE Foo {
                CREATE LINK l1 EXTENDING link_with_value -> Tgt;
            };
        """)

    async def test_edgeql_ddl_link_property_08(self):
        await self.con.execute("""
            CREATE TYPE Tgt;
            CREATE TYPE Foo {
                CREATE LINK l2 -> Tgt {
                    CREATE SINGLE PROPERTY value -> int64;
                    CREATE INDEX on (__subject__@value);
                    CREATE INDEX on ((__subject__@target, __subject__@value));
                };

            };

            ALTER TYPE Foo {
                ALTER LINK l2 {
                    ALTER INDEX on ((__subject__@target, __subject__@value)) {
                        CREATE ANNOTATION description := "woo";
                    };
                    CREATE INDEX on ((__subject__@source, __subject__@value));
                    DROP INDEX on (__subject__@value);
                }
            };
        """)

    async def test_edgeql_ddl_link_property_09(self):
        await self.con.execute("""
            create type T;
            create type S {
                create multi link x -> T {
                    create property id -> str;
                    create index on (__subject__@id);
                }
            };
            insert T;
            insert S { x := (select T { @id := "lol" }) };
        """)

        await self.assert_query_result(
            r"""
                select S { x: {id, @id} }
            """,
            [{'x': [{'id': str, '@id': "lol"}]}],
            # The python bindings seem to misbehave when there is
            # linkprop and a regular prop with the same name
            json_only=True,
        )

    async def test_edgeql_ddl_bad_01(self):
        with self.assertRaisesRegex(
                edgedb.InvalidReferenceError,
                r"type 'default::array' does not exist"):
            await self.con.execute(r"""
                CREATE TYPE Foo {
                    CREATE PROPERTY bar -> array;
                };
            """)

    async def test_edgeql_ddl_bad_02(self):
        with self.assertRaisesRegex(
                edgedb.InvalidReferenceError,
                r"type 'default::tuple' does not exist"):
            await self.con.execute(r"""
                CREATE TYPE Foo {
                    CREATE PROPERTY bar -> tuple;
                };
            """)

    async def test_edgeql_ddl_bad_03(self):
        with self.assertRaisesRegex(
                edgedb.SchemaError,
                r'unexpected number of subtypes, expecting 1'):
            await self.con.execute(r"""
                CREATE TYPE Foo {
                    CREATE PROPERTY bar -> array<int64, int64, int64>;
                };
            """)

    async def test_edgeql_ddl_bad_04(self):
        with self.assertRaisesRegex(
                edgedb.UnsupportedFeatureError,
                r'nested arrays are not supported'):
            await self.con.execute(r"""
                CREATE TYPE Foo {
                    CREATE PROPERTY bar -> array<array<int64>>;
                };
            """)

    async def test_edgeql_ddl_bad_05(self):
        with self.assertRaisesRegex(
                edgedb.EdgeQLSyntaxError,
                r'mixing named and unnamed subtype declarations is not '
                r'supported'):
            await self.con.execute(r"""
                CREATE TYPE Foo {
                    CREATE PROPERTY bar -> tuple<int64, foo:int64>;
                };
            """)

    async def test_edgeql_ddl_bad_07(self):
        with self.assertRaisesRegex(
                edgedb.SchemaDefinitionError,
                r"mutations are invalid in computed link 'foo'"):
            async with self.con.transaction():
                await self.con.execute(r"""
                    CREATE TYPE Foo;

                    CREATE TYPE Bar {
                        CREATE LINK foo := (INSERT Foo);
                    };
                """)

    async def test_edgeql_ddl_bad_08(self):
        with self.assertRaisesRegex(
                edgedb.SchemaDefinitionError,
                r"mutations are invalid in computed link 'foo'"):
            async with self.con.transaction():
                await self.con.execute(r"""
                    CREATE TYPE Foo;

                    CREATE TYPE Bar {
                        CREATE LINK foo := (
                            WITH x := (INSERT Foo)
                            SELECT x
                        );
                    };
                """)

    async def test_edgeql_ddl_bad_09(self):
        with self.assertRaisesRegex(
                edgedb.SchemaDefinitionError,
                r"mutations are invalid in computed property 'foo'"):
            async with self.con.transaction():
                await self.con.execute(r"""
                    CREATE TYPE Foo;

                    CREATE TYPE Bar {
                        CREATE PROPERTY foo := (INSERT Foo).id;
                    };
                """)

    async def test_edgeql_ddl_bad_10(self):
        with self.assertRaisesRegex(
                edgedb.SchemaDefinitionError,
                r"mutations are invalid in alias definition"):
            async with self.con.transaction():
                await self.con.execute(r"""
                    CREATE TYPE Foo;
                    CREATE TYPE Bar;

                    CREATE ALIAS Baz := Bar {
                        foo := (INSERT Foo)
                    };
                """)

    async def test_edgeql_ddl_bad_11(self):
        with self.assertRaisesRegex(
                edgedb.SchemaDefinitionError,
                r"mutations are invalid in alias definition"):
            async with self.con.transaction():
                await self.con.execute(r"""
                    CREATE TYPE Foo;
                    CREATE TYPE Bar;

                    CREATE ALIAS Baz := Bar {
                        foo := (INSERT Foo).id
                    };
                """)

    async def test_edgeql_ddl_bad_12(self):
        with self.assertRaisesRegex(
                edgedb.SchemaDefinitionError,
                r"mutations are invalid in alias definition"):
            async with self.con.transaction():
                await self.con.execute(r"""
                    CREATE TYPE Foo;
                    CREATE TYPE Bar {
                        CREATE LINK foo -> Foo;
                    };

                    CREATE ALIAS Baz := Bar {
                        foo: {
                            fuz := (INSERT Foo)
                        }
                    };
                """)

    async def test_edgeql_ddl_bad_13(self):
        with self.assertRaisesRegex(
                edgedb.SchemaDefinitionError,
                r"mutations are invalid in alias definition"):
            async with self.con.transaction():
                await self.con.execute(r"""
                    CREATE TYPE Foo;
                    CREATE TYPE Bar {
                        CREATE LINK foo -> Foo;
                    };

                    CREATE ALIAS Baz := (
                        WITH x := (INSERT Foo)
                        SELECT Bar {
                            foo: {
                                fuz := x
                            }
                        }
                    );
                """)

    async def test_edgeql_ddl_link_long_01(self):
        link_name = (
            'f123456789_123456789_123456789_123456789'
            '_123456789_123456789_123456789_123456789'
        )
        await self.con.execute(f"""
            CREATE ABSTRACT LINK {link_name};
        """)

        await self.con.execute(f"""
            CREATE TYPE Foo {{
                CREATE LINK {link_name} -> Foo;
            }};
        """)

        await self.con.query(f"SELECT Foo.{link_name}")

    async def test_edgeql_ddl_link_bad_02(self):
        with self.assertRaisesRegex(
                edgedb.EdgeQLSyntaxError,
                f'unexpected fully-qualified name'):
            async with self.con.transaction():
                await self.con.execute("""
                    CREATE TYPE Foo {
                        CREATE LINK foo::bar -> Foo;
                    };
                """)

    async def test_edgeql_ddl_link_bad_03(self):
        with self.assertRaisesRegex(
                edgedb.SchemaDefinitionError,
                f"'default' is not a valid field for an abstract link"):
            async with self.con.transaction():
                await self.con.execute("""
                    CREATE ABSTRACT LINK bar {
                        SET default := Object;
                    };
                """)

    async def test_edgeql_ddl_property_long_01(self):
        prop_name = (
            'f123456789_123456789_123456789_123456789'
            '_123456789_123456789_123456789_123456789'
        )
        await self.con.execute(f"""
            CREATE ABSTRACT PROPERTY {prop_name}
        """)

        await self.con.execute(f"""
            CREATE TYPE Foo {{
                CREATE PROPERTY {prop_name} -> std::str;
            }};
        """)

        await self.con.query(f"SELECT Foo.{prop_name}")

    async def test_edgeql_ddl_property_bad_02(self):
        with self.assertRaisesRegex(
                edgedb.EdgeQLSyntaxError,
                f'unexpected fully-qualified name'):
            async with self.con.transaction():
                await self.con.execute("""
                    CREATE TYPE Foo {
                        CREATE PROPERTY foo::bar -> Foo;
                    };
                """)

    async def test_edgeql_ddl_property_bad_03(self):
        with self.assertRaisesRegex(
                edgedb.SchemaDefinitionError,
                f"'default' is not a valid field for an abstract property"):
            async with self.con.transaction():
                await self.con.execute("""
                    CREATE ABSTRACT PROPERTY bar {
                        SET default := 'bad';
                    };
                """)

    async def test_edgeql_ddl_function_01(self):
        await self.con.execute("""
            CREATE FUNCTION my_lower(s: std::str) -> std::str
                USING SQL FUNCTION 'lower';
        """)

        with self.assertRaisesRegex(edgedb.DuplicateFunctionDefinitionError,
                                    r'cannot create.*my_lower.*func'):

            async with self.con.transaction():
                await self.con.execute("""
                    CREATE FUNCTION my_lower(s: SET OF std::str)
                        -> std::str {
                        SET initial_value := '';
                        USING SQL FUNCTION 'count';
                    };
                """)

        await self.con.execute("""
            DROP FUNCTION my_lower(s: std::str);
        """)

        await self.con.execute("""
            CREATE FUNCTION my_lower(s: SET OF anytype)
                -> std::str {
                USING SQL FUNCTION 'count';
                SET initial_value := '';
            };
        """)

        with self.assertRaisesRegex(edgedb.DuplicateFunctionDefinitionError,
                                    r'cannot create.*my_lower.*func'):

            async with self.con.transaction():
                await self.con.execute("""
                    CREATE FUNCTION my_lower(s: anytype) -> std::str
                        USING SQL FUNCTION 'lower';
                """)

        await self.con.execute("""
            DROP FUNCTION my_lower(s: anytype);
        """)

    async def test_edgeql_ddl_function_02(self):
        long_func_name = 'my_sql_func5_' + 'abc' * 50

        await self.con.execute(f"""
            CREATE FUNCTION my_sql_func1()
                -> std::str
                USING SQL $$
                    SELECT 'spam'::text
                $$;

            CREATE FUNCTION my_sql_func2(foo: std::str)
                -> std::str
                USING SQL $$
                    SELECT "foo"::text
                $$;

            CREATE FUNCTION my_sql_func4(VARIADIC s: std::str)
                -> std::str
                USING SQL $$
                    SELECT array_to_string(s, '-')
                $$;

            CREATE FUNCTION {long_func_name}()
                -> std::str
                USING SQL $$
                    SELECT '{long_func_name}'::text
                $$;

            CREATE FUNCTION my_sql_func6(a: std::str='a' ++ 'b')
                -> std::str
                USING SQL $$
                    SELECT $1 || 'c'
                $$;

            CREATE FUNCTION my_sql_func7(s: array<std::int64>)
                -> std::int64
                USING SQL $$
                    SELECT sum(s)::bigint FROM UNNEST($1) AS s
                $$;
        """)

        await self.assert_query_result(
            r"""
                SELECT my_sql_func1();
            """,
            ['spam'],
        )
        await self.assert_query_result(
            r"""
                SELECT my_sql_func2('foo');
            """,
            ['foo'],
        )
        await self.assert_query_result(
            r"""
                SELECT my_sql_func4('fizz', 'buzz');
            """,
            ['fizz-buzz'],
        )
        await self.assert_query_result(
            fr"""
                SELECT {long_func_name}();
            """,
            [long_func_name],
        )
        await self.assert_query_result(
            r"""
                SELECT my_sql_func6();
            """,
            ['abc'],
        )
        await self.assert_query_result(
            r"""
                SELECT my_sql_func6('xy');
            """,
            ['xyc'],
        )
        await self.assert_query_result(
            r"""
                SELECT my_sql_func7([1, 2, 3, 10]);
            """,
            [16],
        )

        await self.con.execute(f"""
            DROP FUNCTION my_sql_func1();
            DROP FUNCTION my_sql_func2(foo: std::str);
            DROP FUNCTION my_sql_func4(VARIADIC s: std::str);
            DROP FUNCTION {long_func_name}();
            DROP FUNCTION my_sql_func6(a: std::str='a' ++ 'b');
            DROP FUNCTION my_sql_func7(s: array<std::int64>);
        """)

    async def test_edgeql_ddl_function_03(self):
        with self.assertRaisesRegex(edgedb.InvalidFunctionDefinitionError,
                                    r'invalid default value'):
            await self.con.execute(f"""
                CREATE FUNCTION broken_sql_func1(
                    a: std::int64=(SELECT schema::ObjectType))
                -> std::str
                USING SQL $$
                    SELECT 'spam'::text
                $$;
            """)

    async def test_edgeql_ddl_function_04(self):
        await self.con.execute(f"""
            CREATE FUNCTION my_edgeql_func1()
                -> std::str
                USING EdgeQL $$
                    SELECT 'sp' ++ 'am'
                $$;

            CREATE FUNCTION my_edgeql_func2(s: std::str)
                -> OPTIONAL schema::ObjectType
                USING EdgeQL $$
                    SELECT
                        schema::ObjectType
                    FILTER schema::ObjectType.name = s
                    LIMIT 1
                $$;

            CREATE FUNCTION my_edgeql_func3(s: std::int64)
                -> std::int64
                USING EdgeQL $$
                    SELECT s + 10
                $$;

            CREATE FUNCTION my_edgeql_func4(i: std::int64)
                -> array<std::int64>
                USING EdgeQL $$
                    SELECT [i, 1, 2, 3]
                $$;
        """)

        await self.assert_query_result(
            r"""
                SELECT my_edgeql_func1();
            """,
            ['spam'],
        )
        await self.assert_query_result(
            r"""
                SELECT my_edgeql_func2('schema::Object').name;
            """,
            ['schema::Object'],
        )
        await self.assert_query_result(
            r"""
                SELECT (SELECT my_edgeql_func2('schema::Object')).name;
            """,
            ['schema::Object'],
        )
        await self.assert_query_result(
            r"""
                SELECT my_edgeql_func3(1);
            """,
            [11],
        )
        await self.assert_query_result(
            r"""
                SELECT my_edgeql_func4(42);
            """,
            [[42, 1, 2, 3]]
        )

        await self.con.execute(f"""
            DROP FUNCTION my_edgeql_func1();
            DROP FUNCTION my_edgeql_func2(s: std::str);
            DROP FUNCTION my_edgeql_func3(s: std::int64);
            DROP FUNCTION my_edgeql_func4(i: std::int64);
        """)

    async def test_edgeql_ddl_function_05(self):
        await self.con.execute("""
            CREATE FUNCTION attr_func_1() -> std::str {
                CREATE ANNOTATION description := 'hello';
                USING EdgeQL "SELECT '1'";
            };
        """)

        await self.assert_query_result(
            r"""
                SELECT schema::Function {
                    annotations: {
                        @value
                    } FILTER .name = 'std::description'
                } FILTER .name = 'default::attr_func_1';
            """,
            [{
                'annotations': [{
                    '@value': 'hello'
                }]
            }],
        )

        await self.con.execute("""
            DROP FUNCTION attr_func_1();
        """)

    async def test_edgeql_ddl_function_06(self):
        await self.con.execute("""
            CREATE FUNCTION int_func_1() -> std::int64 {
                USING EdgeQL "SELECT 1";
            };
        """)

        await self.assert_query_result(
            r"""
                SELECT int_func_1();
            """,
            [1],
        )

    async def test_edgeql_ddl_function_07(self):
        with self.assertRaisesRegex(
                edgedb.InvalidFunctionDefinitionError,
                r'cannot create.*my_agg.*function:.+anytype.+cannot '
                r'have a non-empty default'):
            await self.con.execute(r"""
                CREATE FUNCTION my_agg(
                        s: anytype = [1]) -> array<anytype>
                    USING SQL FUNCTION "my_agg";
            """)

    async def test_edgeql_ddl_function_08(self):
        with self.assertRaisesRegex(
                edgedb.InvalidFunctionDefinitionError,
                r'invalid declaration.*unexpected type of the default'):

            await self.con.execute("""
                CREATE FUNCTION ddlf_08(s: std::str = 1) -> std::str
                    USING EdgeQL $$ SELECT "1" $$;
            """)

    async def test_edgeql_ddl_function_09(self):
        await self.con.execute("""
            CREATE FUNCTION ddlf_09(
                NAMED ONLY a: int64,
                NAMED ONLY b: int64
            ) -> std::str
                USING EdgeQL $$ SELECT "1" $$;
        """)

        with self.assertRaisesRegex(
                edgedb.DuplicateFunctionDefinitionError,
                r'already defined'):

            async with self.con.transaction():
                await self.con.execute("""
                    CREATE FUNCTION ddlf_09(
                        NAMED ONLY b: int64,
                        NAMED ONLY a: int64 = 1
                    ) -> std::str
                        USING EdgeQL $$ SELECT "1" $$;
                """)

        await self.con.execute("""
            CREATE FUNCTION ddlf_09(
                NAMED ONLY b: str,
                NAMED ONLY a: int64
            ) -> std::str
                USING EdgeQL $$ SELECT "2" $$;
        """)

        await self.assert_query_result(
            r'''
                SELECT ddlf_09(a:=1, b:=1);
            ''',
            ['1'],
        )
        await self.assert_query_result(
            r'''
                SELECT ddlf_09(a:=1, b:='a');
            ''',
            ['2'],
        )

    async def test_edgeql_ddl_function_10(self):
        with self.assertRaisesRegex(
                edgedb.QueryError,
                r'parameter `sum` is not callable',
                _line=6, _col=39):

            await self.con.execute('''
                CREATE FUNCTION ddlf_10(
                    sum: int64
                ) -> int64
                    USING (
                        SELECT <int64>sum(sum)
                    );
            ''')

    async def test_edgeql_ddl_function_11(self):
        await self.con.execute(r'''
            CREATE FUNCTION ddlf_11_1() -> str
                USING EdgeQL $$
                    SELECT '\u0062'
                $$;

            CREATE FUNCTION ddlf_11_2() -> str
                USING EdgeQL $$
                    SELECT r'\u0062'
                $$;

            CREATE FUNCTION ddlf_11_3() -> str
                USING EdgeQL $$
                    SELECT $a$\u0062$a$
                $$;
        ''')

        try:
            await self.assert_query_result(
                r'''
                    SELECT ddlf_11_1();
                ''',
                ['b'],
            )
            await self.assert_query_result(
                r'''
                    SELECT ddlf_11_2();
                ''',
                [r'\u0062'],
            )
            await self.assert_query_result(
                r'''
                    SELECT ddlf_11_3();
                ''',
                [r'\u0062'],
            )
        finally:
            await self.con.execute("""
                DROP FUNCTION ddlf_11_1();
                DROP FUNCTION ddlf_11_2();
                DROP FUNCTION ddlf_11_3();
            """)

    async def test_edgeql_ddl_function_12(self):
        with self.assertRaisesRegex(
                edgedb.DuplicateFunctionDefinitionError,
                r'cannot create.*ddlf_12\(a: std::int64\).*'
                r'function with the same signature is already defined'):

            await self.con.execute(r'''
                CREATE FUNCTION ddlf_12(a: int64) -> int64
                    USING EdgeQL $$ SELECT 11 $$;

                CREATE FUNCTION ddlf_12(a: int64) -> float64
                    USING EdgeQL $$ SELECT 11 $$;
            ''')

    async def test_edgeql_ddl_function_13(self):
        with self.assertRaisesRegex(
                edgedb.UnsupportedFeatureError,
                r'cannot create.*ddlf_13\(a: SET OF std::int64\).*'
                r'SET OF parameters in user-defined EdgeQL functions are '
                r'not supported'):

            async with self.con.transaction():
                await self.con.execute(r'''
                    CREATE FUNCTION ddlf_13(a: SET OF int64) -> int64
                        USING EdgeQL $$ SELECT 11 $$;
                ''')

        with self.assertRaises(edgedb.InvalidReferenceError):
            await self.con.execute("""
                DROP FUNCTION ddlf_13(a: SET OF int64);
            """)

    async def test_edgeql_ddl_function_14(self):
        await self.con.execute(r'''
            CREATE FUNCTION ddlf_14(
                    a: int64, NAMED ONLY f: int64) -> int64
                USING EdgeQL $$ SELECT 11 $$;

            CREATE FUNCTION ddlf_14(
                    a: int32, NAMED ONLY f: str) -> int64
                USING EdgeQL $$ SELECT 12 $$;
        ''')

        try:
            await self.assert_query_result(
                r'''
                    SELECT ddlf_14(<int64>10, f := 11);
                ''',
                [11],
            )
            await self.assert_query_result(
                r'''
                    SELECT ddlf_14(<int32>10, f := '11');
                ''',
                [12],
            )
        finally:
            await self.con.execute("""
                DROP FUNCTION ddlf_14(a: int64, NAMED ONLY f: int64);
                DROP FUNCTION ddlf_14(a: int32, NAMED ONLY f: str);
            """)

    async def test_edgeql_ddl_function_15(self):
        with self.assertRaisesRegex(
                edgedb.InvalidFunctionDefinitionError,
                r'cannot create.*ddlf_15.*NAMED ONLY h:.*'
                r'different named only parameters'):

            await self.con.execute(r'''
                CREATE FUNCTION ddlf_15(
                        a: int64, NAMED ONLY f: int64) -> int64
                    USING EdgeQL $$ SELECT 11 $$;

                CREATE FUNCTION ddlf_15(
                        a: int32, NAMED ONLY h: str) -> int64
                    USING EdgeQL $$ SELECT 12 $$;
            ''')

    async def test_edgeql_ddl_function_16(self):
        with self.assertRaisesRegex(
                edgedb.InvalidFunctionDefinitionError,
                r'cannot create the polymorphic.*ddlf_16.*'
                r'function with different return type'):

            await self.con.execute(r'''
                CREATE FUNCTION ddlf_16(
                        a: anytype, b: int64) -> OPTIONAL int64
                    USING EdgeQL $$ SELECT 11 $$;

                CREATE FUNCTION ddlf_16(a: anytype, b: float64) -> str
                    USING EdgeQL $$ SELECT '12' $$;
            ''')

    async def test_edgeql_ddl_function_17(self):
        await self.con.execute(r'''
            CREATE FUNCTION ddlf_17(str: std::str) -> int32
                USING SQL FUNCTION 'char_length';
        ''')

        with self.assertRaisesRegex(
                edgedb.InvalidFunctionDefinitionError,
                r'cannot create.*ddlf_17.*'
                r'overloading "USING SQL FUNCTION"'):

            async with self.con.transaction():
                await self.con.execute(r'''
                    CREATE FUNCTION ddlf_17(str: std::int64) -> int32
                        USING SQL FUNCTION 'whatever2';
                ''')

        await self.con.execute("""
            DROP FUNCTION ddlf_17(str: std::str);
        """)

    async def test_edgeql_ddl_function_18(self):
        with self.assertRaisesRegex(
                edgedb.InvalidFunctionDefinitionError,
                r'cannot create.*ddlf_18.*'
                r'function returns a generic type but has no '
                r'generic parameters'):

            await self.con.execute(r'''
                CREATE FUNCTION ddlf_18(str: std::str) -> anytype
                    USING EdgeQL $$ SELECT 1 $$;
            ''')

    async def test_edgeql_ddl_function_19(self):
        with self.assertRaisesRegex(
                edgedb.InvalidReferenceError,
                r"type 'std::anytype' does not exist"):

            await self.con.execute(r'''
                CREATE FUNCTION ddlf_19(f: std::anytype) -> int64
                    USING EdgeQL $$ SELECT 1 $$;
            ''')

    async def test_edgeql_ddl_function_20(self):
        with self.assertRaisesRegex(
                edgedb.EdgeQLSyntaxError,
                r"Unexpected ';'"):

            await self.con.execute(r'''
                CREATE FUNCTION ddlf_20(f: int64) -> int64
                    USING EdgeQL $$ SELECT 1; SELECT f; $$;
            ''')

    async def test_edgeql_ddl_function_22(self):
        with self.assertRaisesRegex(
            edgedb.InvalidFunctionDefinitionError,
            r"return type mismatch.*scalar type 'std::int64'"
        ):
            await self.con.execute(r"""
                CREATE FUNCTION broken_edgeql_func22(
                    a: std::str) -> std::int64
                USING EdgeQL $$
                    SELECT a
                $$;
            """)

    async def test_edgeql_ddl_function_23(self):
        with self.assertRaisesRegex(
            edgedb.InvalidFunctionDefinitionError,
            r"return type mismatch.*scalar type 'std::int64'"
        ):
            await self.con.execute(r"""
                CREATE FUNCTION broken_edgeql_func23(
                    a: std::str) -> std::int64
                USING EdgeQL $$
                    SELECT [a]
                $$;
            """)

    async def test_edgeql_ddl_function_24(self):
        with self.assertRaisesRegex(
            edgedb.InvalidFunctionDefinitionError,
            r"return type mismatch.*scalar type 'std::str'"
        ):
            await self.con.execute(r"""
                CREATE FUNCTION broken_edgeql_func24(
                    a: std::str) -> std::str
                USING EdgeQL $$
                    SELECT [a]
                $$;
            """)

    async def test_edgeql_ddl_function_25(self):
        with self.assertRaisesRegex(
            edgedb.InvalidFunctionDefinitionError,
            r"return cardinality mismatch"
        ):
            await self.con.execute(r"""
                CREATE FUNCTION broken_edgeql_func25(
                    a: std::str) -> std::str
                USING EdgeQL $$
                    SELECT {a, a}
                $$;
            """)

    async def test_edgeql_ddl_function_26(self):
        await self.con.execute(r"""
            CREATE ABSTRACT ANNOTATION foo26;

            CREATE FUNCTION edgeql_func26(a: std::str) -> std::str {
                USING EdgeQL $$
                    SELECT a ++ 'aaa'
                $$;
                # volatility must be case insensitive
                SET volatility := 'Volatile';
            };

            ALTER FUNCTION edgeql_func26(a: std::str) {
                CREATE ANNOTATION foo26 := 'aaaa';
            };

            ALTER FUNCTION edgeql_func26(a: std::str) {
                # volatility must be case insensitive
                SET volatility := 'immutable';
            };
        """)

        await self.assert_query_result(
            r'''
                SELECT edgeql_func26('b')
            ''',
            [
                'baaa'
            ],
        )

        await self.assert_query_result(
            r'''
                WITH MODULE schema
                SELECT Function {
                    name,
                    annotations: {
                        name,
                        @value,
                    },
                    vol := <str>.volatility,
                }
                FILTER
                    .name = 'default::edgeql_func26';
            ''',
            [
                {
                    'name': 'default::edgeql_func26',
                    'annotations': [
                        {
                            'name': 'default::foo26',
                            '@value': 'aaaa',
                        },
                    ],
                    'vol': 'Immutable',
                },
            ]
        )

        await self.con.execute(r"""
            ALTER FUNCTION edgeql_func26(a: std::str) {
                DROP ANNOTATION foo26;
            };
        """)

        await self.assert_query_result(
            r'''
                WITH MODULE schema
                SELECT Function {
                    name,
                    annotations: {
                        name,
                        @value,
                    },
                }
                FILTER
                    .name = 'default::edgeql_func26';
            ''',
            [
                {
                    'name': 'default::edgeql_func26',
                    'annotations': [],
                },
            ]
        )

        await self.con.execute(r"""
            ALTER FUNCTION edgeql_func26(a: std::str) {
                USING (
                    SELECT a ++ 'bbb'
                )
            };
        """)

        await self.assert_query_result(
            r'''
                SELECT edgeql_func26('b')
            ''',
            [
                'bbbb'
            ],
        )

        await self.con.execute(r"""
            ALTER FUNCTION edgeql_func26(a: std::str) {
                USING EdgeQL $$
                    SELECT a ++ 'zzz'
                $$
            };
        """)

        await self.assert_query_result(
            r'''
                SELECT edgeql_func26('b')
            ''',
            [
                'bzzz'
            ],
        )

    async def test_edgeql_ddl_function_27(self):
        # This test checks constants, but we have to do DDLs to test them
        # with constant extraction disabled
        await self.con.execute('''
            CREATE FUNCTION constant_int() -> std::int64 {
                USING (SELECT 1_024);
            };
            CREATE FUNCTION constant_bigint() -> std::bigint {
                USING (SELECT 1_024n);
            };
            CREATE FUNCTION constant_float() -> std::float64 {
                USING (SELECT 1_024.1_250);
            };
            CREATE FUNCTION constant_decimal() -> std::decimal {
                USING (SELECT 1_024.1_024n);
            };
        ''')
        try:
            await self.assert_query_result(
                r'''
                    SELECT (
                        int := constant_int(),
                        bigint := constant_bigint(),
                        float := constant_float(),
                        decimal := constant_decimal(),
                    )
                ''',
                [{
                    "int": 1024,
                    "bigint": 1024,
                    "float": 1024.125,
                    "decimal": 1024.1024,
                }],
                [{
                    "int": 1024,
                    "bigint": 1024,
                    "float": 1024.125,
                    "decimal": decimal.Decimal('1024.1024'),
                }],
            )
        finally:
            await self.con.execute("""
                DROP FUNCTION constant_int();
                DROP FUNCTION constant_float();
                DROP FUNCTION constant_bigint();
                DROP FUNCTION constant_decimal();
            """)

    async def test_edgeql_ddl_function_28(self):
        with self.assertRaisesRegex(
                edgedb.SchemaError,
                r"'default::foo' already exists"):

            await self.con.execute('''\
                CREATE TYPE foo;
                CREATE FUNCTION foo() -> str USING ('a');
            ''')

    async def test_edgeql_ddl_function_29(self):
        with self.assertRaisesRegex(
                edgedb.SchemaError,
                r"'default::foo\(\)' already exists"):

            await self.con.execute('''\
                CREATE FUNCTION foo() -> str USING ('a');
                CREATE TYPE foo;
            ''')

    async def test_edgeql_ddl_function_30(self):
        with self.assertRaisesRegex(
            edgedb.InternalServerError,
            r'declared to return SQL type "int8", but the underlying '
            r'SQL function returns "integer"'
        ):
            await self.con.execute(r'''
                CREATE FUNCTION ddlf_30(str: std::str) -> int64
                    USING SQL FUNCTION 'char_length';
            ''')

    async def test_edgeql_ddl_function_31(self):
        await self.con.execute(r'''
            CREATE FUNCTION foo() -> str USING ('a');
        ''')

        with self.assertRaisesRegex(
                edgedb.InvalidFunctionDefinitionError,
                r"return type mismatch"):
            await self.con.execute(r'''
                ALTER FUNCTION foo() USING (1);
            ''')

    async def test_edgeql_ddl_function_32(self):
        await self.con.execute(r'''
            CREATE TYPE Foo;
            CREATE TYPE Bar;
            INSERT Foo;
            INSERT Bar;
        ''')

        # All these overloads are OK.
        await self.con.execute(r"""
            CREATE FUNCTION func32_ok(obj: Foo, a: int64) -> str
                USING ('Foo int64');
            CREATE FUNCTION func32_ok(obj: Bar, a: int64) -> str
                USING ('Bar int64');
            CREATE FUNCTION func32_ok(s: str, a: int64) -> str
                USING ('str int64');
            CREATE FUNCTION func32_ok(s: str, a: Foo) -> str
                USING ('str Foo');
            CREATE FUNCTION func32_ok(s: str, a: Bar) -> str
                USING ('str Bar');
            CREATE FUNCTION func32_ok(s: str, a: str, b: str) -> str
                USING ('str str str');
        """)

        await self.assert_query_result(
            r"""
                WITH
                    Foo := assert_single(Foo),
                    Bar := assert_single(Bar),
                SELECT {
                    Foo_int64 := func32_ok(Foo, 1),
                    Bar_int64 := func32_ok(Bar, 1),
                    str_int64 := func32_ok("a", 1),
                    str_Foo := func32_ok("a", Foo),
                    str_Bar := func32_ok("a", Bar),
                    str_str_str := func32_ok("a", "b", "c"),
                }
            """,
            [{
                "Foo_int64": "Foo int64",
                "Bar_int64": "Bar int64",
                "str_int64": "str int64",
                "str_Foo": "str Foo",
                "str_Bar": "str Bar",
                "str_str_str": "str str str",
            }]
        )

        async with self.assertRaisesRegexTx(
            edgedb.UnsupportedFeatureError,
            r"cannot create the .* function: overloading an object "
            r"type-receiving function with differences in the remaining "
            r"parameters is not supported",
        ):
            await self.con.execute(r"""
                CREATE FUNCTION func32_a(obj: Foo, a: int32) -> str
                    USING ('foo');
                CREATE FUNCTION func32_a(obj: Bar, a: int64) -> str
                    USING ('bar');
            """)

        async with self.assertRaisesRegexTx(
            edgedb.UnsupportedFeatureError,
            r"cannot create the .* function: overloading an object "
            r"type-receiving function with differences in the remaining "
            r"parameters is not supported",
        ):
            await self.con.execute(r"""
                CREATE FUNCTION func32_a(obj: Foo, obj2: Bar) -> str
                    USING ('foo');
                CREATE FUNCTION func32_a(obj: Bar, obj2: Foo) -> str
                    USING ('bar');
            """)

        async with self.assertRaisesRegexTx(
            edgedb.UnsupportedFeatureError,
            r"cannot create the .* function: overloading an object "
            r"type-receiving function with differences in the remaining "
            r"parameters is not supported",
        ):
            await self.con.execute(r"""
                CREATE FUNCTION func32_a(obj: Foo, a: int32, b: int64) -> str
                    USING ('foo');
                CREATE FUNCTION func32_a(obj: Bar, a: int32) -> str
                    USING ('bar');
            """)

        async with self.assertRaisesRegexTx(
            edgedb.UnsupportedFeatureError,
            r"cannot create the .* function: overloading an object "
            r"type-receiving function with differences in the names "
            r"of parameters is not supported",
        ):
            await self.con.execute(r"""
                CREATE FUNCTION func32_a(obj: Foo, a: int32) -> str
                    USING ('foo');
                CREATE FUNCTION func32_a(obj: Bar, b: int32) -> str
                    USING ('bar');
            """)

    async def test_edgeql_ddl_function_33(self):
        await self.con.execute(r"""
            CREATE TYPE Parent;
            CREATE TYPE Foo EXTENDING Parent;
            CREATE TYPE Bar EXTENDING Parent;
            INSERT Foo;
            INSERT Bar;
            CREATE FUNCTION func33(obj: Parent) -> str USING ('parent');
            CREATE FUNCTION func33(obj: Foo) -> str USING ('foo');
            CREATE FUNCTION func33(obj: Bar) -> str USING ('bar');
        """)

        await self.assert_query_result(
            r"""
                SELECT {
                    foo := assert_single(func33(Foo)),
                    bar := assert_single(func33(Bar)),
                }
            """,
            [{
                "foo": "foo",
                "bar": "bar",
            }],
        )

        await self.con.execute(r'''
            CREATE TYPE Baz EXTENDING Parent;
            INSERT Baz;
        ''')

        # Baz haven't got a specific overload, so it defaults to
        # Parent's implementation.
        await self.assert_query_result(
            r"""
                SELECT {
                    baz := assert_single(func33(Baz)),
                }
            """,
            [{
                "baz": "parent",
            }],
        )

        await self.con.execute(r"""
            CREATE FUNCTION func33(obj: Baz) -> str USING ('baz');
        """)

        # There is a specific impl now.
        await self.assert_query_result(
            r"""
                SELECT {
                    baz := assert_single(func33(Baz)),
                }
            """,
            [{
                "baz": "baz",
            }],
        )

        await self.con.execute(r"""
            DROP FUNCTION func33(obj: Baz);
        """)

        # Now there isn't.
        await self.assert_query_result(
            r"""
                SELECT {
                    foo := assert_single(func33(Foo)),
                    bar := assert_single(func33(Bar)),
                    baz := assert_single(func33(Baz)),
                }
            """,
            [{
                "foo": "foo",
                "bar": "bar",
                "baz": "parent",
            }],
        )

        await self.con.execute(r'''
            CREATE TYPE PriorityParent;
            ALTER TYPE Baz EXTENDING PriorityParent FIRST;
            CREATE FUNCTION func33(obj: PriorityParent) -> str
                USING ('priority parent');
        ''')

        # Now there is a new parent earlier in ancestor resolution order.
        await self.assert_query_result(
            r"""
                SELECT {
                    foo := assert_single(func33(Foo)),
                    bar := assert_single(func33(Bar)),
                    baz := assert_single(func33(Baz)),
                }
            """,
            [{
                "foo": "foo",
                "bar": "bar",
                "baz": "priority parent",
            }],
        )

        # Test that named-only stuff works just as well.
        await self.con.execute(
            r"""
                CREATE FUNCTION func33_no(NAMED ONLY obj: Parent) -> str
                    USING ('parent');
                CREATE FUNCTION func33_no(NAMED ONLY obj: Foo) -> str
                    USING ('foo');
                CREATE FUNCTION func33_no(NAMED ONLY obj: Bar) -> str
                    USING ('bar');
            """,
        )

        await self.assert_query_result(
            r"""
                SELECT {
                    foo := assert_single(func33_no(obj := Foo)),
                    bar := assert_single(func33_no(obj := Bar)),
                    baz := assert_single(func33_no(obj := Baz)),
                }
            """,
            [{
                "foo": "foo",
                "bar": "bar",
                "baz": "parent",
            }],
        )

    async def test_edgeql_ddl_function_34(self):
        with self.assertRaisesRegex(
            edgedb.InvalidFunctionDefinitionError,
            r"return cardinality mismatch"
        ):
            await self.con.execute(r"""
                CREATE FUNCTION broken_edgeql_func25(
                    a: std::int64) -> std::int64
                USING EdgeQL $$
                    SELECT a FILTER a > 0
                $$;
            """)

    async def test_edgeql_ddl_function_35(self):
        with self.assertRaisesRegex(
            edgedb.InvalidFunctionDefinitionError,
            r"return cardinality mismatch"
        ):
            await self.con.execute(r"""
                CREATE FUNCTION broken_edgeql_func35(
                    a: optional std::int64) -> std::int64
                USING EdgeQL $$
                    SELECT a
                $$;
            """)

    async def test_edgeql_ddl_function_rename_01(self):
        await self.con.execute("""
            CREATE FUNCTION foo(s: str) -> str {
                USING (SELECT s)
            }
        """)

        await self.assert_query_result(
            """SELECT foo("a")""",
            ["a"],
        )

        await self.con.execute("""
            ALTER FUNCTION foo(s: str)
            RENAME TO bar;
        """)

        await self.assert_query_result(
            """SELECT bar("a")""",
            ["a"],
        )

        await self.con.execute("""
            DROP FUNCTION bar(s: str)
        """)

    async def test_edgeql_ddl_function_rename_02(self):
        await self.con.execute("""
            CREATE FUNCTION foo(s: str) -> str {
                USING (SELECT s)
            };

            CREATE FUNCTION bar(s: int64) -> str {
                USING (SELECT <str>s)
            };
        """)

        with self.assertRaisesRegex(
                edgedb.SchemaError,
                r"can not rename function to 'default::foo' because "
                r"a function with the same name already exists"):
            await self.con.execute("""
                ALTER FUNCTION bar(s: int64)
                RENAME TO foo;
            """)

    async def test_edgeql_ddl_function_rename_03(self):
        await self.con.execute("""
            CREATE FUNCTION foo(s: str) -> str {
                USING (SELECT s)
            };

            CREATE FUNCTION foo(s: int64) -> str {
                USING (SELECT <str>s)
            };
        """)

        with self.assertRaisesRegex(
                edgedb.SchemaError,
                r"renaming an overloaded function is not allowed"):
            await self.con.execute("""
                ALTER FUNCTION foo(s: int64)
                RENAME TO bar;
            """)

    async def test_edgeql_ddl_function_rename_04(self):
        await self.con.execute("""
            CREATE FUNCTION foo(s: str) -> str {
                USING (SELECT s)
            };
            CREATE MODULE foo;
        """)

        await self.assert_query_result(
            """SELECT foo("a")""",
            ["a"],
        )

        await self.con.execute("""
            ALTER FUNCTION foo(s: str)
            RENAME TO foo::bar;
        """)

        await self.assert_query_result(
            """SELECT foo::bar("a")""",
            ["a"],
        )

        await self.con.execute("""
            DROP FUNCTION foo::bar(s: str)
        """)

    async def test_edgeql_ddl_function_rename_05(self):
        await self.con.execute("""
            CREATE FUNCTION foo(s: str) -> str {
                USING (SELECT s)
            };
            CREATE FUNCTION call(s: str) -> str {
                USING (SELECT foo(s))
            };
        """)

        await self.con.execute("""
            ALTER FUNCTION foo(s: str) RENAME TO bar;
        """)

        await self.assert_query_result(
            """SELECT call("a")""",
            ["a"],
        )

    async def test_edgeql_ddl_function_rename_06(self):
        await self.con.execute("""
            CREATE FUNCTION foo(s: str) -> str {
                USING (SELECT s)
            };
            CREATE FUNCTION call(s: str) -> str {
                USING (SELECT foo(s))
            };
        """)

        await self.con.execute("""
            CREATE MODULE foo;
            ALTER FUNCTION foo(s: str) RENAME TO foo::foo;
        """)

        await self.assert_query_result(
            """SELECT call("a")""",
            ["a"],
        )

    async def test_edgeql_ddl_function_volatility_01(self):
        await self.con.execute('''
            CREATE FUNCTION foo() -> int64 {
                USING (SELECT 1)
            }
        ''')

        await self.assert_query_result(
            r'''
            SELECT schema::Function { volatility }
            FILTER .name = 'default::foo';
            ''',
            [{
                "volatility": "Immutable",
            }]
        )

        await self.assert_query_result(
            '''SELECT (foo(), {1,2})''',
            [[1, 1], [1, 2]]
        )

    async def test_edgeql_ddl_function_volatility_02(self):
        await self.con.execute('''
            CREATE FUNCTION foo() -> int64 {
                USING (SELECT <int64>random())
            }
        ''')

        await self.assert_query_result(
            r'''
            SELECT schema::Function {volatility}
            FILTER .name = 'default::foo';
            ''',
            [{
                "volatility": "Volatile",
            }]
        )

        with self.assertRaisesRegex(
                edgedb.QueryError,
                r"can not take cross product of volatile operation"):
            await self.con.query(
                '''SELECT (foo(), {1,2})'''
            )

    async def test_edgeql_ddl_function_volatility_03(self):
        await self.con.execute('''
            CREATE FUNCTION foo() -> int64 {
                USING (SELECT 1);
                SET volatility := "volatile";
            }
        ''')

        await self.assert_query_result(
            r'''
            SELECT schema::Function {volatility}
            FILTER .name = 'default::foo';
            ''',
            [{
                "volatility": "Volatile",
            }]
        )

        with self.assertRaisesRegex(
                edgedb.QueryError,
                r"can not take cross product of volatile operation"):
            await self.con.query(
                '''SELECT (foo(), {1,2})'''
            )

    async def test_edgeql_ddl_function_volatility_04(self):
        with self.assertRaisesRegex(
                edgedb.InvalidFunctionDefinitionError,
                r"(?s)volatility mismatch in function declared as stable"):
            await self.con.execute('''
                CREATE FUNCTION foo() -> int64 {
                    USING (SELECT <int64>random());
                    SET volatility := "stable";
                }
            ''')

    async def test_edgeql_ddl_function_volatility_05(self):
        with self.assertRaisesRegex(
                edgedb.InvalidFunctionDefinitionError,
                r"(?s)volatility mismatch in function declared as immutable"):
            await self.con.execute('''
                CREATE FUNCTION foo() -> int64 {
                    USING (SELECT count(Object));
                    SET volatility := "immutable";
                }
            ''')

    async def test_edgeql_ddl_function_volatility_06(self):
        await self.con.execute('''
            CREATE FUNCTION foo() -> float64 {
                USING (1);
            };
            CREATE FUNCTION bar() -> float64 {
                USING (foo());
            };
        ''')

        await self.assert_query_result(
            r'''
            SELECT schema::Function {name, volatility}
            FILTER .name LIKE 'default::%'
            ORDER BY .name;
            ''',
            [
                {"name": "default::bar", "volatility": "Immutable"},
                {"name": "default::foo", "volatility": "Immutable"},
            ]
        )

        await self.con.execute('''
            ALTER FUNCTION foo() SET volatility := "stable";
        ''')

        await self.assert_query_result(
            r'''
            SELECT schema::Function {name, volatility, computed_fields}
            FILTER .name LIKE 'default::%'
            ORDER BY .name;
            ''',
            [
                {"name": "default::bar", "volatility": "Stable",
                 "computed_fields": ["volatility"]},
                {"name": "default::foo", "volatility": "Stable",
                 "computed_fields": []},
            ]
        )

        await self.con.execute('''
            ALTER FUNCTION foo() {
                RESET volatility;
            }
        ''')

        await self.assert_query_result(
            r'''
            SELECT schema::Function {name, volatility, computed_fields}
            FILTER .name LIKE 'default::%'
            ORDER BY .name;
            ''',
            [
                {"name": "default::bar", "volatility": "Immutable",
                 "computed_fields": ["volatility"]},
                {"name": "default::foo", "volatility": "Immutable",
                 "computed_fields": ["volatility"]},
            ]
        )

        await self.con.execute('''
            ALTER FUNCTION foo() {
                RESET volatility;
                USING (random());
            }
        ''')

        await self.assert_query_result(
            r'''
            SELECT schema::Function {name, volatility}
            FILTER .name LIKE 'default::%'
            ORDER BY .name;
            ''',
            [
                {"name": "default::bar", "volatility": "Volatile"},
                {"name": "default::foo", "volatility": "Volatile"},
            ]
        )

    async def test_edgeql_ddl_function_volatility_07(self):
        await self.con.execute('''
            CREATE FUNCTION foo() -> float64 {
                USING (1);
            };
            CREATE FUNCTION bar() -> float64 {
                USING (foo());
            };
            CREATE FUNCTION baz() -> float64 {
                USING (bar());
            };
        ''')

        # Test that the alter propagates multiple times
        await self.con.execute('''
            ALTER FUNCTION foo() SET volatility := "stable";
        ''')

        await self.assert_query_result(
            r'''
            SELECT schema::Function {name, volatility}
            FILTER .name LIKE 'default::%'
            ORDER BY .name;
            ''',
            [
                {"name": "default::bar", "volatility": "Stable"},
                {"name": "default::baz", "volatility": "Stable"},
                {"name": "default::foo", "volatility": "Stable"},
            ]
        )

    async def test_edgeql_ddl_function_volatility_08(self):
        await self.con.execute('''
            CREATE FUNCTION foo() -> float64 {
                USING (1);
            };
            CREATE FUNCTION bar() -> float64 {
                SET volatility := "stable";
                USING (foo());
            };
        ''')

        async with self.assertRaisesRegexTx(
            edgedb.SchemaDefinitionError,
            r"cannot alter function 'default::foo\(\)' because this affects "
            r".*function 'default::bar\(\)'",

        ):
            await self.con.execute('''
                ALTER FUNCTION foo() SET volatility := "volatile";
            ''')

    async def test_edgeql_ddl_function_volatility_09(self):
        await self.con.execute('''
            CREATE TYPE FuncVol { CREATE REQUIRED PROPERTY i -> int64 };
            CREATE FUNCTION obj_func(obj: FuncVol) -> int64 {
                USING (obj.i)
            };
            CREATE FUNCTION obj_func_tuple(
                obj: tuple<array<FuncVol>>
            ) -> SET OF int64 {
                USING (array_unpack(obj.0).i)
            };
            CREATE FUNCTION obj_func_tuple_not_referring(
                arg: tuple<array<FuncVol>, int64>
            ) -> int64 {
                USING (arg.1)
            };
            CREATE FUNCTION obj_func_const(obj: FuncVol) -> int64 {
                USING (1)
            };
        ''')

        await self.assert_query_result(
            r'''
            SELECT schema::Function { name, volatility }
            FILTER .name LIKE 'default::obj_func%'
            ORDER BY .name;
            ''',
            [{
                "name": "default::obj_func",
                "volatility": "Stable",
            }, {
                "name": "default::obj_func_const",
                "volatility": "Immutable",
            }, {
                "name": "default::obj_func_tuple",
                "volatility": "Stable",
            }, {
                "name": "default::obj_func_tuple_not_referring",
                "volatility": "Immutable",
            }]
        )

    async def test_edgeql_ddl_function_fallback_01(self):
        with self.assertRaisesRegex(
                edgedb.InvalidFunctionDefinitionError,
                r'cannot create.*foo\(a: anytype\).*'
                r'only one generic fallback per polymorphic function '
                r'is allowed'):
            await self.con.execute(r'''
                CREATE FUNCTION foo(a: int64) -> str {
                    USING (SELECT 'foo' ++ <str>(a + 1));
                };
                CREATE FUNCTION foo(a: bytes) -> str {
                    USING (SELECT 'foobytes' ++ <str>len(a));
                };
                CREATE FUNCTION foo(a: array<anytype>) -> str {
                    SET fallback := True;
                    USING (SELECT 'fooarray' ++ <str>len(a));
                };
                CREATE FUNCTION foo(a: anytype) -> str {
                    SET fallback := True;
                    USING (SELECT 'foo' ++ <str>a);
                };
            ''')

    async def test_edgeql_ddl_function_fallback_02(self):
        await self.con.execute(r'''
            CREATE FUNCTION foo(a: int64) -> str {
                USING (SELECT 'foo' ++ <str>(a + 1));
            };
            CREATE FUNCTION foo(a: bytes) -> str {
                USING (SELECT 'foobytes' ++ <str>len(a));
            };
            CREATE FUNCTION foo(a: array<anytype>) -> str {
                USING (SELECT 'fooarray' ++ <str>len(a));
            };
            CREATE FUNCTION foo(a: anytype) -> str {
                USING (SELECT 'foo' ++ <str>a);
            };
        ''')
        await self.con.execute(r'''
            ALTER FUNCTION foo(a: array<anytype>) {
                SET fallback := true;
            };
        ''')

        with self.assertRaisesRegex(
                edgedb.InvalidFunctionDefinitionError,
                r'cannot alter.*foo\(a: anytype\).*'
                r'only one generic fallback per polymorphic function '
                r'is allowed'):
            await self.con.execute(r'''
                ALTER FUNCTION foo(a: anytype) {
                    SET fallback := true;
                };
            ''')

    async def test_edgeql_ddl_module_01(self):
        with self.assertRaisesRegex(
                edgedb.SchemaError,
                r"'spam' already exists"):

            await self.con.execute('''\
                CREATE MODULE spam;
                CREATE MODULE spam;
            ''')

    async def test_edgeql_ddl_module_02(self):
        await self.con.execute('''\
            CREATE MODULE spam IF NOT EXISTS;
            CREATE MODULE spam IF NOT EXISTS;

            # Just to validate that the module was indeed created,
            # make something inside it.
            CREATE TYPE spam::Test;
        ''')

    async def test_edgeql_ddl_operator_01(self):
        await self.con.execute('''
            CREATE INFIX OPERATOR `+++`
                (left: int64, right: int64) -> int64
            {
                SET commutator := 'default::+++';
                USING SQL OPERATOR r'+';
            };
        ''')

        await self.assert_query_result(
            r'''
                WITH MODULE schema
                SELECT Operator {
                    name,
                    params: {
                        name,
                        type: {
                            name
                        },
                        typemod
                    } ORDER BY .name,
                    operator_kind,
                    return_typemod
                }
                FILTER
                    .name = 'default::+++';
            ''',
            [{
                'name': 'default::+++',
                'params': [
                    {
                        'name': 'left',
                        'type': {
                            'name': 'std::int64'
                        },
                        'typemod': 'SingletonType'
                    },
                    {
                        'name': 'right',
                        'type': {
                            'name': 'std::int64'
                        },
                        'typemod': 'SingletonType'}
                ],
                'operator_kind': 'Infix',
                'return_typemod': 'SingletonType'
            }]
        )

        await self.con.execute('''
            ALTER INFIX OPERATOR `+++`
                (left: int64, right: int64)
                CREATE ANNOTATION description := 'my plus';
        ''')

        await self.assert_query_result(
            r'''
                WITH MODULE schema
                SELECT Operator {
                    name,
                }
                FILTER
                    .name = 'default::+++'
                    AND .annotations.name = 'std::description'
                    AND .annotations@value = 'my plus';
            ''',
            [{
                'name': 'default::+++',
            }]
        )

        await self.con.execute("""
            DROP INFIX OPERATOR `+++` (left: int64, right: int64);
        """)

        await self.assert_query_result(
            r'''
                WITH MODULE schema
                SELECT Operator {
                    name,
                    params: {
                        name,
                        type: {
                            name
                        },
                        typemod
                    },
                    operator_kind,
                    return_typemod
                }
                FILTER
                    .name = 'default::+++';
            ''',
            []
        )

    async def test_edgeql_ddl_operator_02(self):
        try:
            await self.con.execute('''
                CREATE PREFIX OPERATOR `!`
                    (operand: int64) -> int64
                {
                    USING SQL OPERATOR r'+';
                };

                CREATE INFIX OPERATOR `!`
                    (l: int64, r: int64) -> int64
                {
                    SET commutator := 'default::!';
                    USING SQL OPERATOR r'+';
                };
            ''')

            await self.assert_query_result(
                r'''
                    WITH MODULE schema
                    SELECT Operator {
                        name,
                        operator_kind,
                    }
                    FILTER
                        .name = 'default::!'
                    ORDER BY
                        .operator_kind;
                ''',
                [
                    {
                        'name': 'default::!',
                        'operator_kind': 'Infix',
                    },
                    {
                        'name': 'default::!',
                        'operator_kind': 'Prefix',
                    }
                ]
            )

        finally:
            await self.con.execute('''
                DROP INFIX OPERATOR `!`
                    (l: int64, r: int64);

                DROP PREFIX OPERATOR `!`
                    (operand: int64);
            ''')

    async def test_edgeql_ddl_operator_03(self):
        with self.assertRaisesRegex(
                edgedb.InvalidOperatorDefinitionError,
                r'cannot create the `default::NOT\(\)` operator: '
                r'an operator must have operands'):
            await self.con.execute('''
                CREATE PREFIX OPERATOR `NOT`() -> bool
                    USING SQL EXPRESSION;
            ''')

    async def test_edgeql_ddl_operator_04(self):
        with self.assertRaisesRegex(
                edgedb.InvalidOperatorDefinitionError,
                r'cannot create the '
                r'`default::=\(l: array<anytype>, r: std::str\)` operator: '
                r'operands of a recursive operator must either be '
                r'all arrays or all tuples'):
            await self.con.execute('''
                CREATE INFIX OPERATOR
                `=` (l: array<anytype>, r: str) -> std::bool {
                    USING SQL EXPRESSION;
                    SET recursive := true;
                };
            ''')

    async def test_edgeql_ddl_operator_05(self):
        with self.assertRaisesRegex(
                edgedb.InvalidOperatorDefinitionError,
                r'cannot create the '
                r'`default::=\(l: array<anytype>, r: anytuple\)` operator: '
                r'operands of a recursive operator must either be '
                r'all arrays or all tuples'):
            await self.con.execute('''
                CREATE INFIX OPERATOR
                `=` (l: array<anytype>, r: anytuple) -> std::bool {
                    USING SQL EXPRESSION;
                    SET recursive := true;
                };
            ''')

    async def test_edgeql_ddl_operator_06(self):
        with self.assertRaisesRegex(
                edgedb.InvalidOperatorDefinitionError,
                r'cannot create the non-recursive '
                r'`default::=\(l: array<std::int64>, '
                r'r: array<std::int64>\)` operator: '
                r'overloading a recursive operator '
                r'`array<anytype> = array<anytype>` with a non-recursive one '
                r'is not allowed'):
            # attempt to overload a recursive `=` from std with a
            # non-recursive version
            await self.con.execute('''
                CREATE INFIX OPERATOR
                `=` (l: array<anytype>, r: array<anytype>) -> std::bool {
                    SET recursive := true;
                    USING SQL EXPRESSION;
                };

                CREATE INFIX OPERATOR
                `=` (l: array<int64>, r: array<int64>) -> std::bool {
                    USING SQL EXPRESSION;
                };
            ''')

    async def test_edgeql_ddl_operator_07(self):
        with self.assertRaisesRegex(
                edgedb.InvalidOperatorDefinitionError,
                r'cannot create the recursive '
                r'`default::=\(l: array<std::int64>, '
                r'r: array<std::int64>\)` operator: '
                r'overloading a non-recursive operator '
                r'`array<anytype> = array<anytype>` with a recursive one '
                r'is not allowed'):
            # create 2 operators in test: non-recursive first, then a
            # recursive one
            await self.con.execute('''
                CREATE INFIX OPERATOR
                `=` (l: array<anytype>, r: array<anytype>)
                    -> std::bool {
                    USING SQL EXPRESSION;
                };

                CREATE INFIX OPERATOR
                `=` (l: array<int64>, r: array<int64>) -> std::bool {
                    USING SQL EXPRESSION;
                    SET recursive := true;
                };
            ''')

    async def test_edgeql_ddl_operator_08(self):
        try:
            await self.con.execute('''
                CREATE ABSTRACT INFIX OPERATOR `>`
                    (left: anytype, right: anytype) -> bool;
            ''')

            await self.assert_query_result(
                r'''
                    WITH MODULE schema
                    SELECT Operator {
                        name,
                        abstract,
                    }
                    FILTER
                        .name = 'default::>'
                ''',
                [
                    {
                        'name': 'default::>',
                        'abstract': True,
                    },
                ]
            )

        finally:
            await self.con.execute('''
                DROP INFIX OPERATOR `>`
                    (left: anytype, right: anytype);
            ''')

    async def test_edgeql_ddl_operator_09(self):
        with self.assertRaisesRegex(
                edgedb.InvalidOperatorDefinitionError,
                r'unexpected USING clause in abstract operator definition'):
            await self.con.execute('''
                CREATE ABSTRACT INFIX OPERATOR
                `=` (l: array<anytype>, r: array<anytype>) -> std::bool {
                    USING SQL EXPRESSION;
                };
            ''')

    async def test_edgeql_ddl_operator_10(self):
        with self.assertRaisesRegex(
                edgedb.DuplicateOperatorDefinitionError,
                r'cannot create the '
                r'`default::IN\(l: std::int64, r: std::int64\)` operator: '
                r'there exists a derivative operator of the same name'):
            # create 2 operators in test: derivative first, then a
            # non-derivative one
            await self.con.execute('''
                CREATE INFIX OPERATOR
                `IN` (l: std::float64, r: std::float64) -> std::bool {
                    USING SQL EXPRESSION;
                    SET derivative_of := 'std::=';
                };

                CREATE INFIX OPERATOR
                `IN` (l: std::int64, r: std::int64) -> std::bool {
                    USING SQL EXPRESSION;
                };
            ''')

    async def test_edgeql_ddl_operator_11(self):
        with self.assertRaisesRegex(
                edgedb.DuplicateOperatorDefinitionError,
                r'cannot create '
                r'`default::IN\(l: std::int64, r: std::int64\)` as a '
                r'derivative operator: there already exists an operator '
                r'of the same name'):
            # create 2 operators in test: non-derivative first, then a
            # derivative one
            await self.con.execute('''
                CREATE INFIX OPERATOR
                `IN` (l: std::float64, r: std::float64) -> std::bool {
                    USING SQL EXPRESSION;
                };

                CREATE INFIX OPERATOR
                `IN` (l: std::int64, r: std::int64) -> std::bool {
                    USING SQL EXPRESSION;
                    SET derivative_of := 'std::=';
                };
            ''')

    async def test_edgeql_ddl_operator_12(self):
        with self.assertRaisesRegex(
            edgedb.InternalServerError,
            r'operator "! std::int64" is declared to return SQL type "int8", '
            r'but the underlying SQL function returns "numeric"',
        ):
            await self.con.execute('''
                CREATE PREFIX OPERATOR
                `!` (l: std::int64) -> std::int64 {
                    USING SQL FUNCTION 'factorial';
                };
            ''')

    async def test_edgeql_ddl_scalar_01(self):
        with self.assertRaisesRegex(
                edgedb.SchemaError,
                r'may not have more than one concrete base type'):
            await self.con.execute('''
                CREATE SCALAR TYPE myint EXTENDING std::int64, std::str;
            ''')

    async def test_edgeql_ddl_scalar_02(self):
        await self.con.execute('''
            CREATE ABSTRACT SCALAR TYPE a EXTENDING std::int64;
            CREATE ABSTRACT SCALAR TYPE b EXTENDING std::str;
        ''')

        with self.assertRaisesRegex(
                edgedb.SchemaError,
                r'may not have more than one concrete base type'):
            await self.con.execute('''
                CREATE SCALAR TYPE myint EXTENDING a, b;
            ''')

    async def test_edgeql_ddl_scalar_03(self):
        await self.con.execute('''
            CREATE ABSTRACT SCALAR TYPE a EXTENDING std::int64;
            CREATE ABSTRACT SCALAR TYPE b EXTENDING std::str;
            CREATE SCALAR TYPE myint EXTENDING a;
        ''')

        with self.assertRaisesRegex(
                edgedb.SchemaError,
                r'scalar type may not have more than one concrete base type'):
            await self.con.execute('''
                ALTER SCALAR TYPE myint EXTENDING b;
            ''')

    async def test_edgeql_ddl_scalar_04(self):
        await self.con.execute('''
            CREATE ABSTRACT SCALAR TYPE a;
            CREATE SCALAR TYPE myint EXTENDING int64, a;
        ''')

        with self.assertRaisesRegex(
                edgedb.SchemaError,
                r'scalar type may not have more than one concrete base type'):
            await self.con.execute('''
                ALTER SCALAR TYPE a EXTENDING str;
            ''')

    async def test_edgeql_ddl_scalar_05(self):
        await self.con.execute('''
            CREATE ABSTRACT SCALAR TYPE a EXTENDING std::int64;
            CREATE ABSTRACT SCALAR TYPE b EXTENDING std::int64;
            CREATE SCALAR TYPE myint EXTENDING a, b;
        ''')

    async def test_edgeql_ddl_scalar_06(self):
        await self.con.execute('''
            CREATE SCALAR TYPE myint EXTENDING int64;
            CREATE SCALAR TYPE myint2 EXTENDING myint;
        ''')

    async def test_edgeql_ddl_scalar_07(self):
        await self.con.execute('''
            CREATE SCALAR TYPE a EXTENDING std::str;
            CREATE SCALAR TYPE b EXTENDING std::str;
        ''')

        # I think we want to prohibit this kind of diamond pattern
        with self.assertRaisesRegex(
                edgedb.SchemaError,
                r'may not have more than one concrete base type'):
            await self.con.execute('''
                CREATE SCALAR TYPE myint EXTENDING a, b;
            ''')

    async def test_edgeql_ddl_scalar_08(self):
        await self.con.execute('''

            CREATE SCALAR TYPE myint EXTENDING int64;
            CREATE TYPE Bar {
                CREATE PROPERTY b1 -> tuple<myint, tuple<myint>>;
                CREATE PROPERTY b2 -> tuple<myint, tuple<myint>>;
                CREATE MULTI PROPERTY b3 -> tuple<z: myint, y: array<myint>>;
            };
            CREATE TYPE Foo {
                CREATE PROPERTY a1 -> array<myint>;
                CREATE PROPERTY a2 -> tuple<array<myint>>;
                CREATE PROPERTY a3 -> array<tuple<array<myint>>>;
                CREATE PROPERTY a4 -> tuple<myint, str>;
                CREATE PROPERTY a5 -> tuple<myint, myint>;
                CREATE PROPERTY a6 -> tuple<myint, tuple<myint>>;
                CREATE PROPERTY a6b -> tuple<myint, tuple<myint>>;
                CREATE LINK l -> Bar {
                    CREATE PROPERTY l1 -> tuple<str, myint>;
                    CREATE PROPERTY l2 -> tuple<myint, tuple<myint>>;
                };
            };
        ''')

        count_query = "SELECT count(schema::CollectionType);"
        orig_count = await self.con.query_single(count_query)

        await self.con.execute('''
            ALTER SCALAR TYPE myint CREATE CONSTRAINT std::one_of(1, 2);
        ''')

        self.assertEqual(await self.con.query_single(count_query), orig_count)

        async with self.assertRaisesRegexTx(
                edgedb.ConstraintViolationError,
                'myint must be one of'):
            await self.con.execute('''
                INSERT Foo { a4 := (10, "oops") };
            ''')

        await self.con.execute('''
            INSERT Foo { a3 := [([2],)] };
        ''')

        async with self.assertRaisesRegexTx(
                edgedb.ConstraintViolationError,
                'myint must be one of:'):
            await self.con.execute('''
                ALTER SCALAR TYPE myint DROP CONSTRAINT std::one_of(1, 2);
                ALTER SCALAR TYPE myint CREATE CONSTRAINT std::one_of(1);
            ''')

    async def test_edgeql_ddl_scalar_09(self):
        # We need to support CREATE FINAL SCALAR for enums because it
        # is written out into old migrations.
        await self.con.execute('''
            CREATE FINAL SCALAR TYPE my_enum EXTENDING enum<'foo', 'bar'>;
        ''')

        with self.assertRaisesRegex(
                edgedb.UnsupportedFeatureError,
                r'FINAL is not supported'):
            await self.con.execute('''
                CREATE FINAL SCALAR TYPE myint EXTENDING std::int64;
            ''')

    async def test_edgeql_ddl_scalar_10(self):
        with self.assertRaisesRegex(
                edgedb.SchemaError,
                r'scalar type must have a concrete base type'):
            await self.con.execute('''
                create scalar type Foo;
            ''')

    async def test_edgeql_ddl_scalar_11(self):
        await self.con.execute('''
            create scalar type Foo extending str;
        ''')
        with self.assertRaisesRegex(
                edgedb.SchemaError,
                r'scalar type must have a concrete base type'):
            await self.con.execute('''
                alter scalar type Foo drop extending str;
            ''')

    async def test_edgeql_ddl_scalar_12(self):
        await self.con.execute('''
            create scalar type Foo extending str;
        ''')
        with self.assertRaisesRegex(
                edgedb.SchemaError,
                r'cannot change concrete base of a scalar type'):
            await self.con.execute('''
                alter scalar type Foo {
                    drop extending str;
                    extending int64 LAST;
                };
            ''')

    async def test_edgeql_ddl_scalar_13(self):
        async with self.assertRaisesRegexTx(
                edgedb.SchemaError,
                r'scalar type may not have a collection base type'):
            await self.con.execute('''
                create scalar type Foo extending array<str>;
            ''')

        await self.con.execute('''
            create scalar type Foo extending str;
        ''')

        async with self.assertRaisesRegexTx(
                edgedb.SchemaError,
                r'scalar type may not have a collection base type'):
            await self.con.execute('''
                alter scalar type Foo {
                    drop extending str; extending array<str> last;
                };
            ''')

    async def test_edgeql_ddl_cast_01(self):
        await self.con.execute('''
            CREATE SCALAR TYPE type_a EXTENDING std::str;
            CREATE SCALAR TYPE type_b EXTENDING std::int64;
            CREATE SCALAR TYPE type_c EXTENDING std::datetime;

            CREATE CAST FROM type_a TO type_b {
                USING SQL CAST;
                ALLOW IMPLICIT;
            };

            CREATE CAST FROM type_a TO type_c {
                USING SQL CAST;
                ALLOW ASSIGNMENT;
            };
        ''')

        await self.assert_query_result(
            r'''
                WITH MODULE schema
                SELECT Cast {
                    from_type: {name},
                    to_type: {name},
                    allow_implicit,
                    allow_assignment,
                }
                FILTER
                    .from_type.name LIKE 'default::%'
                ORDER BY
                    .allow_implicit;
            ''',
            [
                {
                    'from_type': {'name': 'default::type_a'},
                    'to_type': {'name': 'default::type_c'},
                    'allow_implicit': False,
                    'allow_assignment': True,
                },
                {
                    'from_type': {'name': 'default::type_a'},
                    'to_type': {'name': 'default::type_b'},
                    'allow_implicit': True,
                    'allow_assignment': False,
                }
            ]
        )

        await self.con.execute("""
            DROP CAST FROM type_a TO type_b;
            DROP CAST FROM type_a TO type_c;
        """)

        await self.assert_query_result(
            r'''
                WITH MODULE schema
                SELECT Cast {
                    from_type: {name},
                    to_type: {name},
                    allow_implicit,
                    allow_assignment,
                }
                FILTER
                    .from_type.name LIKE 'default::%'
                ORDER BY
                    .allow_implicit;
            ''',
            []
        )

    async def test_edgeql_ddl_policies_01(self):
        await self.con.execute(r"""
            create required global filtering -> bool { set default := false };
            create global cur -> str;

            create type User {
                create required property name -> str;
                create access policy all_on allow all using (true);
                create access policy filtering
                    when (global filtering)
                    deny select, delete using (.name ?!= global cur);
            };
            create type Bot extending User;
        """)

        await self.assert_query_result(
            '''
                select schema::AccessPolicy {
                    name, condition, expr, action, access_kinds,
                    sname := .subject.name, root := not exists .bases }
                filter .sname like 'default::%'
            ''',
            tb.bag([
                {
                    "access_kinds": {
                        "Select", "UpdateRead", "UpdateWrite", "Delete",
                        "Insert"
                    },
                    "action": "Allow",
                    "condition": None,
                    "expr": "true",
                    "name": "all_on",
                    "sname": "default::User",
                    "root": True,
                },
                {
                    "access_kinds": {"Select", "Delete"},
                    "action": "Deny",
                    "condition": "global default::filtering",
                    "expr": "(.name ?!= global default::cur)",
                    "name": "filtering",
                    "sname": "default::User",
                    "root": True,
                },
                {
                    "access_kinds": {
                        "Select", "UpdateRead", "UpdateWrite", "Delete",
                        "Insert"
                    },
                    "action": "Allow",
                    "condition": None,
                    "expr": "true",
                    "name": "all_on",
                    "sname": "default::Bot",
                    "root": False,
                },
                {
                    "access_kinds": {"Select", "Delete"},
                    "action": "Deny",
                    "condition": "global default::filtering",
                    "expr": "(.name ?!= global default::cur)",
                    "name": "filtering",
                    "sname": "default::Bot",
                    "root": False,
                },
            ])
        )

        await self.con.execute(r"""
            alter type User {
                alter access policy filtering {
                    reset when;
                    deny select;
                    using (false);
                }
            };
        """)

        await self.assert_query_result(
            '''
                select schema::AccessPolicy {
                    name, condition, expr, action, access_kinds,
                    sname := .subject.name, root := not exists .bases }
                filter .sname = 'default::User' and .name = 'filtering'
            ''',
            [
                {
                    "access_kinds": {"Select"},
                    "action": "Deny",
                    "condition": None,
                    "expr": "false",
                    "name": "filtering",
                    "sname": "default::User",
                    "root": True,
                },
            ]
        )

        async with self.assertRaisesRegexTx(
            edgedb.SchemaDefinitionError,
            r"cannot alter the definition of inherited access policy",
        ):
            await self.con.execute('''
                alter type Bot alter access policy filtering allow all;
            ''')

    async def test_edgeql_ddl_policies_02(self):
        async with self.assertRaisesRegexTx(
            edgedb.SchemaDefinitionError,
            r"when expression.* is of invalid type",
        ):
            await self.con.execute("""
                create type X {
                    create access policy test
                        when (1)
                        allow all using (true);
                };
            """)

        async with self.assertRaisesRegexTx(
            edgedb.SchemaDefinitionError,
            r"using expression.* is of invalid type",
        ):
            await self.con.execute("""
                create type X {
                    create access policy test
                        allow all using (1);
                };
            """)

        async with self.assertRaisesRegexTx(
            edgedb.SchemaDefinitionError,
            r"possibly an empty set returned",
        ):
            await self.con.execute("""
                create type X {
                    create property x -> str;
                    create access policy test
                        allow all using (.x not like '%redacted%');
                };
            """)

        async with self.assertRaisesRegexTx(
            edgedb.SchemaDefinitionError,
            r"possibly more than one element returned",
        ):
            await self.con.execute("""
                create type X {
                    create access policy test
                        allow all using ({true, false});
                };
            """)

        async with self.assertRaisesRegexTx(
            edgedb.SchemaDefinitionError,
            r"has a volatile using expression",
        ):
            await self.con.execute("""
                create type X {
                    create access policy test
                        allow all using (random() < 0.5);
                };
            """)

    async def test_edgeql_ddl_policies_03(self):
        # Ideally we will make this actually work instead of rejecting it!
        await self.con.execute("""
            CREATE TYPE Tgt;
            CREATE TYPE Foo {
                CREATE MULTI LINK tgt -> Tgt {
                    CREATE PROPERTY foo -> str;
                };
                CREATE ACCESS POLICY asdf
                    ALLOW ALL USING (all(.tgt@foo LIKE '%!'));
            };
        """)
        async with self.assertRaisesRegexTx(
            edgedb.UnsupportedFeatureError,
            r"may not refer to link properties with default values"
        ):
            await self.con.execute("""
                ALTER TYPE Foo ALTER LINK tgt ALTER property foo
                  SET default := "!!!";
            """)

    async def test_edgeql_ddl_policies_04(self):
        await self.con.execute("""
            create global current_user -> uuid;

            create type User {
                create access policy ins allow insert;
                create access policy sel allow select
                  using (.id ?= global current_user);
            };
            create type User2 extending User;

            create type Obj {
                create optional multi link user -> User;
            };
        """)

        await self.con.execute("""
            alter type Obj {
                alter link user set required using (select User limit 1);
            };
        """)
        await self.con.execute("""
            alter type Obj {
                alter link user set single using (select User limit 1);
            };
        """)
        await self.con.execute("""
            alter type Obj {
                alter link user set type User2 using (select User2 limit 1);
            };
        """)

    # A big collection of tests to make sure that functions get
    # updated when access policies change
    async def test_edgeql_ddl_func_policies_01(self):
        await self.con.execute(r"""
            create type X;
            insert X;
            create function get_x() -> set of uuid using (X.id);
            alter type X {
                create access policy test allow select using (false) };
        """)

        await self.assert_query_result(
            'select get_x()',
            [],
        )

    async def test_edgeql_ddl_func_policies_02(self):
        await self.con.execute(r"""
            create type Y;
            create type X extending Y;
            insert X;
            create function get_x() -> set of uuid using (X.id);
            alter type Y {
                create access policy test allow select using (false) };
        """)

        await self.assert_query_result(
            'select get_x()',
            [],
        )

    async def test_edgeql_ddl_func_policies_03(self):
        await self.con.execute(r"""
            create type X;
            create type W extending X;
            insert W;
            create function get_x() -> set of uuid using (X.id);
            alter type W {
                create access policy test allow select using (false) };
        """)

        await self.assert_query_result(
            'select get_x()',
            [],
        )

    async def test_edgeql_ddl_func_policies_04(self):
        await self.con.execute(r"""
            create type Y;
            create type X;
            create type W extending X, Y;
            insert W;
            create function get_x() -> set of uuid using (X.id);
            alter type Y {
                create access policy test allow select using (false) };
        """)

        await self.assert_query_result(
            'select get_x()',
            [],
        )

    async def test_edgeql_ddl_func_policies_05(self):
        # links
        await self.con.execute(r"""
            create type X;
            create type T { create link x -> X };
            insert T { x := (insert X) };
            create function get_x() -> set of uuid using (T.x.id);
            alter type X {
                create access policy test allow select using (false) };
        """)

        await self.assert_query_result(
            'select get_x()',
            [],
        )

    async def test_edgeql_ddl_func_policies_06(self):
        # links
        await self.con.execute(r"""
            create type T;
            create type X { create link t -> T };

            insert X { t := (insert T) };
            create function get_x() -> set of uuid using (T.<t[IS X].id);
            alter type X {
                create access policy test allow select using (false) };
        """)

        await self.assert_query_result(
            'select get_x()',
            [],
        )

    async def test_edgeql_ddl_func_policies_07(self):
        # links
        await self.con.execute(r"""
            create type T;
            create type X { create link t -> T };

            insert X { t := (insert T) };
            create function get_x() -> set of uuid using (T.<t.id);
            alter type X {
                create access policy test allow select using (false) };
        """)

        await self.assert_query_result(
            'select get_x()',
            [],
        )

    async def test_edgeql_ddl_func_policies_08(self):
        # links
        await self.con.execute(r"""
            create type X;
            create type Y;
            create type T { create link x -> X | Y };
            insert T { x := (insert X) };
            create function get_x() -> set of uuid using (T.x.id);
            alter type X {
                create access policy test allow select using (false) };
        """)

        await self.assert_query_result(
            'select get_x()',
            [],
        )

    async def test_edgeql_ddl_func_policies_09(self):
        await self.con.execute(r"""
            create type X;
            insert X;
            create alias Y := X;
            create function get_x() -> set of uuid using (Y.id);
            alter type X {
                create access policy test allow select using (false) };
        """)

        await self.assert_query_result(
            'select get_x()',
            [],
        )

    async def test_edgeql_ddl_func_policies_10(self):
        # Make sure we succesfully update multiple functions to thread
        # through globals when an access policy is created.
        await self.con.execute(r"""
            create type X;
            insert X;
            create function get_xi() -> set of uuid using (X.id);
            create function get_x() -> set of uuid using (get_xi());
            create required global en -> bool { set default := false };
            alter type X {
                create access policy test allow select using (global en) };
        """)

        await self.assert_query_result(
            'select get_x()',
            [],
        )

        await self.con.execute('''
            set global en := true;
        ''')

        await self.assert_query_result(
            'select get_x()',
            [str],
        )

    async def test_edgeql_ddl_global_01(self):
        INTRO_Q = '''
            select schema::Global {
                required, typ := .target.name, default }
            filter .name = 'default::foo';
        '''

        await self.con.execute(r"""
            create global foo -> str;
        """)

        await self.assert_query_result(
            INTRO_Q,
            [{
                "required": False,
                "typ": "std::str",
                "default": None,
            }]
        )

        async with self.assertRaisesRegexTx(
            edgedb.SchemaDefinitionError,
            r"required globals must have a default",
        ):
            await self.con.execute("""
                alter global foo set required;
            """)

        await self.con.execute(r"""
            drop global foo;
            create required global foo -> str { set default := "" };
        """)

        await self.assert_query_result(
            INTRO_Q,
            [{
                "required": True,
                "typ": "std::str",
                "default": "''",
            }]
        )

        async with self.assertRaisesRegexTx(
            edgedb.SchemaDefinitionError,
            r"default expression is of invalid type",
        ):
            await self.con.execute("""
                alter global foo set type array<uuid> reset to default;
            """)

        async with self.assertRaisesRegexTx(
            edgedb.SchemaDefinitionError,
            r"required globals must have a default",
        ):
            await self.con.execute("""
                alter global foo reset default;
            """)

        await self.con.execute("""
            alter global foo set optional;
            alter global foo reset default;
            alter global foo set type array<int64> reset to default;
        """)

        await self.assert_query_result(
            INTRO_Q,
            [{
                "required": False,
                "typ": "array<std::int64>",
                "default": None,
            }]
        )

    async def test_edgeql_ddl_global_02(self):
        async with self.assertRaisesRegexTx(
            edgedb.SchemaDefinitionError,
            "non-computed globals may not be multi",
        ):
            await self.con.execute("""
                create multi global foo -> str;
            """)

        async with self.assertRaisesRegexTx(
            edgedb.SchemaDefinitionError,
            r"possibly more than one element returned",
        ):
            await self.con.execute("""
                create global foo -> str {
                    set default := {"foo", "bar"}
                };
            """)

        async with self.assertRaisesRegexTx(
            edgedb.SchemaDefinitionError,
            r"possibly no elements returned",
        ):
            await self.con.execute("""
                create required global foo -> str {
                    set default := (select "foo" filter false)
                };
            """)

        async with self.assertRaisesRegexTx(
            edgedb.SchemaDefinitionError,
            r"non-computed globals may not have have object type",
        ):
            await self.con.execute("""
                create global foo -> Object;
            """)

        async with self.assertRaisesRegexTx(
            edgedb.SchemaDefinitionError,
            r"non-computed globals may not have have object type",
        ):
            await self.con.execute("""
                create global foo -> array<Object>;
            """)

        async with self.assertRaisesRegexTx(
            edgedb.SchemaDefinitionError,
            r"has a volatile default expression, which is not allowed",
        ):
            await self.con.execute("""
                create global foo -> float64 { set default := random(); };
            """)

        async with self.assertRaisesRegexTx(
            edgedb.SchemaDefinitionError,
            "computed globals may not have default values",
        ):
            await self.con.execute("""
                create global test {
                    using ('abc');
                    set default := 'def';
                }
            """)

    async def test_edgeql_ddl_global_03(self):
        await self.con.execute("""
            create global foo -> str;
        """)

        async with self.assertRaisesRegexTx(
            edgedb.SchemaDefinitionError,
            r"global variables cannot be referenced from constraint"
        ):
            await self.con.execute("""
                create type X {
                    create property foo -> str {
                        create constraint expression on (
                            __subject__ != global foo)
                    }
                }
            """)

        async with self.assertRaisesRegexTx(
            edgedb.SchemaDefinitionError,
            r"global variables cannot be referenced from index"
        ):
            await self.con.execute("""
                create type X {
                    create index on (global foo);
                }
            """)

        await self.con.execute("""
            create type X;
        """)

        # We can't set a default that uses a global when creating a new
        # pointer, since it would need to run *now* and populate the data
        async with self.assertRaisesRegexTx(
            edgedb.UnsupportedFeatureError,
            r"globals may not be used when converting/populating data "
            r"in migrations"
        ):
            await self.con.execute("""
                alter type X {
                    create property foo -> str {
                        set default := (global foo);
                    }
                };
            """)

        await self.con.execute("""
            set global foo := "test"
        """)
        # But we *can* do it when creating a brand new type
        await self.con.execute("""
            create type Y {
                create property foo -> str {
                    set default := (global foo);
                }
            };
        """)
        await self.con.query("""
            insert Y;
        """)
        await self.assert_query_result(
            r'''
                select Y.foo
            ''',
            ['test']
        )

        # And when adding a default to an existing column
        await self.con.execute("""
            alter type X {
                create property foo -> str;
            };
            alter type X {
                alter property foo {
                    set default := (global foo);
                }
            };
        """)
        await self.con.query("""
            insert X;
        """)
        await self.assert_query_result(
            r'''
                select X.foo
            ''',
            ['test']
        )

    async def test_edgeql_ddl_global_04(self):
        # mostly the same as _03 but with functions
        await self.con.execute("""
            create global foo -> str;
            create function gfoo() -> optional str using (global foo)
        """)

        async with self.assertRaisesRegexTx(
            edgedb.SchemaDefinitionError,
            r"functions that reference global variables cannot be called "
            r"from constraint"
        ):
            await self.con.execute("""
                create type X {
                    create property foo -> str {
                        create constraint expression on (
                            __subject__ != gfoo())
                    }
                }
            """)

        async with self.assertRaisesRegexTx(
            edgedb.SchemaDefinitionError,
            r"functions that reference global variables cannot be called "
            r"from index"
        ):
            await self.con.execute("""
                create type X {
                    create index on (gfoo());
                }
            """)

        await self.con.execute("""
            create type X;
        """)

        # We can't set a default that uses a global when creating a new
        # pointer, since it would need to run *now* and populate the data
        async with self.assertRaisesRegexTx(
            edgedb.UnsupportedFeatureError,
            r"functions that reference globals may not be used when "
            r"converting/populating data in migrations"
        ):
            await self.con.execute("""
                alter type X {
                    create property foo -> str {
                        set default := (gfoo());
                    }
                };
            """)

    async def test_edgeql_ddl_global_05(self):
        await self.con.execute("""
            create global foo -> str;
            create function gfoo() -> optional str using ("test");
            create function gbar() -> optional str using (gfoo());
        """)
        await self.con.execute("""
            set global foo := "!!"
        """)
        # test that when we alter a function definition, functions
        # that depend on it get updated
        await self.con.execute("""
            alter function gfoo() using (global foo)
        """)
        await self.assert_query_result(
            r'''select gbar()''',
            ["!!"],
        )

    async def test_edgeql_ddl_global_06(self):
        INTRO_Q = '''
            select schema::Global {
                required, cardinality, typ := .target.name,
                req_comp := contains(.computed_fields, 'required'),
                card_comp := contains(.computed_fields, 'cardinality'),
                computed := exists .expr,
            }
            filter .name = 'default::foo';
        '''
        await self.con.execute('''
            create global foo := 10;
        ''')

        await self.assert_query_result(
            INTRO_Q,
            [{
                "computed": True,
                "card_comp": True,
                "req_comp": True,
                "required": True,
                "cardinality": "One",
                "typ": "default::foo",
            }]
        )

        await self.con.execute('''
            drop global foo;
            create optional multi global foo := 10;
        ''')

        await self.assert_query_result(
            INTRO_Q,
            [{
                "computed": True,
                "card_comp": False,
                "req_comp": False,
                "required": False,
                "cardinality": "Many",
                "typ": "default::foo",
            }]
        )

        await self.con.execute('''
            alter global foo reset optionality;
        ''')

        await self.assert_query_result(
            INTRO_Q,
            [{
                "computed": True,
                "card_comp": False,
                "req_comp": True,
                "required": True,
                "cardinality": "Many",
                "typ": "default::foo",
            }]
        )

        await self.con.execute('''
            alter global foo {
                reset cardinality;
                reset expression;
                set type str reset to default;
            };
        ''')

        await self.assert_query_result(
            INTRO_Q,
            [{
                "computed": False,
                "card_comp": False,
                "req_comp": False,
                "required": False,
                "cardinality": "One",
                "typ": "std::str",
            }]
        )

    async def test_edgeql_ddl_global_07(self):
        await self.con.execute('''
            create global foo := <str>Object.id
        ''')

        async with self.assertRaisesRegexTx(
            edgedb.SchemaDefinitionError,
            r"possibly an empty set returned",
        ):
            await self.con.execute("""
                alter global foo set required;
            """)

        async with self.assertRaisesRegexTx(
            edgedb.SchemaDefinitionError,
            r"possibly more than one element returned",
        ):
            await self.con.execute("""
                alter global foo set single;
            """)

        async with self.assertRaisesRegexTx(
            edgedb.UnsupportedFeatureError,
            r"cannot specify a type and an expression for a global",
        ):
            await self.con.execute("""
                alter global foo set type str reset to default;
            """)

    async def test_edgeql_ddl_global_08(self):
        await self.con.execute('''
            create global foo -> str;
            set global foo := "test";
        ''')
        await self.con.execute('''
            alter global foo set type int64 reset to default;
        ''')
        await self.assert_query_result(
            r'''select global foo''',
            []
        )

        async with self.assertRaisesRegexTx(
            edgedb.SchemaDefinitionError,
            r"SET TYPE on global must explicitly reset the global's value"
        ):
            await self.con.execute("""
                alter global foo set type str;
            """)

        async with self.assertRaisesRegexTx(
            edgedb.UnsupportedFeatureError,
            r"USING casts for SET TYPE on globals are not supported"
        ):
            await self.con.execute("""
                alter global foo set type str using ('lol');
            """)

    async def test_edgeql_ddl_property_computable_01(self):
        await self.con.execute('''\
            CREATE TYPE CompProp;
            ALTER TYPE CompProp {
                CREATE PROPERTY prop := 'I am a computable';
            };
            INSERT CompProp;
        ''')

        await self.assert_query_result(
            r'''
                SELECT CompProp {
                    prop
                };
            ''',
            [{
                'prop': 'I am a computable',
            }],
        )

        await self.assert_query_result(
            r'''
                WITH MODULE schema
                SELECT ObjectType {
                    properties: {
                        name,
                        target: {
                            name
                        }
                    } FILTER .name = 'prop'
                }
                FILTER
                    .name = 'default::CompProp';
            ''',
            [{
                'properties': [{
                    'name': 'prop',
                    'target': {
                        'name': 'std::str'
                    }
                }]
            }]
        )

    async def test_edgeql_ddl_property_computable_02(self):
        await self.con.execute('''\
            CREATE TYPE CompProp {
                CREATE PROPERTY prop := 'I am a computable';
            };
            INSERT CompProp;
        ''')

        await self.assert_query_result(
            r'''
                SELECT CompProp {
                    prop
                };
            ''',
            [{
                'prop': 'I am a computable',
            }],
        )

        await self.con.execute('''\
            ALTER TYPE CompProp {
                ALTER PROPERTY prop {
                    RESET EXPRESSION;
                };
            };
        ''')

        await self.assert_query_result(
            r'''
                SELECT CompProp {
                    prop
                };
            ''',
            [{
                'prop': None,
            }],
        )

    async def test_edgeql_ddl_property_computable_03(self):
        await self.con.execute(r'''
            CREATE TYPE Foo {
                CREATE PROPERTY bar -> str;
            };
        ''')

        await self.con.execute(r'''
            ALTER TYPE Foo { ALTER PROPERTY bar { USING (1) } };
        ''')

        await self.con.execute(r'''
            ALTER TYPE Foo { ALTER PROPERTY bar { USING ("1") } };
        ''')

    async def test_edgeql_ddl_property_computable_circular(self):
        await self.con.execute('''\
            CREATE TYPE CompPropCircular {
                CREATE PROPERTY prop := (SELECT count(CompPropCircular))
            };
        ''')

    async def test_edgeql_ddl_property_computable_add_dep(self):
        # Make sure things don't get messed up when we add new dependencies
        await self.con.execute('''
            create type A {
                create property foo := "!";
                create property bar -> str;
            };
            alter type A alter property foo using (.bar);
            create type B extending A;
        ''')

    async def test_edgeql_ddl_property_computable_bad_01(self):
        with self.assertRaisesRegex(
                edgedb.InvalidPropertyTargetError,
                r"invalid property type: expected.* got .* 'std::Object'"):
            await self.con.execute('''\
                CREATE TYPE CompPropBad;
                ALTER TYPE CompPropBad {
                    CREATE PROPERTY prop := (SELECT std::Object LIMIT 1);
                };
            ''')

    async def test_edgeql_ddl_link_computable_01(self):
        await self.con.execute('''\
            CREATE TYPE LinkTarget;
            CREATE TYPE CompLink {
                CREATE MULTI LINK l := LinkTarget;
            };

            INSERT LinkTarget;
            INSERT CompLink;
        ''')
        await self.assert_query_result(
            r'''
                SELECT CompLink {
                    l: {
                        id
                    }
                };
            ''',
            [{
                'l': [{
                    'id': uuid.UUID
                }],
            }],
        )

        await self.con.execute('''\
            ALTER TYPE CompLink {
                ALTER LINK l {
                    RESET EXPRESSION;
                };
            };
        ''')
        await self.assert_query_result(
            r'''
                SELECT CompLink {
                    l: {
                        id
                    }
                };
            ''',
            [{
                'l': [],
            }],
        )

    async def test_edgeql_ddl_link_computable_02(self):
        await self.con.execute('''
            CREATE TYPE LinkTarget;
        ''')

        # TODO We want to actually support this, but until then we should
        # have a decent error.
        async with self.assertRaisesRegexTx(
            edgedb.UnsupportedFeatureError,
            r"including a shape on schema-defined computed links "
            r"is not yet supported"
        ):
            await self.con.execute("""
                CREATE TYPE X { CREATE LINK x := LinkTarget { z := 1 } };
            """)

    async def test_edgeql_ddl_link_computable_circular_01(self):
        await self.con.execute('''\
            CREATE TYPE CompLinkCircular {
                CREATE LINK l := (SELECT CompLinkCircular LIMIT 1)
            };
        ''')

    async def test_edgeql_ddl_link_target_circular_01(self):
        # Circular target as part of a union.
        await self.con.execute('''\
            CREATE TYPE LinkCircularA;
            CREATE TYPE LinkCircularB {
                CREATE LINK l -> LinkCircularA
                                 | LinkCircularB;
            };
        ''')

    async def test_edgeql_ddl_annotation_01(self):
        await self.con.execute("""
            CREATE ABSTRACT ANNOTATION attr1;

            CREATE SCALAR TYPE TestAttrType1 EXTENDING std::str {
                CREATE ANNOTATION attr1 := 'aaaa';
            };
        """)

        await self.assert_query_result(
            r'''
                WITH MODULE schema
                SELECT ScalarType {
                    annotations: {
                        name,
                        @value,
                    }
                }
                FILTER
                    .name = 'default::TestAttrType1';
            ''',
            [{"annotations": [{"name": "default::attr1", "@value": "aaaa"}]}]
        )

        await self.migrate("""
            abstract annotation attr2;

            scalar type TestAttrType1 extending std::str {
                annotation attr2 := 'aaaa';
            };
        """)

        await self.assert_query_result(
            r'''
                WITH MODULE schema
                SELECT ScalarType {
                    annotations: {
                        name,
                        @value,
                    }
                }
                FILTER
                    .name = 'default::TestAttrType1';
            ''',
            [{"annotations": [{"name": "default::attr2", "@value": "aaaa"}]}]
        )

    async def test_edgeql_ddl_annotation_02(self):
        await self.con.execute("""
            CREATE ABSTRACT ANNOTATION attr1;

            CREATE TYPE TestAttrType2 {
                CREATE ANNOTATION attr1 := 'aaaa';
            };
        """)

        await self.migrate("""
            abstract annotation attr2;

            type TestAttrType2 {
                annotation attr2 := 'aaaa';
            };
        """)

        await self.assert_query_result(
            r'''
                WITH MODULE schema
                SELECT ObjectType {
                    annotations: {
                        name,
                        @value,
                    } FILTER .name = 'default::attr2'
                }
                FILTER
                    .name = 'default::TestAttrType2';
            ''',
            [{"annotations": [{"name": "default::attr2", "@value": "aaaa"}]}]
        )

    async def test_edgeql_ddl_annotation_03(self):
        await self.con.execute("""
            CREATE ABSTRACT ANNOTATION noninh;
            CREATE ABSTRACT INHERITABLE ANNOTATION inh;

            CREATE TYPE TestAttr1 {
                CREATE ANNOTATION noninh := 'no inherit';
                CREATE ANNOTATION inh := 'inherit me';
            };

            CREATE TYPE TestAttr2 EXTENDING TestAttr1;
        """)

        await self.assert_query_result(
            r'''
                WITH MODULE schema
                SELECT ObjectType {
                    annotations: {
                        name,
                        inheritable,
                        @value,
                    }
                    FILTER .name LIKE 'default::%'
                    ORDER BY .name
                }
                FILTER
                    .name LIKE 'default::TestAttr%'
                ORDER BY
                    .name;
            ''',
            [{
                "annotations": [{
                    "name": "default::inh",
                    "inheritable": True,
                    "@value": "inherit me",
                }, {
                    "name": "default::noninh",
                    "@value": "no inherit",
                }]
            }, {
                "annotations": [{
                    "name": "default::inh",
                    "inheritable": True,
                    "@value": "inherit me",
                }]
            }]
        )

    async def test_edgeql_ddl_annotation_04(self):
        await self.con.execute('''
            CREATE TYPE BaseAnno4;
            CREATE TYPE DerivedAnno4 EXTENDING BaseAnno4;
            CREATE ABSTRACT ANNOTATION noninh_anno;
            CREATE ABSTRACT INHERITABLE ANNOTATION inh_anno;
            ALTER TYPE BaseAnno4
                CREATE ANNOTATION noninh_anno := '1';
            ALTER TYPE BaseAnno4
                CREATE ANNOTATION inh_anno := '2';
        ''')

        await self.assert_query_result(
            r'''
                WITH MODULE schema
                SELECT ObjectType {
                    annotations: {
                        name,
                        inheritable,
                        @value,
                    }
                    FILTER .name LIKE 'default::%_anno'
                    ORDER BY .name
                }
                FILTER
                    .name = 'default::DerivedAnno4'
                ORDER BY
                    .name;
            ''',
            [{
                "annotations": [{
                    "name": "default::inh_anno",
                    "inheritable": True,
                    "@value": "2",
                }]
            }]
        )

    async def test_edgeql_ddl_annotation_05(self):
        await self.con.execute(r'''
            CREATE TYPE BaseAnno05 {
                CREATE PROPERTY name -> str;
                CREATE INDEX ON (.name) {
                    CREATE ANNOTATION title := 'name index'
                }
            };
        ''')

        await self.assert_query_result(
            r'''
                WITH MODULE schema
                SELECT ObjectType {
                    indexes: {
                        expr,
                        annotations: {
                            name,
                            @value,
                        }
                    }
                }
                FILTER
                    .name = 'default::BaseAnno05';
            ''',
            [{
                "indexes": [{
                    "expr": ".name",
                    "annotations": [{
                        "name": "std::title",
                        "@value": "name index",
                    }]
                }]
            }]
        )

    async def test_edgeql_ddl_annotation_06(self):
        await self.con.execute(r'''
            CREATE TYPE BaseAnno06 {
                CREATE PROPERTY name -> str;
                CREATE INDEX ON (.name);
            };
        ''')

        await self.con.execute(r'''
            ALTER TYPE BaseAnno06 {
                ALTER INDEX ON (.name) {
                    CREATE ANNOTATION title := 'name index'
                }
            };
        ''')

        await self.assert_query_result(
            r'''
                WITH MODULE schema
                SELECT ObjectType {
                    indexes: {
                        expr,
                        annotations: {
                            name,
                            @value,
                        }
                    }
                }
                FILTER
                    .name = 'default::BaseAnno06';
            ''',
            [{
                "indexes": [{
                    "expr": ".name",
                    "annotations": [{
                        "name": "std::title",
                        "@value": "name index",
                    }]
                }]
            }]
        )

        await self.con.execute(r'''
            ALTER TYPE BaseAnno06 {
                ALTER INDEX ON (.name) {
                    DROP ANNOTATION title;
                }
            };
        ''')

        await self.assert_query_result(
            r'''
                WITH MODULE schema
                SELECT ObjectType {
                    indexes: {
                        expr,
                        annotations: {
                            name,
                            @value,
                        }
                    }
                }
                FILTER
                    .name = 'default::BaseAnno06';
            ''',
            [{
                "indexes": [{
                    "expr": ".name",
                    "annotations": []
                }]
            }]
        )

    async def test_edgeql_ddl_annotation_07(self):
        # Create index annotation using DDL, then drop annotation using SDL.
        await self.con.execute(r'''
            CREATE TYPE BaseAnno07 {
                CREATE PROPERTY name -> str;
                CREATE INDEX ON (.name) {
                    CREATE ANNOTATION title := 'name index'
                }
            };
        ''')

        await self.assert_query_result(
            r'''
                WITH MODULE schema
                SELECT ObjectType {
                    indexes: {
                        expr,
                        annotations: {
                            name,
                            @value,
                        }
                    }
                }
                FILTER
                    .name = 'default::BaseAnno07';
            ''',
            [{
                "indexes": [{
                    "expr": ".name",
                    "annotations": [{
                        "name": "std::title",
                        "@value": "name index",
                    }]
                }]
            }]
        )

        await self.migrate(r'''
            type BaseAnno07 {
                property name -> str;
                index ON (.name);
            }
        ''')

        await self.assert_query_result(
            r'''
                WITH MODULE schema
                SELECT ObjectType {
                    indexes: {
                        expr,
                        annotations: {
                            name,
                            @value,
                        }
                    }
                }
                FILTER
                    .name = 'default::BaseAnno07';
            ''',
            [{
                "indexes": [{
                    "expr": ".name",
                    "annotations": []
                }]
            }]
        )

    async def test_edgeql_ddl_annotation_08(self):
        # Create index using DDL, then add annotation to it using SDL.
        await self.con.execute(r'''
            CREATE TYPE BaseAnno08 {
                CREATE PROPERTY name -> str;
                CREATE INDEX ON (.name);
            };
        ''')

        await self.assert_query_result(
            r'''
                WITH MODULE schema
                SELECT ObjectType {
                    indexes: {
                        expr,
                        annotations: {
                            name,
                            @value,
                        }
                    }
                }
                FILTER
                    .name = 'default::BaseAnno08';
            ''',
            [{
                "indexes": [{
                    "expr": ".name",
                    "annotations": []
                }]
            }]
        )

        await self.migrate(r'''
            type BaseAnno08 {
                property name -> str;
                index ON (.name) {
                    annotation title := 'name index';
                }
            }
        ''')

        await self.assert_query_result(
            r'''
                WITH MODULE schema
                SELECT ObjectType {
                    indexes: {
                        expr,
                        annotations: {
                            name,
                            @value,
                        }
                    }
                }
                FILTER
                    .name = 'default::BaseAnno08';
            ''',
            [{
                "indexes": [{
                    "expr": ".name",
                    "annotations": [{
                        "name": "std::title",
                        "@value": "name index",
                    }]
                }]
            }]
        )

    async def test_edgeql_ddl_annotation_09(self):
        await self.con.execute("""
            CREATE ABSTRACT ANNOTATION anno09;

            CREATE TYPE TestTypeAnno09 {
                CREATE ANNOTATION anno09 := 'A';
            };
        """)

        await self.assert_query_result(
            r'''
                WITH MODULE schema
                SELECT ObjectType {
                    annotations: {
                        name,
                        @value,
                    } FILTER .name = 'default::anno09'
                }
                FILTER
                    .name = 'default::TestTypeAnno09';
            ''',
            [{"annotations": [{"name": "default::anno09", "@value": "A"}]}]
        )

        # Alter the annotation.
        await self.con.execute("""
            ALTER TYPE TestTypeAnno09 {
                ALTER ANNOTATION anno09 := 'B';
            };
        """)

        await self.assert_query_result(
            r'''
                WITH MODULE schema
                SELECT ObjectType {
                    annotations: {
                        name,
                        @value,
                    } FILTER .name = 'default::anno09'
                }
                FILTER
                    .name = 'default::TestTypeAnno09';
            ''',
            [{"annotations": [{"name": "default::anno09", "@value": "B"}]}]
        )

    async def test_edgeql_ddl_annotation_10(self):
        await self.con.execute("""
            CREATE ABSTRACT ANNOTATION anno10;
            CREATE ABSTRACT INHERITABLE ANNOTATION anno10_inh;

            CREATE TYPE TestTypeAnno10
            {
                CREATE ANNOTATION anno10 := 'A';
                CREATE ANNOTATION anno10_inh := 'A';
            };

            CREATE TYPE TestSubTypeAnno10
                    EXTENDING TestTypeAnno10
            {
                CREATE ANNOTATION anno10 := 'B';
                ALTER ANNOTATION anno10_inh := 'B';
            }
        """)

        await self.assert_query_result(
            r'''
                WITH MODULE schema
                SELECT ObjectType {
                    annotations: {
                        name,
                        @value,
                    }
                    FILTER .name LIKE 'default::anno10%'
                    ORDER BY .name
                }
                FILTER
                    .name LIKE 'default::%Anno10'
                ORDER BY
                    .name
            ''',
            [
                {
                    "annotations": [
                        {"name": "default::anno10", "@value": "B"},
                        {"name": "default::anno10_inh", "@value": "B"},
                    ]
                },
                {
                    "annotations": [
                        {"name": "default::anno10", "@value": "A"},
                        {"name": "default::anno10_inh", "@value": "A"},
                    ]
                },
            ]
        )

        # Drop the non-inherited annotation from subtype.
        await self.con.execute("""
            ALTER TYPE TestSubTypeAnno10 {
                DROP ANNOTATION anno10;
            };
        """)

        await self.assert_query_result(
            r'''
                WITH MODULE schema
                SELECT ObjectType {
                    annotations: {
                        name,
                        @value,
                    } FILTER .name LIKE 'default::anno10%'
                }
                FILTER
                    .name = 'default::TestSubTypeAnno10';
            ''',
            [{"annotations": [{"name": "default::anno10_inh", "@value": "B"}]}]
        )

        with self.assertRaisesRegex(
            edgedb.SchemaError,
            "cannot drop inherited annotation 'default::anno10_inh'",
        ):
            await self.con.execute("""
                ALTER TYPE TestSubTypeAnno10 {
                    DROP ANNOTATION anno10_inh;
                };
            """)

    async def test_edgeql_ddl_annotation_11(self):
        await self.con.execute("""
            CREATE ABSTRACT ANNOTATION anno11;
        """)

        await self.assert_query_result(
            r'''
                WITH MODULE schema
                SELECT Annotation {
                    name,
                }
                FILTER
                    .name LIKE 'default::anno11%';
            ''',
            [{"name": "default::anno11"}]
        )

        await self.con.execute("""
            ALTER ABSTRACT ANNOTATION anno11
                RENAME TO anno11_new_name;
        """)

        await self.assert_query_result(
            r'''
                WITH MODULE schema
                SELECT Annotation {
                    name,
                }
                FILTER
                    .name LIKE 'default::anno11%';
            ''',
            [{"name": "default::anno11_new_name"}]
        )

        await self.con.execute("""
            CREATE MODULE foo;

            ALTER ABSTRACT ANNOTATION anno11_new_name
                RENAME TO foo::anno11_new_name;
        """)

        await self.assert_query_result(
            r'''
                WITH MODULE schema
                SELECT Annotation {
                    name,
                }
                FILTER
                    .name LIKE 'foo::anno11%';
            ''',
            [{"name": "foo::anno11_new_name"}]
        )

        await self.con.execute("""
            DROP ABSTRACT ANNOTATION foo::anno11_new_name;
        """)

        await self.assert_query_result(
            r'''
                WITH MODULE schema
                SELECT Annotation {
                    name,
                }
                FILTER
                    .name LIKE 'foo::anno11%';
            ''',
            []
        )

    async def test_edgeql_ddl_annotation_12(self):
        with self.assertRaisesRegex(
            edgedb.UnknownModuleError,
            "module 'bogus' is not in this schema",
        ):
            await self.con.execute("""
                CREATE ABSTRACT ANNOTATION bogus::anno12;
            """)

    async def test_edgeql_ddl_annotation_13(self):
        await self.con.execute("""
            CREATE ABSTRACT ANNOTATION anno13;
        """)

        with self.assertRaisesRegex(
            edgedb.UnknownModuleError,
            "module 'bogus' is not in this schema",
        ):
            await self.con.execute("""
                ALTER ABSTRACT ANNOTATION anno13 RENAME TO bogus::anno13;
            """)

    async def test_edgeql_ddl_annotation_14(self):
        await self.con.execute("""
            CREATE ABSTRACT ANNOTATION anno;
            CREATE TYPE Foo {
                CREATE ANNOTATION anno := "test";
            };
        """)

        await self.con.execute("""
            ALTER ABSTRACT ANNOTATION anno
                RENAME TO anno_new_name;
        """)

        await self.assert_query_result(
            "DESCRIBE MODULE default as sdl",
            ["""
abstract annotation default::anno_new_name;
type default::Foo {
    annotation default::anno_new_name := 'test';
};
            """.strip()]
        )

        await self.con.execute("""
            DROP TYPE Foo;
        """)

    async def test_edgeql_ddl_annotation_15(self):
        await self.con.execute("""
            CREATE ABSTRACT INHERITABLE ANNOTATION anno;
            CREATE TYPE Foo {
                CREATE PROPERTY prop -> str {
                    CREATE ANNOTATION anno := "parent";
                };
            };
            CREATE TYPE Bar EXTENDING Foo {
                ALTER PROPERTY prop {
                    ALTER ANNOTATION anno := "child";
                }
            };
        """)

        qry = '''
            WITH MODULE schema
            SELECT Property {
                obj := .source.name,
                annotations: {name, @value, @owned}
                ORDER BY .name
            }
            FILTER
                .name = 'prop'
            ORDER BY
                (.obj, .name);
        '''

        await self.assert_query_result(
            qry,
            [
                {
                    "annotations": [
                        {"@value": "child", "@owned": True,
                         "name": "default::anno"}
                    ],
                    "obj": "default::Bar"
                },
                {
                    "annotations": [
                        {"@value": "parent", "@owned": True,
                         "name": "default::anno"}
                    ],
                    "obj": "default::Foo"
                }
            ]
        )

        await self.con.execute("""
            ALTER TYPE Bar {
                ALTER PROPERTY prop {
                    ALTER ANNOTATION anno DROP OWNED;
                }
            };
        """)

        await self.assert_query_result(
            qry,
            [
                {
                    "annotations": [
                        {"@value": "parent", "@owned": False,
                         "name": "default::anno"}
                    ],
                    "obj": "default::Bar"
                },
                {
                    "annotations": [
                        {"@value": "parent", "@owned": True,
                         "name": "default::anno"}
                    ],
                    "obj": "default::Foo"
                }
            ]
        )

    async def test_edgeql_ddl_annotation_16(self):
        await self.con.execute("""
            CREATE ABSTRACT ANNOTATION attr1;
        """)
        with self.assertRaisesRegex(
                edgedb.InvalidValueError,
                r"annotation values must be 'std::str', "
                r"got scalar type 'std::int64'"):
            await self.con.execute("""
                CREATE SCALAR TYPE TestAttrType1 EXTENDING std::str {
                    CREATE ANNOTATION attr1 := 10;
                };
            """)

    async def test_edgeql_ddl_annotation_17(self):
        await self.con.execute("""
            CREATE ABSTRACT ANNOTATION attr1;
            CREATE SCALAR TYPE TestAttrType1 EXTENDING std::str {
                CREATE ANNOTATION attr1 := '10';
            };
        """)
        with self.assertRaisesRegex(
                edgedb.InvalidValueError,
                r"annotation values must be 'std::str', "
                r"got scalar type 'std::int64'"):
            await self.con.execute("""
                ALTER SCALAR TYPE TestAttrType1 {
                    ALTER ANNOTATION attr1 := 10;
                };
            """)

    async def test_edgeql_ddl_annotation_18(self):
        # An annotation on an annotation!
        await self.con.execute("""
            CREATE ABSTRACT ANNOTATION ann {
                CREATE ANNOTATION description := "foo";
            };
        """)

        qry = '''
            WITH MODULE schema
            SELECT Annotation {
                annotations: {name, @value}
            }
            FILTER .name = 'default::ann'
        '''

        await self.assert_query_result(
            qry,
            [{"annotations": [{"@value": "foo", "name": "std::description"}]}]
        )

        await self.con.execute("""
            ALTER ABSTRACT ANNOTATION ann {
                ALTER ANNOTATION description := "bar";
            };
        """)

        await self.assert_query_result(
            qry,
            [{"annotations": [{"@value": "bar", "name": "std::description"}]}]
        )

        await self.con.execute("""
            ALTER ABSTRACT ANNOTATION ann {
                DROP ANNOTATION description;
            };
        """)

        await self.assert_query_result(
            qry,
            [{"annotations": []}]
        )

    async def test_edgeql_ddl_anytype_01(self):
        with self.assertRaisesRegex(
                edgedb.InvalidPropertyTargetError,
                r"invalid property type"):

            await self.con.execute("""
                CREATE ABSTRACT LINK test_object_link_prop {
                    CREATE PROPERTY link_prop1 -> anytype;
                };
            """)

    async def test_edgeql_ddl_anytype_02(self):
        with self.assertRaisesRegex(
                edgedb.InvalidLinkTargetError,
                r"invalid link target"):

            await self.con.execute("""
                CREATE TYPE AnyObject2 {
                    CREATE LINK a -> anytype;
                };
            """)

    async def test_edgeql_ddl_anytype_03(self):
        with self.assertRaisesRegex(
                edgedb.InvalidPropertyTargetError,
                r"invalid property type"):

            await self.con.execute("""
                CREATE TYPE AnyObject3 {
                    CREATE PROPERTY a -> anytype;
                };
            """)

    async def test_edgeql_ddl_anytype_04(self):
        with self.assertRaisesRegex(
                edgedb.InvalidPropertyTargetError,
                r"invalid property type"):

            await self.con.execute("""
                CREATE TYPE AnyObject4 {
                    CREATE PROPERTY a -> anyscalar;
                };
            """)

    async def test_edgeql_ddl_anytype_05(self):
        with self.assertRaisesRegex(
                edgedb.InvalidPropertyTargetError,
                r"invalid property type"):

            await self.con.execute("""
                CREATE TYPE AnyObject5 {
                    CREATE PROPERTY a -> anyint;
                };
            """)

    async def test_edgeql_ddl_anytype_06(self):
        with self.assertRaisesRegex(
                edgedb.SchemaError,
                r"'anytype' cannot be a parent type"):

            await self.con.execute("""
                CREATE TYPE AnyObject6 EXTENDING anytype {
                    CREATE REQUIRED LINK a -> AnyObject6;
                    CREATE REQUIRED PROPERTY b -> str;
                };
            """)

    async def test_edgeql_ddl_extending_01(self):
        with self.assertRaisesRegex(
                edgedb.SchemaError,
                r"Could not find consistent ancestor order for "
                r"object type 'default::Merged1'"):

            await self.con.execute(r"""
                CREATE TYPE ExtA1;
                CREATE TYPE ExtB1;
                # create two types with incompatible linearized bases
                CREATE TYPE ExtC1 EXTENDING ExtA1, ExtB1;
                CREATE TYPE ExtD1 EXTENDING ExtB1, ExtA1;
                # extending from both of these incompatible types
                CREATE TYPE Merged1 EXTENDING ExtC1, ExtD1;
            """)

    async def test_edgeql_ddl_extending_02(self):
        await self.con.execute(r"""
            CREATE TYPE ExtA2;
            # Create two types with a different position of Object
            # in the bases. This doesn't impact the linearized
            # bases because Object is already implicitly included
            # as the first element of the base types.
            CREATE TYPE ExtC2 EXTENDING ExtA2, Object;
            CREATE TYPE ExtD2 EXTENDING Object, ExtA2;
            # extending from both of these types
            CREATE TYPE Merged2 EXTENDING ExtC2, ExtD2;
        """)

    async def test_edgeql_ddl_extending_03(self):
        # Check that ancestors are recomputed properly on rebase.
        await self.con.execute(r"""
            CREATE TYPE ExtA3;
            CREATE TYPE ExtB3 EXTENDING ExtA3;
            CREATE TYPE ExtC3 EXTENDING ExtB3;
        """)

        await self.assert_query_result(
            r"""
                SELECT schema::ObjectType {
                    ancestors: {
                        name
                    } ORDER BY @index
                }
                FILTER .name = 'default::ExtC3'
            """,
            [{
                'ancestors': [{
                    'name': 'default::ExtB3',
                }, {
                    'name': 'default::ExtA3',
                }, {
                    'name': 'std::Object',
                }, {
                    'name': 'std::BaseObject',
                }],
            }]
        )

        await self.con.execute(r"""
            ALTER TYPE ExtB3 DROP EXTENDING ExtA3;
        """)

        await self.assert_query_result(
            r"""
                SELECT schema::ObjectType {
                    ancestors: {
                        name
                    } ORDER BY @index
                }
                FILTER .name = 'default::ExtC3'
            """,
            [{
                'ancestors': [{
                    'name': 'default::ExtB3',
                }, {
                    'name': 'std::Object',
                }, {
                    'name': 'std::BaseObject',
                }],
            }]
        )

    async def test_edgeql_ddl_extending_04(self):
        # Check that descendants are recomputed properly on rebase.
        await self.con.execute(r"""
            CREATE TYPE ExtA4 {
                CREATE PROPERTY a -> int64;
            };

            CREATE ABSTRACT INHERITABLE ANNOTATION a_anno;

            CREATE TYPE ExtB4 {
                CREATE PROPERTY a -> int64 {
                    CREATE ANNOTATION a_anno := 'anno';
                };

                CREATE PROPERTY b -> str;
            };

            CREATE TYPE Ext4Child EXTENDING ExtA4;
            CREATE TYPE Ext4GrandChild EXTENDING Ext4Child;
            CREATE TYPE Ext4GrandGrandChild
                EXTENDING Ext4GrandChild;
        """)

        await self.assert_query_result(
            r"""
                SELECT (
                    SELECT schema::ObjectType
                    FILTER .name = 'default::Ext4Child'
                ).properties.name;
            """,
            {'id', 'a'}
        )

        await self.con.execute(r"""
            ALTER TYPE Ext4Child EXTENDING ExtB4;
        """)

        for name in {'Ext4Child', 'Ext4GrandChild', 'Ext4GrandGrandChild'}:
            await self.assert_query_result(
                f"""
                    SELECT (
                        SELECT schema::ObjectType
                        FILTER .name = 'default::{name}'
                    ).properties.name;
                """,
                {'id', 'a', 'b'}
            )

        await self.assert_query_result(
            r"""
                WITH
                    ggc := (
                        SELECT schema::ObjectType
                        FILTER .name = 'default::Ext4GrandGrandChild'
                    )
                SELECT
                    (SELECT ggc.properties FILTER .name = 'a')
                        .annotations@value;
            """,
            {'anno'}
        )

        await self.con.execute(r"""
            ALTER TYPE Ext4Child DROP EXTENDING ExtB4;
        """)

        for name in {'Ext4Child', 'Ext4GrandChild', 'Ext4GrandGrandChild'}:
            await self.assert_query_result(
                f"""
                    SELECT (
                        SELECT schema::ObjectType
                        FILTER .name = 'default::{name}'
                    ).properties.name;
                """,
                {'id', 'a'}
            )

        await self.assert_query_result(
            r"""
                WITH
                    ggc := (
                        SELECT schema::ObjectType
                        FILTER .name = 'default::Ext4GrandGrandChild'
                    )
                SELECT
                    (SELECT ggc.properties FILTER .name = 'a')
                        .annotations@value;
            """,
            []
        )

    @test.xfail('''
        Default value ought to get reset back to non-existent, since it
        was inherited? (Or actually maybe not, since the prop is owned
        by then?)
    ''')
    async def test_edgeql_ddl_extending_05(self):
        # Check that field alters are propagated.
        await self.con.execute(r"""
            CREATE TYPE ExtA5 {
                CREATE PROPERTY a -> int64 {
                    SET default := 1;
                };
            };

            CREATE TYPE ExtB5 {
                CREATE PROPERTY a -> int64 {
                    SET default := 2;
                };
            };

            CREATE TYPE ExtC5 EXTENDING ExtB5;
        """)

        await self.assert_query_result(
            r"""
                WITH
                    C5 := (
                        SELECT schema::ObjectType
                        FILTER .name = 'default::ExtC5'
                    )
                SELECT
                    (SELECT C5.properties FILTER .name = 'a')
                        .default;
            """,
            {'2'}
        )

        await self.con.execute(r"""
            ALTER TYPE ExtC5 EXTENDING ExtA5 FIRST;
        """)

        await self.assert_query_result(
            r"""
                WITH
                    C5 := (
                        SELECT schema::ObjectType
                        FILTER .name = 'default::ExtC5'
                    )
                SELECT
                    (SELECT C5.properties FILTER .name = 'a')
                        .default;
            """,
            {'1'}
        )

        await self.con.execute(r"""
            ALTER TYPE ExtC5 DROP EXTENDING ExtA5;
        """)

        await self.assert_query_result(
            r"""
                WITH
                    C5 := (
                        SELECT schema::ObjectType
                        FILTER .name = 'default::ExtC5'
                    )
                SELECT
                    (SELECT C5.properties FILTER .name = 'a')
                        .default;
            """,
            {'2'}
        )

        await self.con.execute(r"""
            ALTER TYPE ExtC5 ALTER PROPERTY a SET REQUIRED;
            ALTER TYPE ExtC5 DROP EXTENDING ExtB5;
        """)

        await self.assert_query_result(
            r"""
                WITH
                    C5 := (
                        SELECT schema::ObjectType
                        FILTER .name = 'default::ExtC5'
                    )
                SELECT
                    (SELECT C5.properties FILTER .name = 'a')
                        .default;
            """,
            []
        )

    async def test_edgeql_ddl_extending_06(self):
        async with self.assertRaisesRegexTx(
            edgedb.SchemaError,
            r"'std::FreeObject' cannot be a parent type",
        ):
            await self.con.execute("""
                CREATE TYPE SomeObject6 EXTENDING FreeObject;
            """)

        async with self.assertRaisesRegexTx(
            edgedb.SchemaError,
            r"'std::FreeObject' cannot be a parent type",
        ):
            await self.con.execute("""
                CREATE TYPE SomeObject6;
                ALTER TYPE SomeObject6 EXTENDING FreeObject;
            """)

    async def test_edgeql_ddl_modules_01(self):
        try:
            await self.con.execute(r"""
                CREATE MODULE test_other;

                CREATE TYPE ModuleTest01 {
                    CREATE PROPERTY clash -> str;
                };

                CREATE TYPE test_other::Target;
                CREATE TYPE test_other::ModuleTest01 {
                    CREATE LINK clash -> test_other::Target;
                };
            """)

            await self.con.execute("""
                DROP TYPE test_other::ModuleTest01;
                DROP TYPE test_other::Target;
            """)

        finally:
            await self.con.execute("""
                DROP MODULE test_other;
            """)

    async def test_edgeql_ddl_modules_02(self):
        await self.con.execute(r"""
            CREATE MODULE test_other;

            CREATE ABSTRACT TYPE test_other::Named {
                CREATE REQUIRED PROPERTY name -> str;
            };

            CREATE ABSTRACT TYPE test_other::UniquelyNamed
                EXTENDING test_other::Named
            {
                ALTER PROPERTY name {
                    CREATE DELEGATED CONSTRAINT exclusive;
                }
            };

            CREATE TYPE Priority EXTENDING test_other::Named;

            CREATE TYPE Status
                EXTENDING test_other::UniquelyNamed;

            INSERT Priority {name := 'one'};
            INSERT Priority {name := 'two'};
            INSERT Status {name := 'open'};
            INSERT Status {name := 'closed'};
        """)

        await self.assert_query_result(
            r"""
                WITH MODULE test_other
                SELECT Named.name;
            """,
            {
                'one', 'two', 'open', 'closed',
            }
        )

        await self.assert_query_result(
            r"""
                WITH MODULE test_other
                SELECT UniquelyNamed.name;
            """,
            {
                'open', 'closed',
            }
        )

        await self.con.execute("""
            DROP TYPE Status;
            DROP TYPE Priority;
            DROP TYPE test_other::UniquelyNamed;
            DROP TYPE test_other::Named;
            DROP MODULE test_other;
        """)

    @test.xerror('''
        Currently declarative.py doesn't have the up-to-date module list
        at the time it tries interpreting the migration.

        InvalidReferenceError: reference to a non-existent schema
        item: test_other::UniquelyNamed
    ''')
    async def test_edgeql_ddl_modules_03(self):
        await self.con.execute(r"""
            CREATE MODULE test_other;

            CREATE ABSTRACT TYPE test_other::Named {
                CREATE REQUIRED PROPERTY name -> str;
            };

            CREATE ABSTRACT TYPE test_other::UniquelyNamed
                EXTENDING test_other::Named
            {
                ALTER PROPERTY name {
                    CREATE DELEGATED CONSTRAINT exclusive;
                }
            };
        """)

        try:
            async with self.con.transaction():
                await self.con.execute(r"""
                    START MIGRATION TO {
                        type Status extending test_other::UniquelyNamed;
                    };
                    POPULATE MIGRATION;
                    COMMIT MIGRATION;
                """)

            await self.con.execute("""
                DROP TYPE Status;
            """)
        finally:
            await self.con.execute("""
                DROP TYPE test_other::UniquelyNamed;
                DROP TYPE test_other::Named;
                DROP MODULE test_other;
            """)

    async def test_edgeql_ddl_modules_04(self):
        await self.con.execute(r"""
            CREATE MODULE test_other;

            CREATE ABSTRACT TYPE test_other::Named {
                CREATE REQUIRED PROPERTY name -> str;
            };

            CREATE ABSTRACT TYPE test_other::UniquelyNamed
                EXTENDING test_other::Named
            {
                ALTER PROPERTY name {
                    CREATE DELEGATED CONSTRAINT exclusive;
                }
            };

            CREATE ABSTRACT ANNOTATION whatever;

            CREATE TYPE test_other::Foo;
            CREATE TYPE test_other::Bar {
                CREATE LINK foo -> test_other::Foo;
                CREATE ANNOTATION whatever := "huh";
            };
            ALTER TYPE test_other::Foo {
                CREATE LINK bar -> test_other::Bar;
            };
        """)

        async with self.assertRaisesRegexTx(
            edgedb.SchemaError,
            "cannot drop module 'test_other' because it is not empty",
        ):
            await self.con.execute(r"""
                DROP MODULE test_other;
            """)

    async def test_edgeql_ddl_extension_package_01(self):
        await self.con.execute(r"""
            CREATE EXTENSION PACKAGE foo_01 VERSION '1.0' {
                CREATE MODULE foo_ext;;
            };
        """)

        await self.assert_query_result(
            r"""
                SELECT sys::ExtensionPackage {
                    name,
                    script,
                    ver := (.version.major, .version.minor),
                }
                FILTER .name LIKE 'foo_%'
                ORDER BY .name
            """,
            [{
                'name': 'foo_01',
                'script': (
                    "CREATE MODULE foo_ext;;"
                ),
                'ver': [1, 0],
            }]
        )

        await self.con.execute(r"""
            CREATE EXTENSION PACKAGE foo_01 VERSION '2.0-beta.1' {
                SELECT 1/0;
            };
        """)

        await self.assert_query_result(
            r"""
                SELECT sys::ExtensionPackage {
                    name,
                    script,
                    ver := (.version.major, .version.minor, .version.stage),
                }
                FILTER .name LIKE 'foo_%'
                ORDER BY .name THEN .version
            """,
            [{
                'name': 'foo_01',
                'script': (
                    "CREATE MODULE foo_ext;;"
                ),
                'ver': [1, 0, 'final'],
            }, {
                'name': 'foo_01',
                'script': (
                    "SELECT 1/0;"
                ),
                'ver': [2, 0, 'beta'],
            }]
        )

        await self.con.execute(r"""
            DROP EXTENSION PACKAGE foo_01 VERSION '1.0';
        """)

        await self.assert_query_result(
            r"""
                SELECT sys::ExtensionPackage {
                    name,
                    script,
                }
                FILTER .name LIKE 'foo_%'
                ORDER BY .name
            """,
            [{
                'name': 'foo_01',
                'script': (
                    "SELECT 1/0;"
                ),
            }]
        )

    async def test_edgeql_ddl_extension_01(self):
        await self.con.execute(r"""
            CREATE EXTENSION PACKAGE MyExtension VERSION '1.0';
            CREATE EXTENSION PACKAGE MyExtension VERSION '2.0';
        """)

        await self.con.execute(r"""
            CREATE EXTENSION MyExtension;
        """)

        await self.assert_query_result(
            r"""
                SELECT schema::Extension {
                    name,
                    package: {
                        ver := (.version.major, .version.minor)
                    }
                }
                FILTER .name = 'MyExtension'
            """,
            [{
                'name': 'MyExtension',
                'package': {
                    'ver': [2, 0],
                }
            }]
        )

        await self.con.execute(r"""
            DROP EXTENSION MyExtension;
        """)

        await self.assert_query_result(
            r"""
                SELECT schema::Extension {
                    name,
                    package: {
                        ver := (.version.major, .version.minor)
                    }
                }
                FILTER .name = 'MyExtension'
            """,
            [],
        )

        await self.con.execute(r"""
            CREATE EXTENSION MyExtension VERSION '1.0';
        """)

        await self.assert_query_result(
            r"""
                SELECT schema::Extension {
                    name,
                    package: {
                        ver := (.version.major, .version.minor)
                    }
                }
                FILTER .name = 'MyExtension'
            """,
            [{
                'name': 'MyExtension',
                'package': {
                    'ver': [1, 0],
                }
            }]
        )

        async with self.assertRaisesRegexTx(
            edgedb.SchemaError,
            "extension 'MyExtension' already exists",
        ):
            await self.con.execute(r"""
                CREATE EXTENSION MyExtension VERSION '2.0';
            """)

        await self.con.execute(r"""
            DROP EXTENSION MyExtension;
        """)

        async with self.assertRaisesRegexTx(
            edgedb.SchemaError,
            "cannot create extension 'MyExtension': extension"
            " package 'MyExtension' version '3.0' does not exist",
        ):
            await self.con.execute(r"""
                CREATE EXTENSION MyExtension VERSION '3.0';
            """)

    async def test_edgeql_ddl_role_01(self):
        if not self.has_create_role:
            self.skipTest("create role is not supported by the backend")

        await self.con.execute(r"""
            CREATE ROLE foo_01;
        """)

        await self.assert_query_result(
            r"""
                SELECT sys::Role {
                    name,
                    superuser,
                    password,
                } FILTER .name = 'foo_01'
            """,
            [{
                'name': 'foo_01',
                'superuser': False,
                'password': None,
            }]
        )

    async def test_edgeql_ddl_role_02(self):
        if not self.has_create_role:
            self.skipTest("create role is not supported by the backend")

        await self.con.execute(r"""
            CREATE SUPERUSER ROLE foo2 {
                SET password := 'secret';
            };
        """)

        await self.assert_query_result(
            r"""
                SELECT sys::Role {
                    name,
                    superuser,
                } FILTER .name = 'foo2'
            """,
            [{
                'name': 'foo2',
                'superuser': True,
            }]
        )

        role = await self.con.query_single('''
            SELECT sys::Role { password }
            FILTER .name = 'foo2'
        ''')

        self.assertIsNotNone(role.password)

        await self.con.execute(r"""
            ALTER ROLE foo2 {
                SET password := {}
            };
        """)

        role = await self.con.query_single('''
            SELECT sys::Role { password }
            FILTER .name = 'foo2'
        ''')

        self.assertIsNone(role.password)

    async def test_edgeql_ddl_role_03(self):
        if not self.has_create_role:
            self.skipTest("create role is not supported by the backend")

        await self.con.execute(r"""
            CREATE SUPERUSER ROLE foo3 {
                SET password := 'secret';
            };
        """)

        await self.con.execute(r"""
            CREATE ROLE foo4 EXTENDING foo3;
        """)

        await self.assert_query_result(
            r"""
                SELECT sys::Role {
                    name,
                    superuser,
                    password,
                    member_of: {
                        name
                    },
                } FILTER .name = 'foo4'
            """,
            [{
                'name': 'foo4',
                'superuser': False,
                'password': None,
                'member_of': [{
                    'name': 'foo3'
                }]
            }]
        )

        await self.con.execute(r"""
            ALTER ROLE foo4 DROP EXTENDING foo3;
        """)

        await self.assert_query_result(
            r"""
                SELECT sys::Role {
                    name,
                    member_of: {
                        name
                    },
                } FILTER .name = 'foo4'
            """,
            [{
                'name': 'foo4',
                'member_of': [],
            }]
        )

        await self.con.execute(r"""
            ALTER ROLE foo4 EXTENDING foo3;
        """)

        await self.assert_query_result(
            r"""
                SELECT sys::Role {
                    name,
                    member_of: {
                        name
                    },
                } FILTER .name = 'foo4'
            """,
            [{
                'name': 'foo4',
                'member_of': [{
                    'name': 'foo3',
                }],
            }]
        )

    async def test_edgeql_ddl_role_04(self):
        if not self.has_create_role:
            self.skipTest("create role is not supported by the backend")

        await self.con.execute(r"""
            CREATE SUPERUSER ROLE foo5 IF NOT EXISTS {
                SET password := 'secret';
            };
            CREATE SUPERUSER ROLE foo5 IF NOT EXISTS {
                SET password := 'secret';
            };
            CREATE SUPERUSER ROLE foo5 IF NOT EXISTS {
                SET password := 'secret';
            };
            CREATE ROLE foo6 EXTENDING foo5 IF NOT EXISTS;
            CREATE ROLE foo6 EXTENDING foo5 IF NOT EXISTS;
            CREATE ROLE foo6 EXTENDING foo5 IF NOT EXISTS;
        """)

        await self.assert_query_result(
            r"""
                SELECT sys::Role {
                    name,
                    superuser,
                    password,
                    member_of: {
                        name
                    },
                } FILTER .name = 'foo6'
            """,
            [{
                'name': 'foo6',
                'superuser': False,
                'password': None,
                'member_of': [{
                    'name': 'foo5'
                }]
            }]
        )

    async def test_edgeql_ddl_role_05(self):
        if self.has_create_role:
            self.skipTest("create role is supported by the backend")
        con = await self.connect()
        try:
            await con.execute("""
                ALTER ROLE edgedb SET password := 'test_role_05'
            """)
            if self.has_create_database:
                await con.execute("""CREATE DATABASE test_role_05""")
        finally:
            await con.aclose()
        args = {'password': "test_role_05"}
        if self.has_create_database:
            args['database'] = "test_role_05"
        con = await self.connect(**args)
        try:
            await con.execute("""
                ALTER ROLE edgedb SET password := 'test'
            """)
        finally:
            await con.aclose()
        con = await self.connect()
        try:
            if self.has_create_database:
                await con.execute("""DROP DATABASE test_role_05""")
        finally:
            await con.aclose()

    async def test_edgeql_ddl_describe_roles(self):
        if not self.has_create_role:
            self.skipTest("create role is not supported by the backend")

        await self.con.execute("""
            CREATE SUPERUSER ROLE base1;
            CREATE SUPERUSER ROLE `base 2`;
            CREATE SUPERUSER ROLE child1 EXTENDING base1;
            CREATE SUPERUSER ROLE child2 EXTENDING `base 2`;
            CREATE SUPERUSER ROLE child3 EXTENDING base1, child2 {
                SET password := 'test'
            };
        """)
        roles = next(iter(await self.con.query("DESCRIBE ROLES")))
        base1 = roles.index('CREATE SUPERUSER ROLE `base1`;')
        base2 = roles.index('CREATE SUPERUSER ROLE `base 2`;')
        child1 = roles.index('CREATE SUPERUSER ROLE `child1`')
        child2 = roles.index('CREATE SUPERUSER ROLE `child2`')
        child3 = roles.index('CREATE SUPERUSER ROLE `child3`')
        self.assertGreater(child1, base1, roles)
        self.assertGreater(child2, base2, roles)
        self.assertGreater(child3, child2, roles)
        self.assertGreater(child3, base1, roles)
        self.assertIn("SET password_hash := 'SCRAM-SHA-256$4096:", roles)

    async def test_edgeql_ddl_describe_schema(self):
        # This is ensuring that describing std does not cause errors.
        # The test validates only a small sample of entries, though.

        result = await self.con.query_single("""
            DESCRIBE MODULE std
        """)
        # This is essentially a syntax test from this point on.
        re_filter = re.compile(r'[\s]+|(#.*?(\n|$))|(,(?=\s*[})]))')
        result_stripped = re_filter.sub('', result).lower()

        for expected in [
                '''
                CREATE SCALAR TYPE std::float32 EXTENDING std::anyfloat;
                ''',
                '''
                CREATE FUNCTION
                std::str_lower(s: std::str) -> std::str
                {
                    SET volatility := 'Immutable';
                    CREATE ANNOTATION std::description :=
                        'Return a lowercase copy of the input *string*.';
                    USING SQL FUNCTION 'lower';
                };
                ''',
                '''
                CREATE INFIX OPERATOR
                std::`AND`(a: std::bool, b: std::bool) -> std::bool {
                    SET volatility := 'Immutable';
                    CREATE ANNOTATION std::description :=
                        'Logical conjunction.';
                    USING SQL EXPRESSION;
                };
                ''',
                '''
                CREATE ABSTRACT INFIX OPERATOR
                std::`>=`(l: anytype, r: anytype) -> std::bool;
                ''',
                '''
                CREATE CAST FROM std::str TO std::bool {
                    SET volatility := 'Immutable';
                    USING SQL FUNCTION 'edgedb.str_to_bool';
                };
                ''',
                '''
                CREATE CAST FROM std::int64 TO std::int16 {
                    SET volatility := 'Immutable';
                    USING SQL CAST;
                    ALLOW ASSIGNMENT;
                };
                ''']:
            expected_stripped = re_filter.sub('', expected).lower()
            self.assertTrue(
                expected_stripped in result_stripped,
                f'`DESCRIBE MODULE std` is missing the following: "{expected}"'
            )

    async def test_edgeql_ddl_rename_01(self):
        await self.con.execute(r"""
            CREATE TYPE RenameObj01 {
                CREATE PROPERTY name -> str;
            };

            INSERT RenameObj01 {name := 'rename 01'};

            ALTER TYPE RenameObj01 {
                RENAME TO NewNameObj01;
            };
        """)

        await self.assert_query_result(
            r'''
                SELECT NewNameObj01.name;
            ''',
            ['rename 01']
        )

    async def test_edgeql_ddl_rename_02(self):
        await self.con.execute(r"""
            CREATE TYPE RenameObj02 {
                CREATE PROPERTY name -> str;
            };

            INSERT RenameObj02 {name := 'rename 02'};

            ALTER TYPE RenameObj02 {
                ALTER PROPERTY name {
                    RENAME TO new_name_02;
                };
            };
        """)

        await self.assert_query_result(
            r'''
                SELECT RenameObj02.new_name_02;
            ''',
            ['rename 02']
        )

    async def test_edgeql_ddl_rename_03(self):
        await self.con.execute(r"""

            CREATE TYPE RenameObj03 {
                CREATE PROPERTY name -> str;
            };

            INSERT RenameObj03 {name := 'rename 03'};

            ALTER TYPE RenameObj03 {
                ALTER PROPERTY name {
                    RENAME TO new_name_03;
                };
            };

            RESET MODULE;
        """)

        await self.assert_query_result(
            r'''
                SELECT RenameObj03.new_name_03;
            ''',
            ['rename 03']
        )

    async def test_edgeql_ddl_rename_04(self):
        await self.con.execute("""
            CREATE ABSTRACT LINK rename_link_04 {
                CREATE PROPERTY rename_prop_04 -> std::int64;
            };

            CREATE TYPE LinkedObj04;
            CREATE TYPE RenameObj04 {
                CREATE MULTI LINK rename_link_04 EXTENDING rename_link_04
                    -> LinkedObj04;
            };

            INSERT LinkedObj04;
            INSERT RenameObj04 {
                rename_link_04 := LinkedObj04 {@rename_prop_04 := 123}
            };

            ALTER ABSTRACT LINK rename_link_04 {
                ALTER PROPERTY rename_prop_04 {
                    RENAME TO new_prop_04;
                };
            };
        """)

        await self.assert_query_result(
            r'''
                SELECT RenameObj04.rename_link_04@new_prop_04;
            ''',
            [123]
        )

    async def test_edgeql_ddl_rename_05(self):
        await self.con.execute("""
            CREATE TYPE GrandParent01 {
                CREATE PROPERTY foo -> int64;
            };

            CREATE TYPE Parent01 EXTENDING GrandParent01;
            CREATE TYPE Parent02 EXTENDING GrandParent01;

            CREATE TYPE Child EXTENDING Parent01, Parent02;

            ALTER TYPE GrandParent01 {
                ALTER PROPERTY foo RENAME TO renamed;
            };
        """)

        await self.assert_query_result(
            r'''
                SELECT Child.renamed;
            ''',
            []
        )

    async def test_edgeql_ddl_rename_06(self):
        with self.assertRaisesRegex(
                edgedb.SchemaDefinitionError,
                "cannot rename inherited property 'foo'"):
            await self.con.execute("""
                CREATE TYPE Parent01 {
                    CREATE PROPERTY foo -> int64;
                };

                CREATE TYPE Parent02 {
                    CREATE PROPERTY foo -> int64;
                };

                CREATE TYPE Child
                    EXTENDING Parent01, Parent02;

                ALTER TYPE Parent02 {
                    ALTER PROPERTY foo RENAME TO renamed;
                };
            """)

    async def test_edgeql_ddl_rename_07(self):
        await self.con.execute("""
            CREATE TYPE Foo;

            CREATE TYPE Bar {
                CREATE MULTI LINK foo -> Foo {
                    SET default := (SELECT Foo);
                }
            };

            ALTER TYPE Foo RENAME TO FooRenamed;
        """)

    async def test_edgeql_ddl_rename_abs_ptr_01(self):
        await self.con.execute("""
            CREATE ABSTRACT LINK abs_link {
                CREATE PROPERTY prop -> std::int64;
            };

            CREATE TYPE LinkedObj;
            CREATE TYPE RenameObj {
                CREATE MULTI LINK link EXTENDING abs_link
                    -> LinkedObj;
            };

            INSERT LinkedObj;
            INSERT RenameObj {
                link := LinkedObj {@prop := 123}
            };
        """)

        await self.con.execute("""
            ALTER ABSTRACT LINK abs_link
            RENAME TO new_abs_link;
        """)

        await self.assert_query_result(
            r'''
                SELECT RenameObj.link@prop;
            ''',
            [123]
        )

        # Check we can create a new type that uses it
        await self.con.execute("""
            CREATE TYPE RenameObj2 {
                CREATE MULTI LINK link EXTENDING new_abs_link
                    -> LinkedObj;
            };
        """)

        # Check we can create a new link with the same name
        await self.con.execute("""
            CREATE ABSTRACT LINK abs_link {
                CREATE PROPERTY prop -> std::int64;
            };
        """)

        await self.con.execute("""
            CREATE MODULE foo;

            ALTER ABSTRACT LINK new_abs_link
            RENAME TO foo::new_abs_link2;
        """)

        await self.con.execute("""
            ALTER TYPE RenameObj DROP LINK link;
            ALTER TYPE RenameObj2 DROP LINK link;
            DROP ABSTRACT LINK foo::new_abs_link2;
        """)

    async def test_edgeql_ddl_rename_abs_ptr_02(self):
        await self.con.execute("""
            CREATE ABSTRACT PROPERTY abs_prop {
                CREATE ANNOTATION title := "lol";
            };

            CREATE TYPE RenameObj {
                CREATE PROPERTY prop EXTENDING abs_prop -> str;
            };
        """)

        await self.con.execute("""
            ALTER ABSTRACT PROPERTY abs_prop
            RENAME TO new_abs_prop;
        """)

        # Check we can create a new type that uses it
        await self.con.execute("""
            CREATE TYPE RenameObj2 {
                CREATE PROPERTY prop EXTENDING new_abs_prop -> str;
            };
        """)

        # Check we can create a new prop with the same name
        await self.con.execute("""
            CREATE ABSTRACT PROPERTY abs_prop {
                CREATE ANNOTATION title := "lol";
            };
        """)

        await self.con.execute("""
            CREATE MODULE foo;

            ALTER ABSTRACT PROPERTY new_abs_prop
            RENAME TO foo::new_abs_prop2;
        """)

        await self.con.execute("""
            ALTER TYPE RenameObj DROP PROPERTY prop;
            ALTER TYPE RenameObj2 DROP PROPERTY prop;
            DROP ABSTRACT PROPERTY foo::new_abs_prop2;
        """)

    async def test_edgeql_ddl_rename_annotated_01(self):
        await self.con.execute("""
            CREATE TYPE RenameObj {
                CREATE PROPERTY prop -> str {
                   CREATE ANNOTATION title := "lol";
                }
            };
        """)

        await self.con.execute("""
            ALTER TYPE RenameObj {
                ALTER PROPERTY prop RENAME TO prop2;
            };
        """)

    async def test_edgeql_ddl_delete_abs_link_01(self):
        # test deleting a trivial abstract link
        await self.con.execute("""
            CREATE ABSTRACT LINK abs_link;
        """)

        await self.con.execute("""
            DROP ABSTRACT LINK abs_link;
        """)

    async def test_edgeql_ddl_alias_01(self):
        # Issue #1184
        await self.con.execute(r"""

            CREATE TYPE User {
                CREATE REQUIRED PROPERTY name -> str;
            };

            CREATE TYPE Award {
                CREATE LINK user -> User;
            };

            CREATE ALIAS Alias1 := Award {
                user2 := (SELECT .user {name2 := .name ++ '!'})
            };

            CREATE ALIAS Alias2 := Alias1;

            INSERT Award { user := (INSERT User { name := 'Corvo' }) };
        """)

        await self.assert_query_result(
            r'''
                SELECT Alias1 {
                    user2: {
                        name2
                    }
                }
            ''',
            [{
                'user2': {
                    'name2': 'Corvo!',
                },
            }],
        )

        await self.assert_query_result(
            r'''
                SELECT Alias2 {
                    user2: {
                        name2
                    }
                }
            ''',
            [{
                'user2': {
                    'name2': 'Corvo!',
                },
            }],
        )

    async def test_edgeql_ddl_alias_02(self):
        # Issue #1184
        await self.con.execute(r"""

            CREATE TYPE User {
                CREATE REQUIRED PROPERTY name -> str;
            };

            CREATE TYPE Award {
                CREATE REQUIRED PROPERTY name -> str;
            };

            CREATE ALIAS Alias1 := Award {
                a_user := (SELECT User { name } LIMIT 1)
            };

            CREATE ALIAS Alias2 := Alias1;

            INSERT User { name := 'Corvo' };
            INSERT Award { name := 'Rune' };
        """)

        await self.assert_query_result(
            r'''
                SELECT Alias1 {
                    a_user: {
                        name
                    }
                }
            ''',
            [{
                'a_user': {
                    'name': 'Corvo',
                },
            }],
        )

        await self.assert_query_result(
            r'''
                SELECT Alias2 {
                    a_user: {
                        name
                    }
                }
            ''',
            [{
                'a_user': {
                    'name': 'Corvo',
                },
            }],
        )

    async def test_edgeql_ddl_alias_03(self):
        await self.con.execute(r"""
            CREATE ALIAS RenameAlias03 := (
                SELECT BaseObject {
                    alias_computable := 'rename alias 03'
                }
            );

            ALTER ALIAS RenameAlias03 {
                RENAME TO NewAlias03;
            };
        """)

        await self.assert_query_result(
            r'''
                SELECT NewAlias03.alias_computable LIMIT 1;
            ''',
            ['rename alias 03']
        )

        await self.con.execute(r"""
            CREATE MODULE foo;

            ALTER ALIAS NewAlias03 {
                RENAME TO foo::NewAlias03;
            };
        """)

        await self.assert_query_result(
            r'''
                SELECT foo::NewAlias03.alias_computable LIMIT 1;
            ''',
            ['rename alias 03']
        )

        await self.con.execute(r"""
            DROP ALIAS foo::NewAlias03;
        """)

    async def test_edgeql_ddl_alias_04(self):
        await self.con.execute(r"""
            CREATE ALIAS DupAlias04_1 := BaseObject {
                foo := 'hello world 04'
            };

            # create an identical alias with a different name
            CREATE ALIAS DupAlias04_2 := BaseObject {
                foo := 'hello world 04'
            };
        """)

        await self.assert_query_result(
            r'''
                SELECT DupAlias04_1.foo LIMIT 1;
            ''',
            ['hello world 04']
        )

        await self.assert_query_result(
            r'''
                SELECT DupAlias04_2.foo LIMIT 1;
            ''',
            ['hello world 04']
        )

    async def test_edgeql_ddl_alias_05(self):
        await self.con.execute(r"""

            CREATE TYPE BaseType05 {
                CREATE PROPERTY name -> str;
            };

            CREATE ALIAS BT05Alias1 := BaseType05 {
                a := .name ++ '_more'
            };

            # alias of an alias
            CREATE ALIAS BT05Alias2 := BT05Alias1 {
                b := .a ++ '_stuff'
            };

            INSERT BaseType05 {name := 'bt05'};
        """)

        await self.assert_query_result(
            r'''
                SELECT BT05Alias1 {name, a};
            ''',
            [{
                'name': 'bt05',
                'a': 'bt05_more',
            }]
        )

        await self.assert_query_result(
            r'''
                SELECT BT05Alias2 {name, a, b};
            ''',
            [{
                'name': 'bt05',
                'a': 'bt05_more',
                'b': 'bt05_more_stuff',
            }]
        )

    async def test_edgeql_ddl_alias_06(self):
        # Issue #1184
        await self.con.execute(r"""

            CREATE TYPE BaseType06 {
                CREATE PROPERTY name -> str;
            };

            INSERT BaseType06 {
                name := 'bt06',
            };

            INSERT BaseType06 {
                name := 'bt06_1',
            };

            CREATE ALIAS BT06Alias1 := BaseType06 {
                a := .name ++ '_a'
            };

            CREATE ALIAS BT06Alias2 := BT06Alias1 {
                b := .a ++ '_b'
            };

            CREATE ALIAS BT06Alias3 := BaseType06 {
                b := BT06Alias1
            };
        """)

        await self.assert_query_result(
            r'''
                SELECT BT06Alias1 {name, a} FILTER .name = 'bt06';
            ''',
            [{
                'name': 'bt06',
                'a': 'bt06_a',
            }],
        )

        await self.assert_query_result(
            r'''
                SELECT BT06Alias2 {name, a, b} FILTER .name = 'bt06';
            ''',
            [{
                'name': 'bt06',
                'a': 'bt06_a',
                'b': 'bt06_a_b',
            }],
        )

        await self.assert_query_result(
            r'''
                SELECT BT06Alias3 {
                    name,
                    b: {name, a} ORDER BY .name
                }
                FILTER .name = 'bt06';
            ''',
            [{
                'name': 'bt06',
                'b': [{
                    'name': 'bt06',
                    'a': 'bt06_a',
                }, {
                    'name': 'bt06_1',
                    'a': 'bt06_1_a',
                }],
            }],
        )

    async def test_edgeql_ddl_alias_07(self):
        # Issue #1187
        with self.assertRaisesRegex(
                edgedb.SchemaDefinitionError,
                "illegal self-reference in definition of "
                "'default::IllegalAlias07'"):

            await self.con.execute(r"""
                CREATE ALIAS IllegalAlias07 := Object {a := IllegalAlias07};
            """)

    async def test_edgeql_ddl_alias_08(self):
        # Issue #1184
        await self.con.execute(r"""

            CREATE TYPE BaseType08 {
                CREATE PROPERTY name -> str;
            };

            INSERT BaseType08 {
                name := 'bt08',
            };

            CREATE ALIAS BT08Alias1 := BaseType08 {
                a := .name ++ '_a'
            };

            CREATE ALIAS BT08Alias2 := BT08Alias1 {
                b := .a ++ '_b'
            };

            # drop the freshly created alias
            DROP ALIAS BT08Alias2;

            # re-create the alias that was just dropped
            CREATE ALIAS BT08Alias2 := BT08Alias1 {
                b := .a ++ '_bb'
            };
        """)

        await self.assert_query_result(
            r'''
                SELECT BT08Alias1 {name, a} FILTER .name = 'bt08';
            ''',
            [{
                'name': 'bt08',
                'a': 'bt08_a',
            }],
        )

        await self.assert_query_result(
            r'''
                SELECT BT08Alias2 {name, a, b} FILTER .name = 'bt08';
            ''',
            [{
                'name': 'bt08',
                'a': 'bt08_a',
                'b': 'bt08_a_bb',
            }],
        )

    async def test_edgeql_ddl_alias_09(self):
        await self.con.execute(r"""
            CREATE ALIAS CreateAlias09 := (
                SELECT BaseObject {
                    alias_computable := 'rename alias 03'
                }
            );
        """)

        async with self.assertRaisesRegexTx(
            edgedb.InvalidLinkTargetError,
            "invalid link type: 'default::CreateAlias09' is an"
            " expression alias, not a proper object type",
        ):
            await self.con.execute(r"""
                CREATE TYPE AliasType09 {
                    CREATE OPTIONAL SINGLE LINK a -> CreateAlias09;
                }
            """)

    async def test_edgeql_ddl_alias_10(self):
        await self.con.execute(r"""
            create type Foo;
            create type Bar;
            create alias X := Foo { bar := Bar { z := 1 } };
            alter alias X using (Bar);
        """)

    async def test_edgeql_ddl_inheritance_alter_01(self):
        await self.con.execute(r"""
            CREATE TYPE InhTest01 {
                CREATE PROPERTY testp -> int64;
            };

            CREATE TYPE InhTest01_child EXTENDING InhTest01;
        """)

        await self.con.execute("""
            ALTER TYPE InhTest01 {
                DROP PROPERTY testp;
            }
        """)

    async def test_edgeql_ddl_inheritance_alter_02(self):
        await self.con.execute(r"""
            CREATE TYPE InhTest01 {
                CREATE PROPERTY testp -> int64;
            };

            CREATE TYPE InhTest01_child EXTENDING InhTest01;
        """)

        with self.assertRaisesRegex(
                edgedb.SchemaError,
                "cannot drop inherited property 'testp'"):

            await self.con.execute("""
                ALTER TYPE InhTest01_child {
                    DROP PROPERTY testp;
                }
            """)

    async def test_edgeql_ddl_inheritance_alter_03(self):
        await self.con.execute(r"""
            CREATE TYPE Owner;

            CREATE TYPE Stuff1 {
                # same link name, but NOT related via explicit inheritance
                CREATE LINK owner -> Owner
            };

            CREATE TYPE Stuff2 {
                # same link name, but NOT related via explicit inheritance
                CREATE LINK owner -> Owner
            };
        """)

        await self.assert_query_result("""
            SELECT Owner.<owner;
        """, [])

    async def test_edgeql_ddl_inheritance_alter_04(self):
        await self.con.execute(r"""
            CREATE TYPE InhTest04 {
                CREATE PROPERTY testp -> int64;
            };

            CREATE TYPE InhTest04_child EXTENDING InhTest04;
        """)

        await self.con.execute(r"""
            ALTER TYPE InhTest04_child {
                ALTER PROPERTY testp {
                    SET default := 42;
                };
            };
        """)

        await self.assert_query_result(
            r"""
                SELECT schema::ObjectType {
                    properties: {
                        name,
                        default,
                    }
                    FILTER .name = 'testp',
                }
                FILTER .name = 'default::InhTest04_child';
            """,
            [{
                'properties': [{
                    'name': 'testp',
                    'default': '42',
                }],
            }],
        )

    async def test_edgeql_ddl_constraint_01(self):
        # Test that the inherited constraint doesn't end up with some
        # bad name like 'default::std::exclusive'.
        await self.con.execute(r"""
            CREATE ABSTRACT TYPE BaseTypeCon01;
            CREATE TYPE TypeCon01 EXTENDING BaseTypeCon01;
            ALTER TYPE BaseTypeCon01
                CREATE SINGLE PROPERTY name -> std::str;
            # make sure that we can create a constraint in the base
            # type now
            ALTER TYPE BaseTypeCon01
                ALTER PROPERTY name
                    CREATE DELEGATED CONSTRAINT exclusive;
        """)

        await self.assert_query_result("""
            WITH MODULE schema
            SELECT ObjectType {
                name,
                properties: {
                    name,
                    constraints: {
                        name,
                        delegated,
                    }
                } FILTER .name = 'name'
            }
            FILTER .name LIKE 'default::%TypeCon01'
            ORDER BY .name;
        """, [
            {
                'name': 'default::BaseTypeCon01',
                'properties': [{
                    'name': 'name',
                    'constraints': [{
                        'name': 'std::exclusive',
                        'delegated': True,
                    }],
                }]
            },
            {
                'name': 'default::TypeCon01',
                'properties': [{
                    'name': 'name',
                    'constraints': [{
                        'name': 'std::exclusive',
                        'delegated': False,
                    }],
                }]
            }
        ])

    async def test_edgeql_ddl_constraint_02(self):
        # Regression test for #1441.
        with self.assertRaisesRegex(
            edgedb.InvalidConstraintDefinitionError,
            "must define parameters"
        ):
            async with self._run_and_rollback():
                await self.con.execute('''
                    CREATE ABSTRACT CONSTRAINT aaa EXTENDING max_len_value;

                    CREATE SCALAR TYPE foo EXTENDING str {
                        CREATE CONSTRAINT aaa(10);
                    };
                ''')

    async def test_edgeql_ddl_constraint_03(self):
        # Test for #1727. Usage of EXISTS in constraints.
        await self.con.execute(r"""
            CREATE TYPE TypeCon03 {
                CREATE PROPERTY name -> str {
                    # emulating "required"
                    CREATE CONSTRAINT expression ON (EXISTS __subject__)
                }
            };
        """)

        await self.con.execute("""
            INSERT TypeCon03 {name := 'OK'};
        """)

        with self.assertRaisesRegex(
                edgedb.ConstraintViolationError,
                r'invalid name'):
            async with self.con.transaction():
                await self.con.execute("""
                    INSERT TypeCon03;
                """)

    @test.xerror('''
        Reports an schema error. Maybe that is exactly what we want?
    ''')
    async def test_edgeql_ddl_constraint_04(self):
        # Test for #1727. Usage of EXISTS in constraints.
        await self.con.execute(r"""
            CREATE TYPE TypeCon04 {
                CREATE MULTI PROPERTY name -> str {
                    # emulating "required"
                    CREATE CONSTRAINT expression ON (EXISTS __subject__)
                }
            };
        """)

        await self.con.execute("""
            INSERT TypeCon04 {name := 'OK'};
        """)

        with self.assertRaisesRegex(
                edgedb.ConstraintViolationError,
                r'invalid name'):
            async with self.con.transaction():
                await self.con.execute("""
                    INSERT TypeCon04 {name := {}};
                """)

        with self.assertRaisesRegex(
                edgedb.ConstraintViolationError,
                r'invalid name'):
            async with self.con.transaction():
                await self.con.execute("""
                    INSERT TypeCon04;
                """)

    async def test_edgeql_ddl_constraint_05(self):
        # Test for #1727. Usage of EXISTS in constraints.
        await self.con.execute(r"""
            CREATE TYPE Child05;
            CREATE TYPE TypeCon05 {
                CREATE LINK child -> Child05 {
                    # emulating "required"
                    CREATE CONSTRAINT expression ON (EXISTS __subject__)
                }
            };
        """)

        await self.con.execute("""
            INSERT Child05;
            INSERT TypeCon05 {child := (SELECT Child05 LIMIT 1)};
        """)

        with self.assertRaisesRegex(
                edgedb.ConstraintViolationError,
                r'invalid child'):
            async with self.con.transaction():
                await self.con.execute("""
                    INSERT TypeCon05;
                """)

    @test.xerror('''
        Reports an schema error. Maybe that is exactly what we want?
    ''')
    async def test_edgeql_ddl_constraint_06(self):
        # Test for #1727. Usage of EXISTS in constraints.
        await self.con.execute(r"""
            CREATE TYPE Child06;
            CREATE TYPE TypeCon06 {
                CREATE MULTI LINK children -> Child06 {
                    # emulating "required"
                    CREATE CONSTRAINT expression ON (EXISTS __subject__)
                }
            };
        """)

        await self.con.execute("""
            INSERT Child06;
            INSERT TypeCon06 {children := Child06};
        """)

        with self.assertRaisesRegex(
                edgedb.ConstraintViolationError,
                r'invalid children'):
            async with self.con.transaction():
                await self.con.execute("""
                    INSERT TypeCon06;
                """)

    async def test_edgeql_ddl_constraint_07(self):
        # Test for #1727. Usage of EXISTS in constraints.
        await self.con.execute(r"""
            CREATE TYPE Child07;
            CREATE TYPE TypeCon07 {
                CREATE LINK child -> Child07 {
                    CREATE PROPERTY index -> int64;
                    # emulating "required"
                    CREATE CONSTRAINT expression ON (EXISTS __subject__@index)
                }
            };
        """)

        await self.con.execute("""
            INSERT Child07;
            INSERT TypeCon07 {
                child := (SELECT Child07 LIMIT 1){@index := 0}
            };
        """)

        with self.assertRaisesRegex(
                edgedb.ConstraintViolationError,
                r'invalid child'):
            async with self.con.transaction():
                await self.con.execute("""
                    INSERT TypeCon07 {
                        child := (SELECT Child07 LIMIT 1)
                    };
                """)

    async def test_edgeql_ddl_constraint_08(self):
        # Test non-delegated object constraints on abstract types
        await self.con.execute(r"""
            CREATE TYPE Base {
                CREATE PROPERTY x -> str {
                    CREATE CONSTRAINT exclusive;
                }
            };
            CREATE TYPE Foo EXTENDING Base;
            CREATE TYPE Bar EXTENDING Base;

            INSERT Foo { x := "a" };
        """)

        with self.assertRaisesRegex(
                edgedb.ConstraintViolationError,
                r'violates exclusivity constraint'):
            await self.con.execute(r"""
                INSERT Foo { x := "a" };
            """)

    async def test_edgeql_ddl_constraint_09(self):
        await self.con.execute(r"""

            CREATE ABSTRACT TYPE Text {
                CREATE REQUIRED SINGLE PROPERTY body -> str {
                    CREATE CONSTRAINT max_len_value(10000);
                };
            };
            CREATE TYPE Comment EXTENDING Text;
        """)

        await self.con.execute("""
            ALTER TYPE Text
                ALTER PROPERTY body
                    DROP CONSTRAINT max_len_value(10000);
        """)

    async def test_edgeql_ddl_constraint_10(self):
        await self.con.execute(r"""

            CREATE ABSTRACT TYPE Text {
                CREATE REQUIRED SINGLE PROPERTY body -> str {
                    CREATE CONSTRAINT max_len_value(10000);
                };
            };
            CREATE TYPE Comment EXTENDING Text;
        """)

        await self.con.execute("""
            ALTER TYPE Text
                DROP PROPERTY body;
        """)

    async def test_edgeql_ddl_constraint_11(self):
        await self.con.execute(r"""

            CREATE ABSTRACT TYPE Text {
                CREATE REQUIRED SINGLE PROPERTY body -> str {
                    CREATE CONSTRAINT max_value(10000)
                        ON (len(__subject__));
                };
            };
            CREATE TYPE Comment EXTENDING Text;
            CREATE TYPE Troll EXTENDING Comment;
        """)

        await self.con.execute("""
            ALTER TYPE Text
                ALTER PROPERTY body
                    DROP CONSTRAINT max_value(10000)
                        ON (len(__subject__));
        """)

    async def test_edgeql_ddl_constraint_12(self):
        with self.assertRaisesRegex(
                edgedb.errors.SchemaError,
                r"constraint 'std::max_len_value' of property 'firstname' "
                r"of object type 'default::Base' already exists"):
            await self.con.execute(r"""
                CREATE TYPE Base {
                    CREATE PROPERTY firstname -> str {
                        CREATE CONSTRAINT max_len_value(10);
                        CREATE CONSTRAINT max_len_value(10);
                    }
                }
            """)

    async def test_edgeql_ddl_constraint_13(self):
        await self.con.execute(r"""
            CREATE ABSTRACT CONSTRAINT Lol {
                USING ((__subject__ < 10));
            };
            CREATE TYPE Foo {
                CREATE PROPERTY x -> int64 {
                    CREATE CONSTRAINT Lol;
                };
            };
            CREATE TYPE Bar EXTENDING Foo;
        """)

        await self.con.execute(r"""
            ALTER ABSTRACT CONSTRAINT Lol RENAME TO Lolol;
        """)

        await self.con.execute(r"""
            ALTER TYPE Foo DROP PROPERTY x;
        """)

    async def test_edgeql_ddl_constraint_14(self):
        # Test for #1727. Usage of EXISTS in constraints.
        await self.con.execute(r"""
            CREATE TYPE Foo;
            CREATE TYPE Bar {
                CREATE MULTI LINK children -> Foo {
                    CREATE PROPERTY lprop -> str {
                        CREATE CONSTRAINT expression ON (EXISTS __subject__)
                    }
                }
            };
        """)

        await self.con.execute("""
            INSERT Foo;
            INSERT Bar {children := (SELECT Foo {@lprop := "test"})};
        """)

        with self.assertRaisesRegex(
                edgedb.ConstraintViolationError,
                r'invalid lprop'):
            async with self.con.transaction():
                await self.con.execute("""
                    INSERT Bar { children := Foo };
                """)

    async def test_edgeql_ddl_constraint_15(self):
        # Test for #1727. Usage of ?!= in constraints.
        await self.con.execute(r"""
            CREATE TYPE Foo;
            CREATE TYPE Bar {
                CREATE MULTI LINK children -> Foo {
                    CREATE PROPERTY lprop -> str {
                        CREATE CONSTRAINT expression ON (
                            __subject__ ?!= <str>{})
                    }
                }
            };
        """)

        await self.con.execute("""
            INSERT Foo;
            INSERT Bar {children := (SELECT Foo {@lprop := "test"})};
        """)

        with self.assertRaisesRegex(
                edgedb.ConstraintViolationError,
                r'invalid lprop'):
            async with self.con.transaction():
                await self.con.execute("""
                    INSERT Bar { children := Foo };
                """)

    async def test_edgeql_ddl_constraint_16(self):
        await self.con.execute(r"""
            create type Foo {
                create property x -> tuple<x: str, y: str> {
                    create constraint exclusive;
                }
             };
        """)

        await self.con.execute("""
            INSERT Foo { x := ('1', '2') };
        """)

        async with self.assertRaisesRegexTx(
                edgedb.ConstraintViolationError,
                r'x violates exclusivity constraint'):
            await self.con.execute("""
                INSERT Foo { x := ('1', '2') };
            """)

    async def test_edgeql_ddl_constraint_17(self):
        await self.con.execute(r"""
            create type Post {
                create link original -> Post;
                create constraint expression ON ((.original != __subject__));
            };
        """)

        await self.con.execute("""
            insert Post;
        """)

        async with self.assertRaisesRegexTx(
                edgedb.ConstraintViolationError,
                r'invalid Post'):
            await self.con.execute("""
                update Post set { original := Post };
            """)

    async def test_edgeql_ddl_constraint_18(self):
        await self.con.execute(r"""
            create type Foo {
                create property flag -> bool;
                create property except -> bool;
                create constraint expression on (.flag) except (.except);
             };
        """)

        # Check all combinations of expression outcome and except value
        for flag in [True, False, None]:
            for ex in [True, False, None]:
                op = self.con.query(
                    """
                    INSERT Foo {
                        flag := <optional bool>$flag,
                        except := <optional bool>$ex,
                    }
                    """,
                    flag=flag,
                    ex=ex,
                )

                # The constraint fails if it is specifically false
                # (not empty) and except is not true.
                fail = flag is False and ex is not True
                if fail:
                    async with self.assertRaisesRegexTx(
                            edgedb.ConstraintViolationError,
                            r'invalid Foo'):
                        await op
                else:
                    await op

    @test.xerror('only object constraints may use EXCEPT')
    async def test_edgeql_ddl_constraint_19(self):
        # This is pretty marginal, but make sure we can distinguish
        # on and except in name creation;
        await self.con.execute(r"""
            create abstract constraint always_ok extending constraint {
                using (true)
            };
        """)

        await self.con.execute(r"""
            create type ExceptTest {
                create property b -> bool;
                create property e -> bool;
                create link l -> Object {
                    create constraint always_ok except (.e);
                    create constraint always_ok on (.e);
                };
            };
        """)

    async def test_edgeql_ddl_constraint_20(self):
        async with self.assertRaisesRegexTx(
                edgedb.InvalidConstraintDefinitionError,
                r'constraints cannot contain paths with more than one hop'):
            await self.con.execute("""
                create type Foo {
                    create constraint expression on (false)
                        except (.__type__.name = 'default::Bar') ;
                };
            """)

    async def test_edgeql_ddl_constraint_21(self):
        # We plan on rejecting this, but for now do the thing closest
        # to right.
        await self.con.execute(r"""
            create type A {
                create property x -> str;
                create constraint exclusive on (A.x);
            };
            create type B extending A;
            insert A { x := "!" };
        """)

        async with self.assertRaisesRegexTx(
                edgedb.ConstraintViolationError,
                r'violates exclusivity constraint'):
            await self.con.execute("""
                insert B { x := "!" }
            """)

    async def test_edgeql_ddl_constraint_22(self):
        async with self.assertRaisesRegexTx(
                edgedb.InvalidConstraintDefinitionError,
                r'expected to return a bool value, got collection'):
            await self.con.execute("""
                create type X {
                    create property y -> str {
                        create constraint expression on (<array<int32>>[]);
                    }
                };
            """)

    async def test_edgeql_ddl_constraint_23(self):
        async with self.assertRaisesRegexTx(
                edgedb.InvalidConstraintDefinitionError,
                r"constraints on object types must have an 'on' clause"):
            await self.con.execute("""
                create type X {
                    create constraint exclusive;
                };
            """)

    async def test_edgeql_ddl_constraint_check_01a(self):
        await self.con.execute(r"""
            create type Foo {
                create property foo -> str;
            };
            create type Bar extending Foo;

            insert Foo { foo := "x" };
            insert Bar { foo := "x" };
        """)

        async with self.assertRaisesRegexTx(
                edgedb.ConstraintViolationError,
                r'foo violates exclusivity constraint'):
            await self.con.execute("""
                alter type Foo alter property foo {
                    create constraint exclusive
                };
            """)

    async def test_edgeql_ddl_constraint_check_01b(self):
        await self.con.execute(r"""
            create type Foo {
                create property foo -> str {create constraint exclusive;};
            };
            create type Bar {
                create property foo -> str {create constraint exclusive;};
            };

            insert Foo { foo := "x" };
            insert Bar { foo := "x" };
        """)

        async with self.assertRaisesRegexTx(
                edgedb.ConstraintViolationError,
                r'foo violates exclusivity constraint'):
            await self.con.execute("""
                alter type Bar extending Foo;
            """)

    async def test_edgeql_ddl_constraint_check_02a(self):
        await self.con.execute(r"""
            create type Foo {
                create property foo -> str;
            };
            create type Bar extending Foo;

            insert Foo { foo := "x" };
            insert Bar { foo := "x" };
        """)

        async with self.assertRaisesRegexTx(
                edgedb.ConstraintViolationError,
                r'violates exclusivity constraint'):
            await self.con.execute("""
                alter type Foo {
                    create constraint exclusive on (.foo);
                };
            """)

    async def test_edgeql_ddl_constraint_check_02b(self):
        await self.con.execute(r"""
            create type Foo {
                create property foo -> str;
                create constraint exclusive on (.foo);
            };
            create type Bar {
                CREATE PROPERTY foo -> str;
                create constraint exclusive on (.foo);
            };

            insert Foo { foo := "x" };
            insert Bar { foo := "x" };
        """)

        async with self.assertRaisesRegexTx(
                edgedb.ConstraintViolationError,
                r'violates exclusivity constraint'):
            await self.con.execute("""
                alter type Bar extending Foo;
            """)

    async def test_edgeql_ddl_constraint_check_03a(self):
        await self.con.execute(r"""
            create type Foo {
                create multi property foo -> str;
            };
            create type Bar extending Foo;

            insert Foo { foo := "x" };
            insert Bar { foo := "x" };
        """)

        async with self.assertRaisesRegexTx(
                edgedb.ConstraintViolationError,
                r'foo violates exclusivity constraint'):
            await self.con.execute("""
                alter type Foo alter property foo {
                    create constraint exclusive
                };
            """)

    async def test_edgeql_ddl_constraint_check_03b(self):
        await self.con.execute(r"""
            create type Foo {
                create multi property foo -> str {create constraint exclusive;}
            };
            create type Bar {
                create multi property foo -> str {create constraint exclusive;}
            };

            insert Foo { foo := "x" };
            insert Bar { foo := "x" };
        """)

        async with self.assertRaisesRegexTx(
                edgedb.ConstraintViolationError,
                r'foo violates exclusivity constraint'):
            await self.con.execute("""
                alter type Bar extending Foo;
            """)

    async def test_edgeql_ddl_constraint_check_04(self):
        await self.con.execute(r"""
            create type Tgt;
            create type Foo {
                create link foo -> Tgt
            };
            create type Bar extending Foo;

            insert Tgt;
            insert Foo { foo := assert_single(Tgt) };
            insert Bar { foo := assert_single(Tgt) };
        """)

        async with self.assertRaisesRegexTx(
                edgedb.ConstraintViolationError,
                r'foo violates exclusivity constraint'):
            await self.con.execute("""
                alter type Foo alter link foo {
                    create constraint exclusive
                };
            """)

    async def test_edgeql_ddl_constraint_check_05(self):
        await self.con.execute(r"""
            create type Tgt;
            create type Foo {
                create multi link foo -> Tgt { create property x -> str; }
            };
            create type Bar extending Foo;

            insert Tgt;
            insert Foo { foo := assert_single(Tgt) };
            insert Bar { foo := assert_single(Tgt) };
        """)

        async with self.assertRaisesRegexTx(
                edgedb.ConstraintViolationError,
                r'foo violates exclusivity constraint'):
            await self.con.execute("""
                alter type Foo alter link foo {
                    create constraint exclusive
                };
            """)

    async def test_edgeql_ddl_constraint_check_06(self):
        await self.con.execute(r"""
            create type Tgt;
            create type Foo {
                create link foo -> Tgt { create property x -> str; }
            };
            create type Bar extending Foo;

            insert Tgt;
            insert Foo { foo := assert_single(Tgt { @x := "foo" }) };
            insert Bar { foo := assert_single(Tgt { @x := "foo" }) };
        """)

        async with self.assertRaisesRegexTx(
                edgedb.ConstraintViolationError,
                r'x violates exclusivity constraint'):
            await self.con.execute("""
                alter type Foo alter link foo alter property x {
                    create constraint exclusive
                };
            """)

    async def test_edgeql_ddl_constraint_check_07(self):
        await self.con.execute(r"""
            create type Tgt;
            create type Foo {
                create link foo -> Tgt { create property x -> str; }
            };
            create type Bar extending Foo;

            insert Tgt;
            insert Foo { foo := assert_single(Tgt { @x := "foo" }) };
            insert Bar { foo := assert_single(Tgt { @x := "foo" }) };
        """)

        async with self.assertRaisesRegexTx(
                edgedb.ConstraintViolationError,
                r'foo violates exclusivity constraint'):
            await self.con.execute("""
                alter type Foo alter link foo  {
                    create constraint exclusive on (__subject__@x)
                };
            """)

    async def test_edgeql_ddl_constraint_check_08(self):
        await self.con.execute(r"""
            create type Tgt;
            create abstract link Lnk { create property x -> str; };
            create type Foo {
                create link foo extending Lnk -> Tgt;
            };
            create type Bar extending Foo;

            insert Tgt;
            insert Foo { foo := assert_single(Tgt { @x := "foo" }) };
            insert Bar { foo := assert_single(Tgt { @x := "foo" }) };
        """)

        async with self.assertRaisesRegexTx(
                edgedb.ConstraintViolationError,
                r'x violates exclusivity constraint'):
            await self.con.execute("""
                alter abstract link Lnk alter property x {
                    create constraint exclusive
                };
            """)

    async def test_edgeql_ddl_constraint_check_09(self):
        # Test a diamond pattern with a delegated constraint

        await self.con.execute(r"""
            CREATE ABSTRACT TYPE R {
                CREATE REQUIRED PROPERTY name -> std::str {
                    CREATE DELEGATED CONSTRAINT std::exclusive;
                };
            };
            CREATE TYPE S EXTENDING R;
            CREATE TYPE T EXTENDING R;
            CREATE TYPE V EXTENDING S, T;

            INSERT S { name := "S" };
            INSERT T { name := "T" };
            INSERT V { name := "V" };
        """)

        for t1, t2 in ["SV", "TV", "VT", "VS"]:
            with self.annotate(tables=(t1, t2)):
                async with self.assertRaisesRegexTx(
                        edgedb.ConstraintViolationError,
                        r'violates exclusivity constraint'):
                    await self.con.execute(f"""
                        insert {t1} {{ name := "{t2}" }}
                    """)

                async with self.assertRaisesRegexTx(
                        edgedb.ConstraintViolationError,
                        r'violates exclusivity constraint'):
                    await self.con.execute(f"""
                        select {{
                            (insert {t1} {{ name := "!" }}),
                            (insert {t2} {{ name := "!" }}),
                        }}
                    """)

        await self.con.execute(r"""
            ALTER TYPE default::R {
                DROP PROPERTY name;
            };
        """)

    async def test_edgeql_ddl_constraint_check_10(self):
        # Test a half-delegated twice inherited constraint pattern

        await self.con.execute(r"""
            CREATE ABSTRACT TYPE R {
                CREATE REQUIRED PROPERTY name -> std::str {
                    CREATE DELEGATED CONSTRAINT std::exclusive;
                };
            };
            CREATE TYPE S EXTENDING R;
            CREATE TYPE T {
                CREATE REQUIRED PROPERTY name -> std::str {
                    CREATE CONSTRAINT std::exclusive;
                };
            };
            CREATE TYPE V EXTENDING S, T;

            INSERT S { name := "S" };
            INSERT T { name := "T" };
            INSERT V { name := "V" };
        """)

        for t1, t2 in ["SV", "TV", "VT", "VS"]:
            with self.annotate(tables=(t1, t2)):
                async with self.assertRaisesRegexTx(
                        edgedb.ConstraintViolationError,
                        r'violates exclusivity constraint'):
                    await self.con.execute(f"""
                        insert {t1} {{ name := "{t2}" }}
                    """)

                async with self.assertRaisesRegexTx(
                        edgedb.ConstraintViolationError,
                        r'violates exclusivity constraint'):
                    await self.con.execute(f"""
                        select {{
                            (insert {t1} {{ name := "!" }}),
                            (insert {t2} {{ name := "!" }}),
                        }}
                    """)

    async def test_edgeql_ddl_constraint_alter_01(self):
        await self.con.execute(r"""
            CREATE TYPE ConTest01 {
                CREATE PROPERTY con_test -> int64;
            };

            ALTER TYPE ConTest01
                ALTER PROPERTY con_test
                    CREATE CONSTRAINT min_value(0);
        """)

        await self.con.execute("""
            ALTER TYPE ConTest01
                ALTER PROPERTY con_test
                    DROP CONSTRAINT min_value(0);
        """)

        await self.assert_query_result("""
            WITH MODULE schema
            SELECT ObjectType {
                name,
                properties: {
                    name,
                    constraints: { name }
                } FILTER .name = 'con_test'
            }
            FILTER .name = 'default::ConTest01';
        """, [
            {
                'name': 'default::ConTest01',
                'properties': [{
                    'name': 'con_test',
                    'constraints': [],
                }]
            }
        ])

    async def test_edgeql_ddl_constraint_alter_02(self):
        # Create constraint, then add and drop annotation for it. This
        # is similar to `test_edgeql_ddl_annotation_06`.
        await self.con.execute(r'''
            CREATE SCALAR TYPE contest2_t EXTENDING int64 {
                CREATE CONSTRAINT expression ON (__subject__ > 0);
            };
        ''')

        await self.con.execute(r'''
            ALTER SCALAR TYPE contest2_t {
                ALTER CONSTRAINT expression ON (__subject__ > 0) {
                    CREATE ANNOTATION title := 'my constraint 2'
                }
            };
        ''')

        await self.assert_query_result(
            r'''
                WITH MODULE schema
                SELECT ScalarType {
                    constraints: {
                        subjectexpr,
                        annotations: {
                            name,
                            @value,
                        }
                    }
                }
                FILTER
                    .name = 'default::contest2_t';
            ''',
            [{
                "constraints": [{
                    "subjectexpr": "(__subject__ > 0)",
                    "annotations": [{
                        "name": "std::title",
                        "@value": "my constraint 2",
                    }]
                }]
            }]
        )

        await self.con.execute(r'''
            ALTER SCALAR TYPE contest2_t {
                ALTER CONSTRAINT expression ON (__subject__ > 0) {
                    DROP ANNOTATION title;
                }
            };
        ''')

        await self.assert_query_result(
            r'''
                WITH MODULE schema
                SELECT ScalarType {
                    constraints: {
                        subjectexpr,
                        annotations: {
                            name,
                            @value,
                        }
                    }
                }
                FILTER
                    .name = 'default::contest2_t';
            ''',
            [{
                "constraints": [{
                    "subjectexpr": "(__subject__ > 0)",
                    "annotations": []
                }]
            }]
        )

    async def test_edgeql_ddl_constraint_alter_03(self):
        # Create constraint annotation using DDL, then drop annotation
        # using SDL. This is similar to `test_edgeql_ddl_annotation_07`.
        await self.con.execute(r'''
            CREATE SCALAR TYPE contest3_t EXTENDING int64 {
                CREATE CONSTRAINT expression ON (__subject__ > 0) {
                    CREATE ANNOTATION title := 'my constraint 3';
                }
            };
        ''')

        await self.assert_query_result(
            r'''
                WITH MODULE schema
                SELECT ScalarType {
                    constraints: {
                        subjectexpr,
                        annotations: {
                            name,
                            @value,
                        }
                    }
                }
                FILTER
                    .name = 'default::contest3_t';
            ''',
            [{
                "constraints": [{
                    "subjectexpr": "(__subject__ > 0)",
                    "annotations": [{
                        "name": "std::title",
                        "@value": "my constraint 3",
                    }]
                }]
            }]
        )

        await self.migrate(r'''
            scalar type contest3_t extending int64 {
                constraint expression on (__subject__ > 0);
            };
        ''')

        await self.assert_query_result(
            r'''
                WITH MODULE schema
                SELECT ScalarType {
                    constraints: {
                        subjectexpr,
                        annotations: {
                            name,
                            @value,
                        }
                    }
                }
                FILTER
                    .name = 'default::contest3_t';
            ''',
            [{
                "constraints": [{
                    "subjectexpr": "(__subject__ > 0)",
                    "annotations": []
                }]
            }]
        )

    async def test_edgeql_ddl_constraint_alter_04(self):
        # Create constraints using DDL, then add annotation to it
        # using SDL. This tests how "on expr" is handled. This is
        # similar to `test_edgeql_ddl_annotation_08`.
        await self.con.execute(r'''
            CREATE SCALAR TYPE contest4_t EXTENDING int64 {
                CREATE CONSTRAINT expression ON (__subject__ > 0);
            };
        ''')

        await self.assert_query_result(
            r'''
                WITH MODULE schema
                SELECT ScalarType {
                    constraints: {
                        subjectexpr,
                        annotations: {
                            name,
                            @value,
                        }
                    }
                }
                FILTER
                    .name = 'default::contest4_t';
            ''',
            [{
                "constraints": [{
                    "subjectexpr": "(__subject__ > 0)",
                    "annotations": []
                }]
            }]
        )

        await self.migrate(r'''
            scalar type contest4_t extending int64 {
                constraint expression on (__subject__ > 0) {
                    annotation title := 'my constraint 5';
                }
            };
        ''')

        await self.assert_query_result(
            r'''
                WITH MODULE schema
                SELECT ScalarType {
                    constraints: {
                        subjectexpr,
                        annotations: {
                            name,
                            @value,
                        }
                    }
                }
                FILTER
                    .name = 'default::contest4_t';
            ''',
            [{
                "constraints": [{
                    "subjectexpr": "(__subject__ > 0)",
                    "annotations": [{
                        "name": "std::title",
                        "@value": "my constraint 5",
                    }]
                }]
            }]
        )

    async def test_edgeql_ddl_constraint_alter_05(self):
        await self.con.execute(r"""
            CREATE TYPE Base {
                CREATE PROPERTY firstname -> str {
                    CREATE CONSTRAINT max_len_value(10);
                }
            }
        """)

        with self.assertRaisesRegex(
                edgedb.errors.SchemaError,
                r"constraint 'std::max_len_value' of property 'firstname' "
                r"of object type 'default::Base' already exists"):
            await self.con.execute(r"""
                ALTER TYPE Base {
                    ALTER PROPERTY firstname {
                        CREATE CONSTRAINT max_len_value(10);
                    }
                }
            """)

    async def test_edgeql_ddl_constraint_alter_06(self):
        await self.con.execute(r"""
            create type Foo {
                create property foo -> str {create constraint exclusive;};
            };
            create type Bar extending Foo;
        """)

        async with self.assertRaisesRegexTx(
                edgedb.errors.ConstraintViolationError,
                "violates exclusivity constraint"):
            await self.con.execute(r"""
                insert Bar { foo := "x" }; insert Foo { foo := "x" };
            """)

        async with self.assertRaisesRegexTx(
                edgedb.errors.ConstraintViolationError,
                "violates exclusivity constraint"):
            await self.con.execute(r"""
                insert Foo { foo := "x" }; insert Bar { foo := "x" };
            """)

    async def test_edgeql_ddl_constraint_alter_07(self):
        await self.con.execute(r"""
            create type Foo {
                create property foo -> str;
            };
            create type Bar extending Foo;
            alter type Foo alter property foo {
                create constraint exclusive
            };
        """)

        async with self.assertRaisesRegexTx(
                edgedb.errors.ConstraintViolationError,
                "violates exclusivity constraint"):
            await self.con.execute(r"""
                insert Bar { foo := "x" }; insert Foo { foo := "x" };
            """)

        async with self.assertRaisesRegexTx(
                edgedb.errors.ConstraintViolationError,
                "violates exclusivity constraint"):
            await self.con.execute(r"""
                insert Foo { foo := "x" }; insert Bar { foo := "x" };
            """)

    async def test_edgeql_ddl_constraint_alter_08(self):
        await self.con.execute(r"""
            create type Foo {
                create property foo -> str {create constraint exclusive;};
            };
            create type Bar {
                create property foo -> str {create constraint exclusive;};
            };
            alter type Bar extending Foo;
        """)

        async with self.assertRaisesRegexTx(
                edgedb.errors.ConstraintViolationError,
                "violates exclusivity constraint"):
            await self.con.execute(r"""
                insert Bar { foo := "x" }; insert Foo { foo := "x" };
            """)

        async with self.assertRaisesRegexTx(
                edgedb.errors.ConstraintViolationError,
                "violates exclusivity constraint"):
            await self.con.execute(r"""
                insert Foo { foo := "x" }; insert Bar { foo := "x" };
            """)

    async def test_edgeql_ddl_constraint_alter_09(self):
        await self.con.execute(r"""
            CREATE ABSTRACT TYPE default::T;
            CREATE ABSTRACT TYPE default::Sub1 EXTENDING default::T;
            CREATE TYPE default::Sub2 EXTENDING default::Sub1, default::T;
            ALTER TYPE default::T {
                CREATE PROPERTY foo -> std::str {
                    CREATE CONSTRAINT std::exclusive;
                };
            };
        """)

    async def test_edgeql_ddl_drop_inherited_link(self):
        await self.con.execute(r"""
            CREATE TYPE Target;
            CREATE TYPE Parent {
                CREATE LINK dil_foo -> Target;
            };

            CREATE TYPE Child EXTENDING Parent;
            CREATE TYPE GrandChild EXTENDING Child;
       """)

        await self.con.execute("""
            ALTER TYPE Parent DROP LINK dil_foo;
        """)

    async def test_edgeql_ddl_drop_01(self):
        # Check that constraints defined on scalars being dropped are
        # dropped.
        await self.con.execute("""
            CREATE SCALAR TYPE a1 EXTENDING std::str;

            ALTER SCALAR TYPE a1 {
                CREATE CONSTRAINT std::one_of('a', 'b') {
                    CREATE ANNOTATION description :=
                        'test_delta_drop_01_constraint';
                };
            };
        """)

        await self.assert_query_result(
            r"""
                WITH MODULE schema
                SELECT Constraint {name}
                FILTER
                    .annotations.name = 'std::description'
                    AND .annotations@value = 'test_delta_drop_01_constraint';
            """,
            [
                {
                    'name': 'std::one_of',
                }
            ],
        )

        await self.con.execute("""
            DROP SCALAR TYPE a1;
        """)

        await self.assert_query_result(
            r"""
                WITH MODULE schema
                SELECT Constraint {name}
                FILTER
                    .annotations.name = 'std::description'
                    AND .annotations@value = 'test_delta_drop_01_constraint';
            """,
            []
        )

    async def test_edgeql_ddl_drop_02(self):
        # Check that links defined on types being dropped are
        # dropped.
        await self.con.execute("""
            CREATE TYPE C1 {
                CREATE PROPERTY l1 -> std::str {
                    CREATE ANNOTATION description := 'test_delta_drop_02_link';
                };
            };
        """)

        await self.assert_query_result(
            r"""
                WITH MODULE schema
                SELECT Property {name}
                FILTER
                    .annotations.name = 'std::description'
                    AND .annotations@value = 'test_delta_drop_02_link';
            """,
            [
                {
                    'name': 'l1',
                }
            ],
        )

        await self.con.execute("""
            DROP TYPE C1;
        """)

        await self.assert_query_result(
            r"""
                WITH MODULE schema
                SELECT Property {name}
                FILTER
                    .annotations.name = 'std::description'
                    AND .annotations@value = 'test_delta_drop_02_link';
            """,
            []
        )

    async def test_edgeql_ddl_drop_03(self):
        await self.con.execute("""
            CREATE TYPE Foo {
                CREATE REQUIRED SINGLE PROPERTY name -> std::str;
            };
        """)
        await self.con.execute("""
            CREATE TYPE Bar {
                CREATE OPTIONAL SINGLE LINK lol -> Foo {
                    CREATE PROPERTY note -> str;
                };
            };
        """)

        await self.con.execute("""
            DROP TYPE Bar;
        """)

    async def test_edgeql_ddl_drop_refuse_01(self):
        # Check that the schema refuses to drop objects with live references
        await self.con.execute("""
            CREATE TYPE DropA;
            CREATE ABSTRACT ANNOTATION dropattr;
            CREATE ABSTRACT LINK l1_parent;
            CREATE TYPE DropB {
                CREATE LINK l1 EXTENDING l1_parent -> DropA {
                    CREATE ANNOTATION dropattr := 'foo';
                };
            };
            CREATE SCALAR TYPE dropint EXTENDING int64;
            CREATE FUNCTION dropfunc(a: dropint) -> int64
                USING EdgeQL $$ SELECT a $$;
        """)

        async with self.assertRaisesRegexTx(
                edgedb.SchemaError,
                'cannot drop object type.*DropA.*other objects'):
            await self.con.execute('DROP TYPE DropA')

        async with self.assertRaisesRegexTx(
                edgedb.SchemaError,
                'cannot drop abstract anno.*dropattr.*other objects'):
            await self.con.execute('DROP ABSTRACT ANNOTATION dropattr')

        async with self.assertRaisesRegexTx(
                edgedb.SchemaError,
                'cannot drop abstract link.*l1_parent.*other objects'):
            await self.con.execute('DROP ABSTRACT LINK l1_parent')

        async with self.assertRaisesRegexTx(
                edgedb.SchemaError,
                'cannot drop.*dropint.*other objects'):
            await self.con.execute('DROP SCALAR TYPE dropint')

    async def test_edgeql_ddl_unicode_01(self):
        await self.con.execute(r"""
            # setup delta
            START MIGRATION TO {
                module default {
                    type Пример {
                        required property номер -> int16;
                    };
                };
            };
            POPULATE MIGRATION;
            COMMIT MIGRATION;

            INSERT Пример {
                номер := 987
            };
            INSERT Пример {
                номер := 456
            };
        """)

        await self.assert_query_result(
            r"""
                SELECT
                    Пример {
                        номер
                    }
                ORDER BY
                    Пример.номер;
            """,
            [{'номер': 456}, {'номер': 987}]
        )

    async def test_edgeql_ddl_tuple_properties(self):
        await self.con.execute(r"""
            CREATE TYPE TupProp01 {
                CREATE PROPERTY p1 -> tuple<int64, str>;
                CREATE PROPERTY p2 -> tuple<foo: int64, bar: str>;
                CREATE PROPERTY p3 -> tuple<foo: int64,
                                            bar: tuple<json, json>>;
            };

            CREATE TYPE TupProp02 {
                CREATE PROPERTY p1 -> tuple<int64, str>;
                CREATE PROPERTY p2 -> tuple<json, json>;
            };
        """)

        # Drop identical p1 properties from both objects,
        # to check positive refcount.
        await self.con.execute(r"""
            ALTER TYPE TupProp01 {
                DROP PROPERTY p1;
            };
        """)

        await self.con.execute(r"""
            ALTER TYPE TupProp02 {
                DROP PROPERTY p1;
            };
        """)

        # Re-create the property to check that the associated
        # composite type was actually removed.
        await self.con.execute(r"""
            ALTER TYPE TupProp02 {
                CREATE PROPERTY p1 -> tuple<int64, str>;
            };
        """)

        # Now, drop the property that has a nested tuple that
        # is referred to directly by another property.
        await self.con.execute(r"""
            ALTER TYPE TupProp01 {
                DROP PROPERTY p3;
            };
        """)

        # Drop the last user.
        await self.con.execute(r"""
            ALTER TYPE TupProp02 {
                DROP PROPERTY p2;
            };
        """)

        # Re-create to assure cleanup.
        await self.con.execute(r"""
            ALTER TYPE TupProp02 {
                CREATE PROPERTY p3 -> tuple<json, json>;
                CREATE PROPERTY p4 -> tuple<a: json, b: json>;
            };
        """)

        await self.con.execute(r"""
            ALTER TYPE TupProp02 {
                CREATE PROPERTY p5 -> array<tuple<int64>>;
            };
        """)

        await self.con.query('DECLARE SAVEPOINT t0')

        with self.assertRaisesRegex(
                edgedb.InvalidPropertyTargetError,
                'expected a scalar type, or a scalar collection'):

            await self.con.execute(r"""
                ALTER TYPE TupProp02 {
                    CREATE PROPERTY p6 -> tuple<TupProp02>;
                };
            """)

        # Recover.
        await self.con.query('ROLLBACK TO SAVEPOINT t0;')

    async def test_edgeql_ddl_enum_01(self):
        await self.con.execute('''
            CREATE SCALAR TYPE my_enum EXTENDING enum<'foo', 'bar'>;
        ''')

        await self.assert_query_result(
            r"""
                SELECT schema::ScalarType {
                    enum_values,
                }
                FILTER .name = 'default::my_enum';
            """,
            [{
                'enum_values': ['foo', 'bar'],
            }],
        )

        await self.con.execute('''
            CREATE TYPE EnumHost {
                CREATE PROPERTY foo -> my_enum;
            }
        ''')

        await self.con.query('DECLARE SAVEPOINT t0')

        with self.assertRaisesRegex(
                edgedb.SchemaError,
                'enumeration must be the only supertype specified'):
            await self.con.execute('''
                CREATE SCALAR TYPE my_enum_2
                    EXTENDING enum<'foo', 'bar'>,
                    std::int32;
            ''')

        await self.con.query('ROLLBACK TO SAVEPOINT t0;')

        await self.con.execute('''
            CREATE SCALAR TYPE my_enum_2
                EXTENDING enum<'foo', 'bar'>;
        ''')

        await self.con.query('DECLARE SAVEPOINT t1')

        with self.assertRaisesRegex(
                edgedb.UnsupportedFeatureError,
                'constraints cannot be defined on enumerated type.*'):
            await self.con.execute('''
                CREATE SCALAR TYPE my_enum_3
                    EXTENDING enum<'foo', 'bar', 'baz'> {
                    CREATE CONSTRAINT expression ON (EXISTS(__subject__))
                };
            ''')

        # Recover.
        await self.con.query('ROLLBACK TO SAVEPOINT t1;')

        await self.con.execute('''
            ALTER SCALAR TYPE my_enum_2
                RENAME TO my_enum_3;
        ''')

        await self.con.execute('''
            CREATE MODULE foo;
            ALTER SCALAR TYPE my_enum_3
                RENAME TO foo::my_enum_4;
        ''')

        await self.con.execute('''
            DROP SCALAR TYPE foo::my_enum_4;
        ''')

    async def test_edgeql_ddl_enum_02(self):
        await self.con.execute('''
            CREATE SCALAR TYPE my_enum EXTENDING enum<'foo', 'bar'>;
        ''')

        await self.con.execute('''
            CREATE TYPE Obj {
                CREATE PROPERTY e -> my_enum {
                    SET default := <my_enum>'foo';
                }
            }
        ''')

        await self.con.execute('''
            CREATE MODULE foo;
            ALTER SCALAR TYPE my_enum
                RENAME TO foo::my_enum_2;
        ''')

        await self.con.execute('''
            DROP TYPE Obj;
            DROP SCALAR TYPE foo::my_enum_2;
        ''')

    async def test_edgeql_ddl_enum_03(self):
        with self.assertRaisesRegex(
                edgedb.SchemaDefinitionError,
                'enums cannot contain duplicate values'):
            await self.con.execute('''
                CREATE SCALAR TYPE Color
                    EXTENDING enum<Red, Green, Blue, Red>;
            ''')

    async def test_edgeql_ddl_enum_04(self):
        await self.con.execute('''
            CREATE SCALAR TYPE Color
                EXTENDING enum<Red, Green, Blue>;
        ''')

        await self.con.query('DECLARE SAVEPOINT t0')

        with self.assertRaisesRegex(
                edgedb.SchemaError,
                'cannot DROP EXTENDING enum'):
            await self.con.execute('''
                ALTER SCALAR TYPE Color
                    DROP EXTENDING enum<Red, Green, Blue>;
            ''')

        # Recover.
        await self.con.query('ROLLBACK TO SAVEPOINT t0;')

        with self.assertRaisesRegex(
                edgedb.SchemaError,
                'enumeration must be the only supertype specified'):
            await self.con.execute('''
                ALTER SCALAR TYPE Color EXTENDING str FIRST;
            ''')

        # Recover.
        await self.con.query('ROLLBACK TO SAVEPOINT t0;')

        with self.assertRaisesRegex(
                edgedb.SchemaError,
                'cannot add another enum as supertype, '
                'use EXTENDING without position qualification'):
            await self.con.execute('''
                ALTER SCALAR TYPE Color
                    EXTENDING enum<Bad> LAST;
            ''')

        # Recover.
        await self.con.query('ROLLBACK TO SAVEPOINT t0;')

        with self.assertRaisesRegex(
                edgedb.SchemaError,
                'cannot set more than one enum as supertype'):
            await self.con.execute('''
                ALTER SCALAR TYPE Color
                    EXTENDING enum<Bad>, enum<AlsoBad>;
            ''')

        # Recover.
        await self.con.query('ROLLBACK TO SAVEPOINT t0;')

        with self.assertRaisesRegex(
                edgedb.SchemaError,
                'enums cannot contain duplicate values'):
            await self.con.execute('''
                ALTER SCALAR TYPE Color
                    EXTENDING enum<Red, Green, Blue, Red>;
            ''')

        # Recover.
        await self.con.query('ROLLBACK TO SAVEPOINT t0;')

        await self.con.execute(r'''
            ALTER SCALAR TYPE Color
                EXTENDING enum<Red, Green, Blue, Magic>;
        ''')
        # Commit the changes and start a new transaction for more testing.
        await self.con.query("COMMIT")
        await self.con.query("START TRANSACTION")
        await self.assert_query_result(
            r"""
                SELECT <Color>'Magic' >
                    <Color>'Red';
            """,
            [True],
        )

        await self.con.execute('''
            DROP SCALAR TYPE Color;
        ''')
        await self.con.query("COMMIT")

    async def test_edgeql_ddl_enum_05(self):
        await self.con.execute('''
            CREATE SCALAR TYPE Color
                EXTENDING enum<Red, Green, Blue>;

             CREATE FUNCTION asdf(x: Color) -> str USING (
                 <str>(x));
             CREATE FUNCTION asdf2() -> str USING (
                 asdf(<Color>'Red'));

             CREATE TYPE Entry {
                 CREATE PROPERTY num -> int64;
                 CREATE PROPERTY color -> Color;
                 CREATE PROPERTY colors -> array<Color>;
                 CREATE CONSTRAINT expression ON (
                     <str>.num != asdf2()
                 );
                 CREATE INDEX ON (asdf(.color));
                 CREATE PROPERTY lol -> str {
                     SET default := asdf2();
                 }
             };
             INSERT Entry { num := 1, color := "Red" };
             INSERT Entry {
                 num := 2, color := "Green", colors := ["Red", "Green"] };
        ''')

        await self.con.execute('''
            ALTER SCALAR TYPE Color
                EXTENDING enum<Red, Green>;
        ''')

        await self.con.execute('''
            ALTER SCALAR TYPE Color
                EXTENDING enum<Green, Red>;
        ''')

        await self.assert_query_result(
            r"""
                SELECT Entry { num, color } ORDER BY .color;
            """,
            [
                {'num': 2, 'color': 'Green'},
                {'num': 1, 'color': 'Red'},
            ],
        )

        async with self.assertRaisesRegexTx(
                edgedb.InvalidValueError,
                'invalid input value for enum'):
            await self.con.execute('''
                ALTER SCALAR TYPE Color
                    EXTENDING enum<Green>;
            ''')

    async def test_edgeql_ddl_explicit_id(self):
        await self.con.execute('''
            CREATE TYPE ExID {
                SET id := <uuid>'00000000-0000-0000-0000-0000feedbeef'
            };
        ''')

        await self.assert_query_result(
            r"""
                SELECT schema::ObjectType {
                    id
                }
                FILTER .name = 'default::ExID';
            """,
            [{
                'id': '00000000-0000-0000-0000-0000feedbeef',
            }],
        )

        with self.assertRaisesRegex(
                edgedb.SchemaDefinitionError,
                'cannot alter object id'):
            await self.con.execute('''
                ALTER TYPE ExID {
                    SET id := <uuid>'00000000-0000-0000-0000-0000feedbeef'
                }
            ''')

    async def test_edgeql_ddl_quoting_01(self):
        await self.con.execute("""
            CREATE TYPE `U S``E R` {
                CREATE PROPERTY `n ame` -> str;
            };
        """)

        await self.con.execute("""
            INSERT `U S``E R` {
                `n ame` := 'quoting_01'
            };
        """)

        await self.assert_query_result(
            r"""
                SELECT `U S``E R` {
                    __type__: {
                        name
                    },
                    `n ame`
                };
            """,
            [{
                '__type__': {'name': 'default::U S`E R'},
                'n ame': 'quoting_01'
            }],
        )

        await self.con.execute("""
            DROP TYPE `U S``E R`;
        """)

    async def test_edgeql_ddl_prop_overload_01(self):
        with self.assertRaisesRegex(
                edgedb.SchemaDefinitionError,
                "it is illegal for the computed property 'val' "
                "of object type 'default::UniqueName_2' to overload "
                "an existing property"):
            await self.con.execute("""
                CREATE TYPE UniqueName {
                    CREATE PROPERTY val -> str;
                };
                CREATE TYPE UniqueName_2 EXTENDING UniqueName {
                    ALTER PROPERTY val {
                        USING ('bad');
                    };
                };
            """)

    async def test_edgeql_ddl_prop_overload_02(self):
        with self.assertRaisesRegex(
                edgedb.SchemaDefinitionError,
                "it is illegal for the computed property 'val' "
                "of object type 'default::UniqueName_2' to overload "
                "an existing property"):
            await self.con.execute("""
                CREATE TYPE UniqueName {
                    CREATE PROPERTY val := 'bad';
                };
                CREATE TYPE UniqueName_2 EXTENDING UniqueName {
                    ALTER PROPERTY val {
                        CREATE CONSTRAINT exclusive;
                    };
                };
            """)

    async def test_edgeql_ddl_prop_overload_03(self):
        with self.assertRaisesRegex(
                edgedb.SchemaDefinitionError,
                "it is illegal for the property 'val' of object "
                "type 'default::UniqueName_3' to extend both a computed "
                "and a non-computed property"):
            await self.con.execute("""
                CREATE TYPE UniqueName {
                    CREATE PROPERTY val := 'ok';
                };
                CREATE TYPE UniqueName_2 {
                    CREATE PROPERTY val -> str;
                };
                CREATE TYPE UniqueName_3 EXTENDING UniqueName, UniqueName_2;
            """)

    async def test_edgeql_ddl_prop_overload_04(self):
        with self.assertRaisesRegex(
                edgedb.SchemaDefinitionError,
                "it is illegal for the property 'val' of object "
                "type 'default::UniqueName_3' to extend more than one "
                "computed property"):
            await self.con.execute("""
                CREATE TYPE UniqueName {
                    CREATE PROPERTY val := 'ok';
                };
                CREATE TYPE UniqueName_2 {
                    CREATE PROPERTY val := 'ok';
                };
                CREATE TYPE UniqueName_3 EXTENDING UniqueName, UniqueName_2;
            """)

    async def test_edgeql_ddl_prop_overload_05(self):
        await self.con.execute("""
            CREATE TYPE UniqueName {
                CREATE PROPERTY val -> str;
            };
            CREATE TYPE UniqueName_2 {
                CREATE PROPERTY val -> str;
            };
            CREATE TYPE UniqueName_3 EXTENDING UniqueName, UniqueName_2;
        """)

        with self.assertRaisesRegex(
                edgedb.SchemaDefinitionError,
                "it is illegal for the property 'val' of object "
                "type 'default::UniqueName_3' to extend both a computed "
                "and a non-computed property"):
            await self.con.execute("""
                ALTER TYPE UniqueName {
                    ALTER PROPERTY val {
                        USING ('bad');
                    };
                };
            """)

    async def test_edgeql_ddl_prop_overload_06(self):
        await self.con.execute("""
            CREATE TYPE UniqueName {
                CREATE PROPERTY val -> str;
            };
            CREATE TYPE UniqueName_2 {
                CREATE PROPERTY val -> str;
            };
            CREATE TYPE UniqueName_3 {
                CREATE PROPERTY val := 'ok';
            };
            CREATE TYPE UniqueName_4 EXTENDING UniqueName, UniqueName_2;
        """)

        with self.assertRaisesRegex(
                edgedb.SchemaDefinitionError,
                "it is illegal for the property 'val' of object "
                "type 'default::UniqueName_4' to extend both a computed "
                "and a non-computed property"):
            await self.con.execute("""
                ALTER TYPE UniqueName_4 EXTENDING UniqueName_3;
            """)

    async def test_edgeql_ddl_prop_overload_07(self):
        await self.con.execute("""
            CREATE TYPE UniqueName {
                CREATE PROPERTY val -> str;
            };
            CREATE TYPE UniqueName_2 {
                CREATE PROPERTY val := 'ok';
            };
            CREATE TYPE UniqueName_3;
            CREATE TYPE UniqueName_4 EXTENDING UniqueName, UniqueName_3;
        """)

        with self.assertRaisesRegex(
                edgedb.SchemaDefinitionError,
                "it is illegal for the property 'val' of object "
                "type 'default::UniqueName_4' to extend both a computed "
                "and a non-computed property"):
            await self.con.execute("""
                ALTER TYPE UniqueName_3 EXTENDING UniqueName_2;
            """)

    async def test_edgeql_ddl_link_overload_01(self):
        await self.con.execute("""
            CREATE TYPE T;
            CREATE TYPE A {
                CREATE MULTI LINK t -> T;
            };
            CREATE TYPE B EXTENDING A;
            INSERT T;
            INSERT B {
                t := T
            };
            ALTER TYPE B ALTER LINK t CREATE ANNOTATION title := 'overloaded';
            UPDATE B SET { t := T };
        """)

        await self.assert_query_result(
            r"""
            SELECT A { ct := count(.t) };
            """,
            [{
                'ct': 1,
            }]
        )

    async def test_edgeql_ddl_readonly_01(self):
        # Test that read-only flag must be consistent in the
        # inheritance hierarchy.
        with self.assertRaisesRegex(
                edgedb.SchemaDefinitionError,
                "cannot redefine the readonly flag of property 'foo' of "
                "object type 'default::Derived': it is defined as True in "
                "property 'foo' of object type 'default::Derived' and as "
                "False in property 'foo' of object type 'default::Base'."):
            await self.con.execute('''

                CREATE TYPE Base {
                    CREATE PROPERTY foo -> str;
                };
                CREATE TYPE Derived EXTENDING Base {
                    ALTER PROPERTY foo {
                        SET readonly := True;
                    };
                };
            ''')

    async def test_edgeql_ddl_readonly_02(self):
        # Test that read-only flag must be consistent in the
        # inheritance hierarchy.
        with self.assertRaisesRegex(
                edgedb.SchemaDefinitionError,
                "cannot redefine the readonly flag of property 'foo' of "
                "object type 'default::Derived': it is defined as False in "
                "property 'foo' of object type 'default::Derived' and as "
                "True in property 'foo' of object type 'default::Base'."):
            await self.con.execute('''

                CREATE TYPE Base {
                    CREATE PROPERTY foo -> str {
                        SET readonly := True;
                    };
                };
                CREATE TYPE Derived EXTENDING Base {
                    ALTER PROPERTY foo {
                        SET readonly := False;
                    };
                };
            ''')

    async def test_edgeql_ddl_readonly_03(self):
        # Test that read-only flag must be consistent in the
        # inheritance hierarchy.
        with self.assertRaisesRegex(
                edgedb.SchemaDefinitionError,
                "cannot redefine the readonly flag of property 'foo' of "
                "object type 'default::Derived': it is defined as False in "
                "property 'foo' of object type 'default::Base0' and as "
                "True in property 'foo' of object type 'default::Base1'."):
            await self.con.execute('''

                CREATE TYPE Base0 {
                    CREATE PROPERTY foo -> str;
                };
                CREATE TYPE Base1 {
                    CREATE PROPERTY foo -> str {
                        SET readonly := True;
                    };
                };
                CREATE TYPE Derived EXTENDING Base0, Base1;
            ''')

    async def test_edgeql_ddl_readonly_04(self):
        # Test that read-only flag must be consistent in the
        # inheritance hierarchy.
        await self.con.execute('''

            CREATE TYPE Base0 {
                CREATE PROPERTY foo -> str;
            };
            CREATE TYPE Base1 {
                CREATE PROPERTY foo -> str;
            };
            CREATE TYPE Derived EXTENDING Base0, Base1;
        ''')

        with self.assertRaisesRegex(
                edgedb.SchemaDefinitionError,
                "cannot redefine the readonly flag of property 'foo' of "
                "object type 'default::Derived': it is defined as False in "
                "property 'foo' of object type 'default::Base0' and as "
                "True in property 'foo' of object type 'default::Base1'."):
            await self.con.execute('''
                ALTER TYPE Base1 {
                    ALTER PROPERTY foo {
                        SET readonly := True;
                    };
                };
            ''')

    async def test_edgeql_ddl_readonly_05(self):
        # Test that read-only flag must be consistent in the
        # inheritance hierarchy.
        with self.assertRaisesRegex(
                edgedb.SchemaDefinitionError,
                "cannot redefine the readonly flag of link 'foo' of "
                "object type 'default::Derived': it is defined as True in "
                "link 'foo' of object type 'default::Derived' and as "
                "False in link 'foo' of object type 'default::Base'."):
            await self.con.execute('''

                CREATE TYPE Base {
                    CREATE LINK foo -> Object;
                };
                CREATE TYPE Derived EXTENDING Base {
                    ALTER LINK foo {
                        SET readonly := True;
                    };
                };
            ''')

    async def test_edgeql_ddl_readonly_06(self):
        # Test that read-only flag must be consistent in the
        # inheritance hierarchy.
        with self.assertRaisesRegex(
                edgedb.SchemaDefinitionError,
                "cannot redefine the readonly flag of link 'foo' of "
                "object type 'default::Derived': it is defined as False in "
                "link 'foo' of object type 'default::Derived' and as "
                "True in link 'foo' of object type 'default::Base'."):
            await self.con.execute('''

                CREATE TYPE Base {
                    CREATE LINK foo -> Object {
                        SET readonly := True;
                    };
                };
                CREATE TYPE Derived EXTENDING Base {
                    ALTER LINK foo {
                        SET readonly := False;
                    };
                };
            ''')

    async def test_edgeql_ddl_readonly_07(self):
        # Test that read-only flag must be consistent in the
        # inheritance hierarchy.
        with self.assertRaisesRegex(
                edgedb.SchemaDefinitionError,
                "cannot redefine the readonly flag of link 'foo' of "
                "object type 'default::Derived': it is defined as False in "
                "link 'foo' of object type 'default::Base0' and as "
                "True in link 'foo' of object type 'default::Base1'."):
            await self.con.execute('''

                CREATE TYPE Base0 {
                    CREATE LINK foo -> Object;
                };
                CREATE TYPE Base1 {
                    CREATE LINK foo -> Object {
                        SET readonly := True;
                    };
                };
                CREATE TYPE Derived EXTENDING Base0, Base1;
            ''')

    async def test_edgeql_ddl_readonly_08(self):
        # Test that read-only flag must be consistent in the
        # inheritance hierarchy.
        await self.con.execute('''

            CREATE TYPE Base0 {
                CREATE LINK foo -> Object;
            };
            CREATE TYPE Base1 {
                CREATE LINK foo -> Object;
            };
            CREATE TYPE Derived EXTENDING Base0, Base1;
        ''')

        with self.assertRaisesRegex(
                edgedb.SchemaDefinitionError,
                "cannot redefine the readonly flag of link 'foo' of "
                "object type 'default::Derived': it is defined as False in "
                "link 'foo' of object type 'default::Base0' and as "
                "True in link 'foo' of object type 'default::Base1'."):
            await self.con.execute('''
                ALTER TYPE Base1 {
                    ALTER LINK foo {
                        SET readonly := True;
                    };
                };
            ''')

    async def test_edgeql_ddl_readonly_09(self):
        # Test that read-only flag must be consistent in the
        # inheritance hierarchy.
        with self.assertRaisesRegex(
                edgedb.SchemaDefinitionError,
                "cannot redefine the readonly flag of property 'bar' of "
                "link 'foo' of object type 'default::Derived': it is defined "
                "as True in property 'bar' of link 'foo' of object type "
                "'default::Derived' and as False in property 'bar' of link "
                "'foo' of object type 'default::Base'."):
            await self.con.execute('''

                CREATE TYPE Base {
                    CREATE LINK foo -> Object {
                        CREATE PROPERTY bar -> str;
                    };
                };
                CREATE TYPE Derived EXTENDING Base {
                    ALTER LINK foo {
                        ALTER PROPERTY bar {
                            SET readonly := True;
                        }
                    };
                };
            ''')

    async def test_edgeql_ddl_readonly_10(self):
        # Test that read-only flag must be consistent in the
        # inheritance hierarchy.
        with self.assertRaisesRegex(
                edgedb.SchemaDefinitionError,
                "cannot redefine the readonly flag of property 'bar' of "
                "link 'foo' of object type 'default::Derived': it is defined "
                "as False in property 'bar' of link 'foo' of object type "
                "'default::Derived' and as True in property 'bar' of link "
                "'foo' of object type 'default::Base'."):
            await self.con.execute('''

                CREATE TYPE Base {
                    CREATE LINK foo -> Object {
                        CREATE PROPERTY bar -> str {
                            SET readonly := True;
                        };
                    };
                };
                CREATE TYPE Derived EXTENDING Base {
                    ALTER LINK foo {
                        ALTER PROPERTY bar {
                            SET readonly := False;
                        }
                    };
                };
            ''')

    async def test_edgeql_ddl_readonly_11(self):
        # Test that read-only flag must be consistent in the
        # inheritance hierarchy.
        with self.assertRaisesRegex(
                edgedb.SchemaDefinitionError,
                "cannot redefine the readonly flag of property 'bar' of "
                "link 'foo' of object type 'default::Derived': it is defined "
                "as False in property 'bar' of link 'foo' of object type "
                "'default::Base0' and as True in property 'bar' of link "
                "'foo' of object type 'default::Base1'."):
            await self.con.execute('''

                CREATE TYPE Base0 {
                    CREATE LINK foo -> Object {
                        CREATE PROPERTY bar -> str;
                    };
                };
                CREATE TYPE Base1 {
                    CREATE LINK foo -> Object {
                        CREATE PROPERTY bar -> str {
                            SET readonly := True;
                        };
                    };
                };
                CREATE TYPE Derived EXTENDING Base0, Base1;
            ''')

    async def test_edgeql_ddl_readonly_12(self):
        # Test that read-only flag must be consistent in the
        # inheritance hierarchy.
        await self.con.execute('''

            CREATE TYPE Base0 {
                CREATE LINK foo -> Object {
                    CREATE PROPERTY bar -> str;
                };
            };
            CREATE TYPE Base1 {
                CREATE LINK foo -> Object {
                    CREATE PROPERTY bar -> str;
                };
            };
            CREATE TYPE Derived EXTENDING Base0, Base1;
        ''')

        with self.assertRaisesRegex(
                edgedb.SchemaDefinitionError,
                "cannot redefine the readonly flag of property 'bar' of "
                "link 'foo' of object type 'default::Derived': it is defined "
                "as False in property 'bar' of link 'foo' of object type "
                "'default::Base0' and as True in property 'bar' of link "
                "'foo' of object type 'default::Base1'."):
            await self.con.execute('''
                ALTER TYPE Base1 {
                    ALTER LINK foo {
                        ALTER PROPERTY bar {
                            SET readonly := True;
                        };
                    };
                };
            ''')

    async def test_edgeql_ddl_required_01(self):
        # Test that required qualifier cannot be dropped if it was not
        # actually set on the particular property.
        with self.assertRaisesRegex(
            edgedb.SchemaDefinitionError,
            "cannot make.*optional",
        ):
            await self.con.execute('''

                CREATE TYPE Base {
                    CREATE REQUIRED PROPERTY foo -> str;
                };
                CREATE TYPE Derived EXTENDING Base;
                ALTER TYPE Derived {
                    ALTER PROPERTY foo {
                        SET OPTIONAL;
                    };
                };
            ''')

    async def test_edgeql_ddl_required_02(self):
        # Test that required qualifier cannot be dropped if it was not
        # actually set on the particular property.
        with self.assertRaisesRegex(
            edgedb.SchemaDefinitionError,
            "cannot make.*optional",
        ):
            await self.con.execute('''

                CREATE TYPE Base {
                    CREATE REQUIRED PROPERTY foo -> str;
                };
                CREATE TYPE Derived EXTENDING Base {
                    ALTER PROPERTY foo {
                        SET OPTIONAL;
                    };
                };
            ''')

    async def test_edgeql_ddl_required_03(self):
        # Test that required qualifier cannot be dropped if it was not
        # actually set on the particular link.
        with self.assertRaisesRegex(
            edgedb.SchemaDefinitionError,
            "cannot make.*optional",
        ):
            await self.con.execute('''

                CREATE TYPE Base {
                    CREATE REQUIRED LINK foo -> Object;
                };
                CREATE TYPE Derived EXTENDING Base;
                ALTER TYPE Derived {
                    ALTER LINK foo {
                        SET OPTIONAL;
                    };
                };
            ''')

    async def test_edgeql_ddl_required_04(self):
        # Test that required qualifier cannot be dropped if it was not
        # actually set on the particular link.
        with self.assertRaisesRegex(
            edgedb.SchemaDefinitionError,
            "cannot make.*optional",
        ):
            await self.con.execute('''

                CREATE TYPE Base {
                    CREATE REQUIRED LINK foo -> Object;
                };
                CREATE TYPE Derived EXTENDING Base {
                    ALTER LINK foo {
                        SET OPTIONAL;
                    };
                };
            ''')

    async def test_edgeql_ddl_required_05(self):
        # Test that required qualifier cannot be dropped if it was not
        # actually set on the particular link.
        with self.assertRaisesRegex(
            edgedb.SchemaDefinitionError,
            "cannot make.*optional",
        ):
            await self.con.execute('''

                CREATE TYPE Base {
                    CREATE OPTIONAL LINK foo -> Object;
                };
                CREATE TYPE Base2 {
                    CREATE REQUIRED LINK foo -> Object;
                };
                CREATE TYPE Derived EXTENDING Base, Base2 {
                    ALTER LINK foo {
                        SET OPTIONAL;
                    };
                };
            ''')

    async def test_edgeql_ddl_required_08(self):
        # Test normal that required qualifier behavior.

        await self.con.execute(r"""

            CREATE TYPE Base {
                CREATE REQUIRED PROPERTY foo -> str;
            };
            CREATE TYPE Derived EXTENDING Base {
                ALTER PROPERTY foo {
                    # overloading the property to be required
                    # regardless of the ancestors
                    SET REQUIRED;
                };
            };
        """)

        with self.assertRaisesRegex(
            edgedb.MissingRequiredError,
            f"missing value for required property"
            r" 'foo' of object type 'default::Base'",
        ):
            async with self.con.transaction():
                await self.con.execute("""
                    INSERT Base;
                """)

        with self.assertRaisesRegex(
            edgedb.MissingRequiredError,
            f"missing value for required property"
            r" 'foo' of object type 'default::Derived'",
        ):
            async with self.con.transaction():
                await self.con.execute("""
                    INSERT Derived;
                """)

        await self.con.execute("""
            ALTER TYPE Base {
                ALTER PROPERTY foo {
                    SET OPTIONAL;
                };
            };
        """)

        await self.con.execute("""
            INSERT Base;
        """)
        await self.assert_query_result(
            r'''
                SELECT count(Base);
            ''',
            [1],
        )

        with self.assertRaisesRegex(
            edgedb.MissingRequiredError,
            f"missing value for required property"
            r" 'foo' of object type 'default::Derived'",
        ):
            async with self.con.transaction():
                await self.con.execute("""
                    INSERT Derived;
                """)

        await self.con.execute("""
            ALTER TYPE Derived {
                ALTER PROPERTY foo {
                    SET OPTIONAL;
                };
            };
        """)

        await self.con.execute("""
            INSERT Derived;
        """)
        await self.assert_query_result(
            r'''
                SELECT count(Derived);
            ''',
            [1],
        )

    async def test_edgeql_ddl_required_09(self):
        # Test normal that required qualifier behavior.

        await self.con.execute(r"""

            CREATE TYPE Base {
                CREATE OPTIONAL PROPERTY foo -> str;
            };
            CREATE TYPE Derived EXTENDING Base {
                ALTER PROPERTY foo {
                    # overloading the property to be required
                    # regardless of the ancestors
                    SET REQUIRED;
                };
            };
        """)

        with self.assertRaisesRegex(
            edgedb.MissingRequiredError,
            f"missing value for required property"
            r" 'foo' of object type 'default::Derived'",
        ):
            async with self.con.transaction():
                await self.con.execute("""
                    INSERT Derived;
                """)

        await self.con.execute("""
            INSERT Base;
        """)
        await self.assert_query_result(
            r'''
                SELECT count(Base);
            ''',
            [1],
        )

        with self.assertRaisesRegex(
            edgedb.MissingRequiredError,
            f"missing value for required property"
            r" 'foo' of object type 'default::Derived'",
        ):
            async with self.con.transaction():
                await self.con.execute("""
                    INSERT Derived;
                """)

        await self.con.execute("""
            ALTER TYPE Derived {
                ALTER PROPERTY foo {
                    SET OPTIONAL;
                };
            };
        """)

        await self.con.execute("""
            INSERT Derived;
        """)
        await self.assert_query_result(
            r'''
                SELECT count(Derived);
            ''',
            [1],
        )

    async def test_edgeql_ddl_required_10(self):
        # Test normal that required qualifier behavior.

        await self.con.execute(r"""
            CREATE TYPE Base {
                CREATE REQUIRED MULTI PROPERTY name -> str;
            };
        """)

        async with self.assertRaisesRegexTx(
            edgedb.MissingRequiredError,
            r"missing value for required property 'name'"
            r" of object type 'default::Base'",
        ):
            async with self.con.transaction():
                await self.con.execute("""
                    INSERT Base;
                """)

        async with self.assertRaisesRegexTx(
            edgedb.MissingRequiredError,
            r"missing value for required property 'name'"
            r" of object type 'default::Base'",
        ):
            async with self.con.transaction():
                await self.con.execute("""
                    INSERT Base {name := {}};
                """)

        async with self.assertRaisesRegexTx(
            edgedb.MissingRequiredError,
            r"missing value for required property 'name'"
            r" of object type 'default::Base'",
        ):
            async with self.con.transaction():
                await self.con.execute("""
                    WITH names := {'A', 'B'}
                    INSERT Base {
                        name := (SELECT names FILTER names = 'C'),
                    };
                """)

    async def test_edgeql_ddl_required_11(self):
        # Test normal that required qualifier behavior.

        await self.con.execute(r"""
            CREATE TYPE Child;
            CREATE TYPE Base {
                CREATE REQUIRED MULTI LINK children -> Child;
            };
        """)

        with self.assertRaisesRegex(
            edgedb.MissingRequiredError,
            r"missing value for required link 'children'"
            r" of object type 'default::Base'"
        ):
            async with self.con.transaction():
                await self.con.execute("""
                    INSERT Base;
                """)

        with self.assertRaisesRegex(
            edgedb.MissingRequiredError,
            r"missing value for required link 'children'"
            r" of object type 'default::Base'"
        ):
            async with self.con.transaction():
                await self.con.execute("""
                    INSERT Base {children := {}};
                """)

        with self.assertRaisesRegex(
            edgedb.MissingRequiredError,
            r"missing value for required link 'children'"
            r" of object type 'default::Base'"
        ):
            async with self.con.transaction():
                await self.con.execute("""
                    INSERT Base {
                        children := (SELECT Child FILTER false)
                    };
                """)

    async def test_edgeql_ddl_prop_alias(self):
        await self.con.execute("""
            CREATE TYPE Named {
                CREATE REQUIRED PROPERTY name -> str;
                CREATE PROPERTY canonical_name := .name;
            };
        """)

    async def test_edgeql_ddl_index_01(self):
        with self.assertRaisesRegex(
            edgedb.ResultCardinalityMismatchError,
            r"possibly more than one element returned by the index expression",
            _line=4, _col=34
        ):
            await self.con.execute(r"""
                CREATE TYPE Foo {
                    CREATE MULTI PROPERTY a -> int64;
                    CREATE INDEX ON (.a);
                }
            """)

    async def test_edgeql_ddl_index_02(self):
        with self.assertRaisesRegex(
            edgedb.ResultCardinalityMismatchError,
            r"possibly more than one element returned by the index expression",
            _line=5, _col=34
        ):
            await self.con.execute(r"""
                CREATE TYPE Foo {
                    CREATE PROPERTY a -> int64;
                    CREATE PROPERTY b -> int64;
                    CREATE INDEX ON ({.a, .b});
                }
            """)

    async def test_edgeql_ddl_index_03(self):
        with self.assertRaisesRegex(
            edgedb.ResultCardinalityMismatchError,
            r"possibly more than one element returned by the index expression",
            _line=5, _col=34
        ):
            await self.con.execute(r"""
                CREATE TYPE Foo {
                    CREATE PROPERTY a -> int64;
                    CREATE PROPERTY b -> int64;
                    CREATE INDEX ON (array_unpack([.a, .b]));
                }
            """)

    async def test_edgeql_ddl_index_04(self):
        with self.assertRaisesRegex(
            edgedb.SchemaDefinitionError,
            r"index expressions must be immutable"
        ):
            await self.con.execute(r"""
                create function f(s: str) -> str {
                    set volatility := "stable";
                    using (s)
                };

                create type Bar {
                    create property x -> str;
                    create index on (f(.x));
                };
            """)

    async def test_edgeql_ddl_index_05(self):
        await self.con.execute(r"""
            create type Artist {
                create property oid -> bigint;
                create index on (<str>.oid)
            };
        """)

    async def test_edgeql_ddl_index_06(self):
        # Unfortunately we don't really have a way to test that this
        # actually works, but I looked at the SQL DDL.
        await self.con.execute(r"""
            create type Foo {
                create property name -> str;
                create property exclude -> bool;
                create index on (.name) except (.exclude);
            };
        """)

        # But we can at least make sure it made it into the schema
        await self.assert_query_result(
            '''
            SELECT schema::ObjectType {
                indexes: {expr, except_expr}
            } FILTER .name = 'default::Foo'
            ''',
            [{"indexes": [{"except_expr": ".exclude", "expr": ".name"}]}]
        )

    async def test_edgeql_ddl_errors_01(self):
        await self.con.execute('''
            CREATE TYPE Err1 {
                CREATE REQUIRED PROPERTY foo -> str;
            };

            ALTER TYPE Err1
            CREATE REQUIRED LINK bar -> Err1;
        ''')

        async with self._run_and_rollback():
            with self.assertRaisesRegex(
                    edgedb.errors.InvalidReferenceError,
                    "property 'b' does not exist"):
                await self.con.execute('''
                    ALTER TYPE Err1 ALTER PROPERTY b
                    CREATE CONSTRAINT std::regexp(r'b');
                ''')

        async with self._run_and_rollback():
            with self.assertRaisesRegex(
                    edgedb.errors.InvalidReferenceError,
                    "property 'b' does not exist"):
                await self.con.execute('''
                    ALTER TYPE Err1 DROP PROPERTY b
                ''')

        async with self._run_and_rollback():
            with self.assertRaisesRegex(
                    edgedb.errors.InvalidReferenceError,
                    "constraint 'default::a' does not exist"):
                await self.con.execute('''
                    ALTER TYPE Err1 ALTER PROPERTY foo
                    DROP CONSTRAINT a;
                ''')

        async with self._run_and_rollback():
            with self.assertRaisesRegex(
                    edgedb.errors.InvalidReferenceError,
                    "constraint 'default::a' does not exist"):
                await self.con.execute('''
                    ALTER TYPE Err1 ALTER PROPERTY foo
                    ALTER CONSTRAINT a ON (foo > 0) {
                        CREATE ANNOTATION title := 'test'
                    }
                ''')

        async with self._run_and_rollback():
            with self.assertRaisesRegex(
                    edgedb.errors.InvalidReferenceError,
                    "annotation 'std::title' does not exist"):
                await self.con.execute('''
                    ALTER TYPE Err1 ALTER PROPERTY foo
                    ALTER ANNOTATION title := 'aaa'
                ''')

        async with self._run_and_rollback():
            with self.assertRaisesRegex(
                    edgedb.errors.InvalidReferenceError,
                    "annotation 'std::title' does not exist"):
                await self.con.execute('''
                    ALTER TYPE Err1 ALTER PROPERTY foo
                    DROP ANNOTATION title;
                ''')

        async with self._run_and_rollback():
            with self.assertRaisesRegex(
                    edgedb.errors.InvalidReferenceError,
                    "annotation 'std::title' does not exist"):
                await self.con.execute('''
                    ALTER TYPE Err1
                    ALTER ANNOTATION title := 'aaa'
                ''')

        async with self._run_and_rollback():
            with self.assertRaisesRegex(
                    edgedb.errors.InvalidReferenceError,
                    "annotation 'std::title' does not exist"):
                await self.con.execute('''
                    ALTER TYPE Err1
                    DROP ANNOTATION title
                ''')

        async with self._run_and_rollback():
            with self.assertRaisesRegex(
                edgedb.errors.InvalidReferenceError,
                r"index on \(.foo\) does not exist on"
                r" object type 'default::Err1'",
            ):
                await self.con.execute('''
                    ALTER TYPE Err1
                    DROP INDEX ON (.foo)
                ''')

        async with self._run_and_rollback():
            with self.assertRaisesRegex(
                edgedb.errors.InvalidReferenceError,
                r"index on \(.zz\) does not exist on object type "
                r"'default::Err1'",
            ):
                await self.con.execute('''
                    ALTER TYPE Err1
                    DROP INDEX ON (.zz)
                ''')

        async with self._run_and_rollback():
            with self.assertRaisesRegex(
                    edgedb.errors.InvalidReferenceError,
                    "object type 'default::Err1' has no link or "
                    "property 'zz'"):
                await self.con.execute('''
                    ALTER TYPE Err1
                    CREATE INDEX ON (.zz)
                ''')

        async with self._run_and_rollback():
            with self.assertRaisesRegex(
                    edgedb.errors.InvalidReferenceError,
                    "object type 'default::Err1' has no link or "
                    "property 'zz'"):
                await self.con.execute('''
                    ALTER TYPE Err1
                    CREATE INDEX ON ((.foo, .zz))
                ''')

        async with self._run_and_rollback():
            with self.assertRaisesRegex(
                    edgedb.errors.InvalidReferenceError,
                    "object type 'default::blah' does not exist"):
                await self.con.execute('''
                    CREATE TYPE Err1 EXTENDING blah {
                        CREATE PROPERTY foo -> str;
                    };
                ''')

        async with self._run_and_rollback():
            with self.assertRaisesRegex(
                    edgedb.errors.InvalidReferenceError,
                    "object type 'default::blah' does not exist"):
                await self.con.execute('''
                    CREATE TYPE Err2 EXTENDING blah {
                        CREATE PROPERTY foo -> str;
                    };
                ''')

        async with self._run_and_rollback():
            with self.assertRaisesRegex(
                    edgedb.errors.InvalidReferenceError,
                    "link 'b' does not exist"):
                await self.con.execute('''
                    ALTER TYPE Err1 ALTER LINK b
                    CREATE CONSTRAINT std::regexp(r'b');
                ''')

        async with self._run_and_rollback():
            with self.assertRaisesRegex(
                    edgedb.errors.InvalidReferenceError,
                    "link 'b' does not exist"):
                await self.con.execute('''
                    ALTER TYPE Err1 DROP LINK b;
                ''')

        async with self._run_and_rollback():
            with self.assertRaisesRegex(
                    edgedb.errors.InvalidReferenceError,
                    "annotation 'std::title' does not exist"):
                await self.con.execute('''
                    ALTER TYPE Err1 ALTER LINK bar
                    DROP ANNOTATION title;
                ''')

        async with self._run_and_rollback():
            with self.assertRaisesRegex(
                    edgedb.errors.InvalidReferenceError,
                    "constraint 'std::min_value' does not exist"):
                await self.con.execute('''
                    ALTER TYPE Err1 ALTER LINK bar
                    DROP CONSTRAINT min_value(0);
                ''')

        async with self._run_and_rollback():
            with self.assertRaisesRegex(
                    edgedb.errors.InvalidReferenceError,
                    "property 'spam' does not exist"):
                await self.con.execute('''
                    ALTER TYPE Err1
                    ALTER LINK bar
                    DROP PROPERTY spam;
                ''')

    @test.xfail('''
        The test currently fails with the ugly
        "'default::__|foo@default|Err2' exists, but is a property, not a link"
        but it should fail with "link 'foo' does not exist", as
        `ALTER LINK foo` is the preceeding invalid command.
    ''')
    async def test_edgeql_ddl_errors_02(self):
        await self.con.execute('''
            CREATE TYPE Err2 {
                CREATE REQUIRED PROPERTY foo -> str;
            };

            ALTER TYPE Err2
            CREATE REQUIRED LINK bar -> Err2;
        ''')

        async with self._run_and_rollback():
            with self.assertRaisesRegex(
                    edgedb.errors.InvalidReferenceError,
                    "link 'foo' does not exist"):
                await self.con.execute('''
                    ALTER TYPE Err2
                    ALTER LINK foo
                    DROP PROPERTY spam;
                ''')

    async def test_edgeql_ddl_errors_03(self):
        async with self._run_and_rollback():
            with self.assertRaisesRegex(
                    edgedb.errors.InvalidReferenceError,
                    "function 'default::foo___1' does not exist"):
                await self.con.execute('''
                    ALTER FUNCTION foo___1(a: int64)
                    SET volatility := 'Stable';
                ''')

        async with self._run_and_rollback():
            with self.assertRaisesRegex(
                    edgedb.errors.InvalidReferenceError,
                    "function 'default::foo___1' does not exist"):
                await self.con.execute('''
                    DROP FUNCTION foo___1(a: int64);
                ''')

    async def test_edgeql_ddl_create_migration_01(self):
        await self.con.execute(f'''
            CREATE MIGRATION
            {{
                CREATE TYPE Type1 {{
                    CREATE PROPERTY field1 -> str;
                }};
            }};
        ''')

        await self.assert_query_result(
            '''
            SELECT schema::ObjectType {
                name
            } FILTER .name = 'default::Type1'
            ''',
            [{
                'name': 'default::Type1',
            }]
        )

    async def test_edgeql_ddl_create_migration_02(self):
<<<<<<< HEAD
        await self.con.execute(f'''
            CREATE MIGRATION
            {{
                SET message := "migration2";
                SET generated_by := schema::MigrationGeneratedBy.DevMode;
                CREATE TYPE Type2 {{
                    CREATE PROPERTY field2 -> int32;
                }};
            }};
        ''')

        await self.assert_query_result(
            '''
            SELECT schema::Migration { generated_by }
            FILTER .message = "migration2"
            ''',
            [{'generated_by': 'DevMode'}]
        )
=======
        await self.con.execute('''
CREATE MIGRATION m1kmv2mcizpj2twxlxxerkgngr2fkto7wnjd6uig3aa3x67dykvspq
    ONTO initial
{
  CREATE GLOBAL default::foo -> std::bool;
  CREATE TYPE default::Foo {
      CREATE ACCESS POLICY foo
          ALLOW ALL USING ((GLOBAL default::foo ?? true));
  };
};
        ''')

        await self.con.execute('''
CREATE MIGRATION m14i24uhm6przo3bpl2lqndphuomfrtq3qdjaqdg6fza7h6m7tlbra
    ONTO m1kmv2mcizpj2twxlxxerkgngr2fkto7wnjd6uig3aa3x67dykvspq
{
  CREATE TYPE default::X;

  INSERT Foo;
};
        ''')
>>>>>>> e1a5b4c4

    async def test_edgeql_ddl_naked_backlink_in_computable(self):
        await self.con.execute('''
            CREATE TYPE User {
                CREATE PROPERTY name -> str {
                    CREATE CONSTRAINT exclusive;
                };
            };
            CREATE TYPE Post {
                CREATE LINK author -> User;
            };
            CREATE TYPE Video {
                CREATE LINK author -> User;
            };
            ALTER TYPE User {
                CREATE MULTI LINK authored := .<author;
            };
            INSERT User { name := 'Lars' };
            INSERT Post { author := (SELECT User FILTER .name = 'Lars') };
            INSERT Video { author := (SELECT User FILTER .name = 'Lars') };
        ''')

        await self.assert_query_result(
            '''
            WITH
                User := (SELECT schema::ObjectType
                         FILTER .name = 'default::User')
            SELECT
                User.pointers {
                    target: {
                        name
                    }
                }
            FILTER
                .name = 'authored'
            ''',
            [{
                'target': {
                    'name': 'std::BaseObject',
                }
            }]
        )

        await self.assert_query_result(
            '''
            SELECT _ := User.authored.__type__.name
            ORDER BY _
            ''',
            ['default::Post', 'default::Video']
        )

    async def test_edgeql_ddl_change_module_01(self):
        await self.con.execute("""
            CREATE MODULE foo;

            CREATE TYPE Note {
                CREATE PROPERTY note -> str;
            };
            ALTER TYPE Note RENAME TO foo::Note;
            DROP TYPE foo::Note;
        """)

    async def test_edgeql_ddl_change_module_02(self):
        await self.con.execute("""
            CREATE MODULE foo;

            CREATE TYPE Parent {
                CREATE PROPERTY note -> str;
            };
            CREATE TYPE Sub EXTENDING Parent;
            ALTER TYPE Parent RENAME TO foo::Parent;
            DROP TYPE Sub;
            DROP TYPE foo::Parent;
        """)

    async def test_edgeql_ddl_change_module_03(self):
        await self.con.execute("""
            CREATE MODULE foo;

            CREATE TYPE Note {
                CREATE PROPERTY note -> str {
                    CREATE CONSTRAINT exclusive;
                }
            };
            ALTER TYPE Note RENAME TO foo::Note;
            DROP TYPE foo::Note;
        """)

    async def test_edgeql_ddl_change_module_04(self):
        await self.con.execute("""
            CREATE MODULE foo;

            CREATE TYPE Tag;

            CREATE TYPE Note {
                CREATE SINGLE LINK tags -> Tag {
                    ON TARGET DELETE DELETE SOURCE;
                }
            };

            INSERT Note { tags := (INSERT Tag) };
        """)

        await self.con.execute("""
            ALTER TYPE Tag RENAME TO foo::Tag;
            DELETE foo::Tag FILTER true;
        """)

        await self.assert_query_result(
            """SELECT Note;""",
            [],
        )

        await self.con.execute("""
            ALTER TYPE Note RENAME TO foo::Note;
            DROP TYPE foo::Note;
            DROP TYPE foo::Tag;
        """)

    async def _simple_rename_ref_test(
        self,
        ddl,
        cleanup=None,
        *,
        rename_type,
        rename_prop,
        rename_module,
        type_extra=0,
        prop_extra=0,
        type_refs=1,
        prop_refs=1,
    ):
        """Driver for simple rename tests for objects with expr references.

        Supports renaming a type, a property, or both. By default,
        each is expected to be named once in the referencing object.

        """
        await self.con.execute(f"""
            CREATE TYPE Note {{
                CREATE PROPERTY note -> str;
            }};

            {ddl.lstrip()}
        """)

        type_rename = "RENAME TO Remark;" if rename_type else ""
        prop_rename = (
            "ALTER PROPERTY note RENAME TO remark;" if rename_prop else "")

        await self.con.execute(f"""
            ALTER TYPE Note {{
                {type_rename.lstrip()}
                {prop_rename.lstrip()}
            }}
        """)
        if rename_module:
            await self.con.execute(f"""
            CREATE MODULE foo;
            ALTER TYPE Note RENAME TO foo::Note;
            """)

        else:
            res = await self.con.query_single("""
                DESCRIBE MODULE default
            """)

            total_type = 1 + type_refs
            num_type_orig = 0 if rename_type else total_type
            self.assertEqual(res.count("Note"), num_type_orig + type_extra)
            self.assertEqual(res.count("Remark"), total_type - num_type_orig)
            total_prop = 1 + prop_refs
            num_prop_orig = 0 if rename_prop else total_prop
            self.assertEqual(res.count("note"), num_prop_orig + type_extra)
            self.assertEqual(res.count("remark"), total_prop - num_prop_orig)

        if cleanup:
            if rename_prop:
                cleanup = cleanup.replace("note", "remark")
            if rename_type:
                cleanup = cleanup.replace("Note", "Remark")
            if rename_module:
                cleanup = cleanup.replace("default", "foo")
            await self.con.execute(f"""
                {cleanup.lstrip()}
            """)

    async def _simple_rename_ref_tests(self, ddl, cleanup=None, **kwargs):
        """Do the three interesting invocations of _simple_rename_ref_test"""
        async with self._run_and_rollback():
            await self._simple_rename_ref_test(
                ddl, cleanup,
                rename_type=False, rename_prop=True, rename_module=False,
                **kwargs)
        async with self._run_and_rollback():
            await self._simple_rename_ref_test(
                ddl, cleanup,
                rename_type=True, rename_prop=False, rename_module=False,
                **kwargs)
        async with self._run_and_rollback():
            await self._simple_rename_ref_test(
                ddl, cleanup,
                rename_type=True, rename_prop=True, rename_module=False,
                **kwargs)
        async with self._run_and_rollback():
            await self._simple_rename_ref_test(
                ddl, cleanup,
                rename_type=False, rename_prop=False, rename_module=True,
                **kwargs)

    async def test_edgeql_ddl_rename_ref_function_01(self):
        await self._simple_rename_ref_tests(
            """
            CREATE FUNCTION foo(x: Note) -> OPTIONAL str {
                USING (SELECT ('Note note ' ++ x.note ++
                               (SELECT Note.note LIMIT 1)))
            }
            """,
            """DROP FUNCTION foo(x: default::Note);""",
            type_extra=1,
            prop_extra=1,
            type_refs=2,
            prop_refs=2,
        )

    async def test_edgeql_ddl_rename_ref_function_02(self):
        # Test renaming two types that appear as function arguments at
        # the same time.
        await self.con.execute("""
            CREATE TYPE Note {
                CREATE PROPERTY note -> str;
            };

            CREATE TYPE Name {
                CREATE PROPERTY name -> str;
            };

            CREATE FUNCTION foo(x: Note, y: Name) -> OPTIONAL str {
                USING (SELECT (x.note ++ " " ++ y.name))
            };
        """)

        await self.con.execute("""
            INSERT Note { note := "hello" }
        """)
        await self.con.execute("""
            INSERT Name { name := "world" }
        """)

        await self.con.execute("""
            CREATE MIGRATION {
                ALTER TYPE Note RENAME TO Remark;
                ALTER TYPE Name RENAME TO Handle;
            }
            """)

        res = await self.con.query_single("""
            DESCRIBE MODULE default
        """)

        self.assertEqual(res.count("Note"), 0)
        self.assertEqual(res.count("Name"), 0)
        self.assertEqual(res.count("Remark"), 2)
        self.assertEqual(res.count("Handle"), 2)

        await self.assert_query_result(
            '''
                SELECT foo(Remark, Handle);
            ''',
            ['hello world'],
        )

        await self.con.execute("""
            DROP FUNCTION foo(x: Remark, y: Handle);
        """)

    async def test_edgeql_ddl_rename_ref_function_03(self):
        await self._simple_rename_ref_tests(
            """
            CREATE FUNCTION foo(x: str) -> OPTIONAL Note {
                USING (SELECT Note FILTER .note = x LIMIT 1)
            }
            """,
            """DROP FUNCTION foo(x: str);""",
            type_refs=2,
        )

    async def test_edgeql_ddl_rename_ref_function_04(self):
        await self._simple_rename_ref_tests(
            """
            CREATE FUNCTION foo(x: str) -> OPTIONAL Note {
                USING (SELECT Note FILTER .note = x LIMIT 1)
            }
            """,
            """SELECT foo("test");""",
            type_refs=2,
        )

    async def test_edgeql_ddl_rename_ref_function_05(self):
        await self._simple_rename_ref_tests(
            """
            CREATE FUNCTION foo(x: array<Note>) -> str {
                USING ('x')
            }
            """,
            """DROP FUNCTION foo(x: array<default::Note>);""",
            prop_refs=0,
        )

    async def test_edgeql_ddl_rename_ref_default_01(self):
        await self._simple_rename_ref_tests(
            """
            CREATE TYPE Object2 {
                CREATE REQUIRED PROPERTY x -> str {
                    SET default := (SELECT Note.note LIMIT 1)
                }
            };
            """,
            """ALTER TYPE Object2 DROP PROPERTY x;""",
        )

    async def test_edgeql_ddl_rename_ref_constraint_01(self):
        await self.con.execute("""
            CREATE TYPE Note {
                CREATE PROPERTY name -> str;
                CREATE PROPERTY note -> str;
                CREATE CONSTRAINT exclusive ON (
                    (__subject__.name, __subject__.note));
            };
        """)

        await self.con.execute("""
            ALTER TYPE Note {
                ALTER PROPERTY note {
                    RENAME TO remark;
                };
                ALTER PROPERTY name {
                    RENAME TO callsign;
                };
            }
        """)

        res = await self.con.query_single("""
            DESCRIBE MODULE default
        """)

        self.assertEqual(res.count("note"), 0)
        self.assertEqual(res.count("remark"), 2)
        self.assertEqual(res.count("name"), 0)
        self.assertEqual(res.count("callsign"), 2)

        await self.con.execute("""
            ALTER TYPE Note
            DROP CONSTRAINT exclusive ON ((
                (__subject__.callsign, __subject__.remark)));
        """)

    async def test_edgeql_ddl_rename_ref_index_01(self):
        await self._simple_rename_ref_tests(
            """ALTER TYPE Note CREATE INDEX ON (.note);""",
            """ALTER TYPE default::Note DROP INDEX ON (.note);""",
            type_refs=0,
        )

    async def test_edgeql_ddl_rename_ref_default_02(self):
        await self._simple_rename_ref_tests("""
            CREATE TYPE Uses {
                CREATE REQUIRED PROPERTY x -> str {
                    SET default := (SELECT Note.note LIMIT 1)
                }
            };

            CREATE TYPE Uses2 {
                CREATE REQUIRED PROPERTY x -> str {
                    SET default := (SELECT Note.note LIMIT 1)
                }
            };
        """, prop_refs=2, type_refs=2)

    async def test_edgeql_ddl_rename_ref_computable_01(self):
        await self._simple_rename_ref_tests(
            """
            ALTER TYPE Note {
                CREATE PROPERTY x := .note ++ "!";
            };
            """,
            """ALTER TYPE default::Note DROP PROPERTY x;""",
            type_refs=0,
        )

    async def test_edgeql_ddl_rename_ref_computable_02(self):
        await self._simple_rename_ref_tests(
            """
            CREATE TYPE Foo {
                CREATE PROPERTY foo -> str;
                CREATE MULTI LINK x := (
                    SELECT Note FILTER Note.note = Foo.foo);
            };
            """,
            """ALTER TYPE Foo DROP LINK x;""",
            type_refs=2,
        )

    async def test_edgeql_ddl_rename_ref_type_alias_01(self):
        await self._simple_rename_ref_tests(
            """CREATE ALIAS Alias := Note;""",
            """DROP ALIAS Alias;""",
            prop_refs=0,
        )

    async def test_edgeql_ddl_rename_ref_expr_alias_01(self):
        await self._simple_rename_ref_tests(
            """CREATE ALIAS Alias := (SELECT Note.note);""",
            """DROP ALIAS Alias;""",
        )

    async def test_edgeql_ddl_rename_ref_shape_alias_01(self):
        await self._simple_rename_ref_tests(
            """CREATE ALIAS Alias := Note { command := .note ++ "!" };""",
            """DROP ALIAS Alias;""",
        )

    async def test_edgeql_ddl_drop_multi_prop_01(self):
        await self.con.execute(r"""

            CREATE TYPE Test {
                CREATE MULTI PROPERTY x -> str;
                CREATE MULTI PROPERTY y := {1, 2, 3};
            };
        """)

        await self.con.execute(r"""
            ALTER TYPE Test DROP PROPERTY x;
        """)

        await self.con.execute(r"""
            ALTER TYPE Test DROP PROPERTY y;
        """)

        await self.con.execute(r"""
            INSERT Test;
            DELETE Test;
        """)

    async def test_edgeql_ddl_collection_cleanup_01(self):
        count_query = "SELECT count(schema::Array);"
        orig_count = await self.con.query_single(count_query)

        await self.con.execute(r"""

            CREATE SCALAR TYPE a extending str;
            CREATE SCALAR TYPE b extending str;
            CREATE SCALAR TYPE c extending str;

            CREATE TYPE TestArrays {
                CREATE PROPERTY x -> array<a>;
                CREATE PROPERTY y -> array<b>;
            };
        """)

        self.assertEqual(
            await self.con.query_single(count_query),
            orig_count + 2,
        )

        await self.con.execute(r"""
            ALTER TYPE TestArrays {
                DROP PROPERTY x;
            };
        """)

        self.assertEqual(
            await self.con.query_single(count_query),
            orig_count + 1,
        )

        await self.con.execute(r"""
            ALTER TYPE TestArrays {
                ALTER PROPERTY y {
                    SET TYPE array<c> USING (
                        <array<c>><array<str>>.y);
                }
            };
        """)

        self.assertEqual(
            await self.con.query_single(count_query),
            orig_count + 1,
        )

        await self.con.execute(r"""
            DROP TYPE TestArrays;
        """)

        self.assertEqual(await self.con.query_single(count_query), orig_count)

    async def test_edgeql_ddl_collection_cleanup_01b(self):
        count_query = "SELECT count(schema::Array);"
        orig_count = await self.con.query_single(count_query)

        await self.con.execute(r"""

            CREATE SCALAR TYPE a extending str;
            CREATE SCALAR TYPE b extending str;
            CREATE SCALAR TYPE c extending str;

            CREATE TYPE TestArrays {
                CREATE PROPERTY x -> array<a>;
                CREATE PROPERTY y -> array<b>;
                CREATE PROPERTY z -> array<b>;
            };
        """)

        self.assertEqual(
            await self.con.query_single(count_query),
            orig_count + 2,
        )

        await self.con.execute(r"""
            ALTER TYPE TestArrays {
                DROP PROPERTY x;
            };
        """)

        self.assertEqual(
            await self.con.query_single(count_query),
            orig_count + 1,
        )

        await self.con.execute(r"""
            ALTER TYPE TestArrays {
                ALTER PROPERTY y {
                    SET TYPE array<c> USING (
                        <array<c>><array<str>>.y);
                }
            };
        """)

        self.assertEqual(
            await self.con.query_single(count_query),
            orig_count + 2,
        )

        await self.con.execute(r"""
            DROP TYPE TestArrays;
        """)

        self.assertEqual(await self.con.query_single(count_query), orig_count)

    async def test_edgeql_ddl_collection_cleanup_02(self):
        count_query = "SELECT count(schema::CollectionType);"
        orig_count = await self.con.query_single(count_query)

        await self.con.execute(r"""

            CREATE SCALAR TYPE a extending str;
            CREATE SCALAR TYPE b extending str;
            CREATE SCALAR TYPE c extending str;

            CREATE TYPE TestArrays {
                CREATE PROPERTY x -> array<tuple<a, b>>;
            };
        """)

        self.assertEqual(
            await self.con.query_single(count_query),
            orig_count + 2,
        )

        await self.con.execute(r"""
            DROP TYPE TestArrays;
        """)

        self.assertEqual(await self.con.query_single(count_query), orig_count)

    async def test_edgeql_ddl_collection_cleanup_03(self):
        count_query = "SELECT count(schema::CollectionType);"
        orig_count = await self.con.query_single(count_query)
        elem_count_query = "SELECT count(schema::TupleElement);"
        orig_elem_count = await self.con.query_single(elem_count_query)

        await self.con.execute(r"""

            CREATE SCALAR TYPE a extending str;
            CREATE SCALAR TYPE b extending str;
            CREATE SCALAR TYPE c extending str;

            CREATE FUNCTION foo(x: array<a>, z: tuple<b, c>,
                                y: array<tuple<b, c>>)
                 -> array<b> USING (SELECT [<b>""]);
        """)

        self.assertEqual(
            await self.con.query_single(count_query),
            orig_count + 4,
        )

        await self.con.execute(r"""
            DROP FUNCTION foo(
                x: array<a>, z: tuple<b, c>, y: array<tuple<b, c>>);
        """)

        self.assertEqual(await self.con.query_single(count_query), orig_count)
        self.assertEqual(
            await self.con.query_single(elem_count_query), orig_elem_count)

    async def test_edgeql_ddl_collection_cleanup_04(self):
        count_query = "SELECT count(schema::CollectionType);"
        orig_count = await self.con.query_single(count_query)

        await self.con.execute(r"""

            CREATE SCALAR TYPE a extending str;
            CREATE SCALAR TYPE b extending str;
            CREATE SCALAR TYPE c extending str;

            CREATE TYPE Foo {
                CREATE PROPERTY a -> a;
                CREATE PROPERTY b -> b;
                CREATE PROPERTY c -> c;
            };

            CREATE ALIAS Bar := Foo { thing := (.a, .b) };
        """)

        self.assertEqual(
            await self.con.query_single(count_query),
            orig_count + 1,
        )

        await self.con.execute(r"""
            ALTER ALIAS Bar USING (Foo { thing := (.a, .b, .c) });
        """)

        self.assertEqual(
            await self.con.query_single(count_query),
            orig_count + 1,
        )

        await self.con.execute(r"""
            ALTER ALIAS Bar USING (Foo { thing := (.a, (.b, .c)) });
        """)

        self.assertEqual(
            await self.con.query_single(count_query),
            orig_count + 2,
        )

        await self.con.execute(r"""
            ALTER ALIAS Bar USING (Foo { thing := ((.a, .b), .c) });
        """)

        self.assertEqual(
            await self.con.query_single(count_query),
            orig_count + 2,
        )

        await self.con.execute(r"""
            ALTER ALIAS Bar USING (Foo { thing := ((.a, .b), .c, "foo") });
        """)

        self.assertEqual(
            await self.con.query_single(count_query),
            orig_count + 2,
        )

        # Make a change that doesn't change the types
        await self.con.execute(r"""
            ALTER ALIAS Bar USING (Foo { thing := ((.a, .b), .c, "bar") });
        """)

        self.assertEqual(
            await self.con.query_single(count_query),
            orig_count + 2,
        )

        await self.con.execute(r"""
            DROP ALIAS Bar;
        """)

        self.assertEqual(await self.con.query_single(count_query), orig_count)

    async def test_edgeql_ddl_collection_cleanup_05(self):
        count_query = "SELECT count(schema::CollectionType);"
        orig_count = await self.con.query_single(count_query)

        await self.con.execute(r"""

            CREATE SCALAR TYPE a extending str;
            CREATE SCALAR TYPE b extending str;

            CREATE ALIAS Bar := (<a>"", <b>"");
        """)

        self.assertEqual(
            await self.con.query_single(count_query),
            orig_count + 2,
        )

        await self.con.execute(r"""
            ALTER ALIAS Bar USING ((<b>"", <a>""));
        """)

        self.assertEqual(
            await self.con.query_single(count_query),
            orig_count + 2,
        )

        await self.con.execute(r"""
            DROP ALIAS Bar;
        """)

        self.assertEqual(await self.con.query_single(count_query), orig_count)

    async def test_edgeql_ddl_drop_field_01(self):
        await self.con.execute(r"""

            CREATE FUNCTION foo() -> str USING ("test");

            CREATE TYPE Foo {
                CREATE REQUIRED PROPERTY a -> str {
                    SET default := foo();
                }
            };
        """)

        await self.con.execute(r"""
            INSERT Foo;
        """)

        await self.con.execute(r"""
            ALTER TYPE Foo {
                ALTER PROPERTY a {
                    RESET default;
                }
            };
        """)

        async with self.assertRaisesRegexTx(
            edgedb.MissingRequiredError,
            r"missing value for required property"
            r" 'a' of object type 'default::Foo'",
        ):
            await self.con.execute(r"""
                INSERT Foo;
            """)

        await self.con.execute(r"""
            DROP FUNCTION foo();
        """)

    async def test_edgeql_ddl_drop_field_02(self):
        await self.con.execute(r"""

            CREATE TYPE Foo {
                CREATE REQUIRED PROPERTY a -> str {
                    CREATE CONSTRAINT exclusive {
                        SET errmessage := "whoops";
                    }
                }
            };
        """)

        await self.con.execute(r"""
            INSERT Foo { a := "x" };
        """)

        async with self.assertRaisesRegexTx(
            edgedb.ConstraintViolationError,
            'whoops',
        ):
            await self.con.execute(r"""
                INSERT Foo { a := "x" };
            """)

        await self.con.execute(r"""
            ALTER TYPE Foo {
                ALTER PROPERTY a {
                    ALTER CONSTRAINT exclusive {
                        RESET errmessage;
                    }
                }
            };
        """)

        async with self.assertRaisesRegexTx(
            edgedb.ConstraintViolationError,
            'a violates exclusivity constraint',
        ):
            await self.con.execute(r"""
                INSERT Foo { a := "x" };
            """)

    async def test_edgeql_ddl_drop_field_03(self):
        await self.con.execute(r"""

            CREATE ABSTRACT CONSTRAINT bogus {
                USING (false);
                SET errmessage := "never!";
            };

            CREATE TYPE Foo {
                CREATE CONSTRAINT bogus on (true);
            };
        """)

        async with self.assertRaisesRegexTx(
            edgedb.ConstraintViolationError,
            'never!',
        ):
            await self.con.execute(r"""
                INSERT Foo;
            """)

        await self.con.execute(r"""
            ALTER ABSTRACT CONSTRAINT bogus
            RESET errmessage;
        """)

        async with self.assertRaisesRegexTx(
            edgedb.ConstraintViolationError,
            'invalid Foo',
        ):
            await self.con.execute(r"""
                INSERT Foo;
            """)

    async def test_edgeql_ddl_bad_field_01(self):
        async with self.assertRaisesRegexTx(
            edgedb.SchemaDefinitionError,
            "'ha' is not a valid field",
        ):
            await self.con.execute(r"""
                CREATE TYPE Lol {SET ha := "crash"};
            """)

    async def test_edgeql_ddl_bad_field_02(self):
        async with self.assertRaisesRegexTx(
            edgedb.SchemaDefinitionError,
            "'ha' is not a valid field",
        ):
            await self.con.execute(r"""
                START MIGRATION TO {
                    type default::Lol {
                        ha := "crash"
                    }
                }
            """)

    async def test_edgeql_ddl_adjust_computed_01(self):
        await self.con.execute(r"""

            CREATE TYPE Foo {
                CREATE PROPERTY foo := {1, 2, 3};
            };
        """)

        await self.con.execute(r"""
            ALTER TYPE Foo {
                ALTER PROPERTY foo SET MULTI;
            };
        """)

        await self.con.execute(r"""
            ALTER TYPE Foo {
                ALTER PROPERTY foo RESET CARDINALITY;
            };
        """)

    async def test_edgeql_ddl_adjust_computed_02(self):
        await self.con.execute(r"""

            CREATE TYPE Foo {
                CREATE PROPERTY foo := 1;
            };
        """)

        await self.con.execute(r"""
            INSERT Foo;
        """)

        await self.assert_query_result(
            "SELECT Foo { foo }",
            [{"foo": 1}],
        )

        await self.con.execute(r"""
            ALTER TYPE Foo {
                ALTER PROPERTY foo SET MULTI;
            };
        """)

        await self.assert_query_result(
            "SELECT Foo { foo }",
            [{"foo": [1]}],
        )

        await self.con.execute(r"""
            ALTER TYPE Foo {
                ALTER PROPERTY foo RESET CARDINALITY;
            };
        """)

        await self.assert_query_result(
            "SELECT Foo { foo }",
            [{"foo": 1}],
        )

    async def test_edgeql_ddl_adjust_computed_03(self):
        await self.con.execute(r"""

            CREATE TYPE Foo {
                CREATE PROPERTY foo := 1;
            };
        """)

        await self.assert_query_result(
            r"""
                SELECT schema::Pointer {
                    required,
                    has_required := contains(.computed_fields, "required")
                } FILTER .name = "foo"
            """,
            [{"required": True, "has_required": True}]
        )

        await self.con.execute(r"""
            ALTER TYPE Foo {
                ALTER PROPERTY foo SET OPTIONAL;
            };
        """)

        await self.assert_query_result(
            r"""
                SELECT schema::Pointer {
                    required,
                    has_required := contains(.computed_fields, "required")
                } FILTER .name = "foo"
            """,
            [{"required": False, "has_required": False}]
        )

        await self.con.execute(r"""
            ALTER TYPE Foo {
                ALTER PROPERTY foo RESET OPTIONALITY;
            };
        """)

        await self.assert_query_result(
            r"""
                SELECT schema::Pointer {
                    required,
                    has_required := contains(.computed_fields, "required")
                } FILTER .name = "foo"
            """,
            [{"required": True, "has_required": True}]
        )

        await self.con.execute(r"""
            ALTER TYPE Foo {
                ALTER PROPERTY foo SET REQUIRED;
            };
        """)

        await self.assert_query_result(
            r"""
                SELECT schema::Pointer {
                    required,
                    has_required := contains(.computed_fields, "required")
                } FILTER .name = "foo"
            """,
            [{"required": True, "has_required": False}]
        )

    async def test_edgeql_ddl_adjust_computed_04(self):
        await self.con.execute(r'''
            CREATE TYPE Foo {
                CREATE REQUIRED PROPERTY bar -> str;
            };
        ''')

        await self.con.execute(r'''
            ALTER TYPE Foo { ALTER PROPERTY bar { USING ("1") } };
        ''')

        # Should work
        await self.con.execute(r'''
            INSERT Foo;
        ''')

        async with self.assertRaisesRegexTx(
                edgedb.MissingRequiredError,
                r"missing value for required property"):
            # Should fail because there is missing data
            # TODO: ask for fill_expr?
            await self.con.execute(r'''
                ALTER TYPE Foo { ALTER PROPERTY bar RESET EXPRESSION };
            ''')

        # Delete the data, then try
        await self.con.execute(r'''
            DELETE Foo;
            ALTER TYPE Foo { ALTER PROPERTY bar RESET EXPRESSION };
        ''')

        async with self.assertRaisesRegexTx(
                edgedb.MissingRequiredError,
                r"missing value for required property"):
            await self.con.execute(r'''
                INSERT Foo;
            ''')

    async def test_edgeql_ddl_adjust_computed_05(self):
        await self.con.execute(r'''
            CREATE TYPE Tgt;
            CREATE TYPE Foo {
                CREATE REQUIRED LINK bar -> Tgt;
            };
        ''')

        await self.con.execute(r'''
            ALTER TYPE Foo { ALTER LINK bar {
                USING (assert_exists((SELECT Tgt LIMIT 1)))
            } };
        ''')

        # Should work
        await self.con.execute(r'''
            INSERT Foo;
        ''')

        async with self.assertRaisesRegexTx(
                edgedb.MissingRequiredError,
                r"missing value for required link"):
            # Should fail because there is missing data
            await self.con.execute(r'''
                ALTER TYPE Foo { ALTER LINK bar RESET EXPRESSION };
            ''')

        # Delete the data, then try
        await self.con.execute(r'''
            DELETE Foo;
            ALTER TYPE Foo { ALTER LINK bar RESET EXPRESSION };
        ''')

        async with self.assertRaisesRegexTx(
                edgedb.MissingRequiredError,
                r"missing value for required link"):
            await self.con.execute(r'''
                INSERT Foo;
            ''')

    async def test_edgeql_ddl_adjust_computed_06(self):
        await self.con.execute(r'''
            CREATE TYPE Tgt;
            CREATE TYPE Foo {
                CREATE REQUIRED MULTI LINK bar -> Tgt;
            };
        ''')

        await self.con.execute(r'''
            ALTER TYPE Foo { ALTER LINK bar {
                USING (assert_exists((SELECT Tgt)))
            } };
        ''')

        # Should work
        await self.con.execute(r'''
            INSERT Foo;
        ''')

        async with self.assertRaisesRegexTx(
                edgedb.MissingRequiredError,
                r"missing value for required link"):
            # Should fail because there is missing data
            await self.con.execute(r'''
                ALTER TYPE Foo { ALTER LINK bar RESET EXPRESSION };
            ''')

        # Delete the data, then try
        await self.con.execute(r'''
            DELETE Foo;
            ALTER TYPE Foo { ALTER LINK bar RESET EXPRESSION };
        ''')

        async with self.assertRaisesRegexTx(
                edgedb.MissingRequiredError,
                r"missing value for required link"):
            await self.con.execute(r'''
                INSERT Foo;
            ''')

    async def test_edgeql_ddl_adjust_computed_07(self):
        # Switching a property to computed and back should lose its data
        await self.con.execute(r'''
            CREATE TYPE Foo {
                CREATE PROPERTY bar -> str;
            };
            INSERT Foo { bar := "hello" };
            ALTER TYPE Foo { ALTER PROPERTY bar { USING ("world") } };
            ALTER TYPE Foo { ALTER PROPERTY bar RESET expression };
        ''')

        await self.assert_query_result(
            r"""
                SELECT Foo { bar }
            """,
            [
                {'bar': None}
            ]
        )

    async def test_edgeql_ddl_adjust_computed_08(self):
        # Switching a property to computed and back should lose its data
        await self.con.execute(r'''
            CREATE TYPE Foo {
                CREATE MULTI PROPERTY bar -> str;
            };
            INSERT Foo { bar := {"foo", "bar"} };
            ALTER TYPE Foo { ALTER PROPERTY bar { USING ({"a", "b"}) } };
            ALTER TYPE Foo { ALTER PROPERTY bar RESET expression };
        ''')

        await self.assert_query_result(
            r"""
                SELECT Foo { bar }
            """,
            [
                {'bar': []}
            ]
        )

    async def test_edgeql_ddl_adjust_computed_09(self):
        # Switching a link to computed and back should lose its data
        await self.con.execute(r'''
            CREATE TYPE Tgt;
            CREATE TYPE Foo {
                CREATE MULTI LINK bar -> Tgt;
            };
            INSERT Foo { bar := (INSERT Tgt) };
            ALTER TYPE Foo { ALTER LINK bar { USING (Tgt) } };
            ALTER TYPE Foo { ALTER LINK bar RESET expression };
        ''')

        await self.assert_query_result(
            r"""
                SELECT Foo { bar }
            """,
            [
                {'bar': []}
            ]
        )

    async def test_edgeql_ddl_adjust_computed_10(self):
        # Make sure everything gets cleaned up in this transition
        await self.con.execute(r'''
            CREATE TYPE Foo {
                CREATE MULTI PROPERTY bar -> str;
            };
            INSERT Foo { bar := {"foo", "bar"} };
            ALTER TYPE Foo { ALTER PROPERTY bar { USING ({"a", "b"}) } };
        ''')

        await self.assert_query_result(
            r"""
                DELETE Foo
            """,
            [
                {}
            ]
        )

    async def test_edgeql_ddl_captured_as_migration_01(self):

        await self.con.execute(r"""
            CREATE TYPE Foo {
                CREATE PROPERTY foo := 1;
            };
        """)

        await self.assert_query_result(
            r"""
                WITH
                    MODULE schema,
                    LM := (
                        SELECT Migration
                        FILTER NOT EXISTS(.<parents[IS Migration])
                    )
                    SELECT LM {
                        script
                    }
            """,
            [{
                'script': textwrap.dedent(
                    '''\
                    CREATE TYPE Foo {
                        CREATE PROPERTY foo := (1);
                    };'''
                )
            }]
        )

    async def test_edgeql_ddl_link_policy_01(self):
        await self.con.execute(r"""

            CREATE TYPE Tgt;
            CREATE TYPE Foo { CREATE MULTI LINK tgt -> Tgt; };
            CREATE TYPE Bar EXTENDING Foo;
        """)

        await self.con.execute(r"""
            INSERT Bar { tgt := (INSERT Tgt) };
        """)

        async with self.assertRaisesRegexTx(
            edgedb.ConstraintViolationError,
            'prohibited by link target policy',
        ):
            await self.con.execute("""
                DELETE Tgt;
            """)

    async def test_edgeql_ddl_link_policy_02(self):
        await self.con.execute(r"""

            CREATE TYPE Tgt;
            CREATE TYPE Base { CREATE MULTI LINK tgt -> Tgt; };
            CREATE TYPE Foo;
            ALTER TYPE Foo EXTENDING Base;
        """)

        await self.con.execute(r"""
            INSERT Foo { tgt := (INSERT Tgt) };
        """)

        await self.con.execute(r"""
            DELETE Foo;
        """)

        await self.con.execute(r"""
            DELETE Tgt;
        """)

    async def test_edgeql_ddl_link_policy_03(self):
        await self.con.execute(r"""

            CREATE TYPE Tgt;
            CREATE TYPE Base;
            CREATE TYPE Foo EXTENDING Base { CREATE MULTI LINK tgt -> Tgt; };
            ALTER TYPE Base CREATE MULTI LINK foo -> Tgt;
        """)

        await self.con.execute(r"""
            INSERT Foo { tgt := (INSERT Tgt) };
        """)

        async with self.assertRaisesRegexTx(
            edgedb.ConstraintViolationError,
            'prohibited by link target policy',
        ):
            await self.con.execute("""
                WITH D := Foo,
                SELECT {(DELETE D.tgt), (DELETE D)};
            """)

        await self.con.execute(r"""
            WITH D := Foo,
            SELECT {(DELETE D), (DELETE D.tgt)};
        """)

    async def test_edgeql_ddl_link_policy_04(self):
        # Make sure that a newly created subtype gets the appropriate
        # target link policies
        await self.con.execute(r"""

            CREATE TYPE Tgt;
            CREATE TYPE Foo { CREATE MULTI LINK tgt -> Tgt; };
            CREATE TYPE Tgt2 EXTENDING Tgt;
        """)

        await self.con.execute(r"""
            INSERT Foo { tgt := (INSERT Tgt2) };
        """)

        async with self.assertRaisesRegexTx(
            edgedb.ConstraintViolationError,
            'prohibited by link target policy',
        ):
            await self.con.execute("""
                DELETE Tgt2;
            """)

    async def test_edgeql_ddl_link_policy_05(self):
        # Make sure that a subtype with newly added bases gets the appropriate
        # target link policies
        await self.con.execute(r"""

            CREATE TYPE Tgt;
            CREATE TYPE Foo { CREATE MULTI LINK tgt -> Tgt; };
            CREATE TYPE Tgt2;
            ALTER TYPE Tgt2 EXTENDING Tgt;
        """)

        await self.con.execute(r"""
            INSERT Foo { tgt := (INSERT Tgt2) };
        """)

        async with self.assertRaisesRegexTx(
            edgedb.ConstraintViolationError,
            'prohibited by link target policy',
        ):
            await self.con.execute("""
                DELETE Tgt2;
            """)

        await self.con.execute(r"""
            DELETE Foo;
            ALTER TYPE Tgt2 DROP EXTENDING Tgt;
            DROP TYPE Foo;
        """)

        # Make sure that if we drop the base type, everything works right still
        await self.con.execute("""
            DELETE Tgt2;
        """)

    async def test_edgeql_ddl_link_policy_06(self):
        # Make sure that links coming into base types don't
        # interfere with link policies
        await self.con.execute(r"""

            CREATE TYPE Tgt;
            CREATE TYPE Tgt2 EXTENDING Tgt;
            CREATE TYPE Foo { CREATE MULTI LINK tgt -> Tgt2; };
            CREATE TYPE Bar { CREATE MULTI LINK tgt -> Tgt; };
        """)

        await self.con.execute(r"""
            INSERT Foo { tgt := (INSERT Tgt2) };
        """)

        async with self.assertRaisesRegexTx(
            edgedb.ConstraintViolationError,
            'prohibited by link target policy',
        ):
            await self.con.execute("""
                DELETE Tgt2;
            """)

    async def test_edgeql_ddl_link_policy_07(self):
        # Make sure that swapping between deferred and not works
        await self.con.execute(r"""

            CREATE TYPE Tgt;
            CREATE TYPE Foo {
                CREATE MULTI LINK tgt -> Tgt;
            };
        """)

        await self.con.execute(r"""
            ALTER TYPE Foo ALTER LINK tgt ON TARGET DELETE DEFERRED RESTRICT;
        """)

        await self.con.execute(r"""
            INSERT Foo { tgt := (INSERT Tgt) };
        """)

        await self.con.execute("""
            DELETE Tgt;
            DELETE Foo;
        """)

    async def test_edgeql_ddl_link_policy_08(self):
        # Make sure that swapping between deferred and not works
        await self.con.execute(r"""

            CREATE TYPE Tgt;
            CREATE TYPE Foo {
                CREATE LINK tgt -> Tgt;
            };
            ALTER TYPE Foo ALTER LINK tgt SET MULTI;
        """)

        await self.con.execute(r"""
            INSERT Foo { tgt := (INSERT Tgt) };
        """)

        async with self.assertRaisesRegexTx(
            edgedb.ConstraintViolationError,
            'prohibited by link target policy',
        ):
            await self.con.execute("""
                DELETE Tgt;
            """)

        await self.con.execute("""
            DELETE Foo;
            DELETE Tgt;
        """)

    async def test_edgeql_ddl_link_policy_09(self):
        # Make sure that it still works after we rebase a link
        await self.con.execute(r"""

            CREATE TYPE Tgt;
            CREATE TYPE Foo {
                CREATE LINK tgt -> Tgt;
            };
            CREATE TYPE Bar EXTENDING Foo {
                ALTER LINK tgt SET OWNED;
            };
            ALTER TYPE Bar DROP EXTENDING Foo;
        """)

        await self.con.execute(r"""
            INSERT Bar { tgt := (INSERT Tgt) };
        """)

        async with self.assertRaisesRegexTx(
            edgedb.ConstraintViolationError,
            'prohibited by link target policy',
        ):
            await self.con.execute("""
                DELETE Tgt;
            """)

        await self.con.execute("""
            DELETE Bar;
            DELETE Tgt;
        """)

    async def test_edgeql_ddl_link_policy_10(self):
        # Make sure we NULL out the pointer on the delete, which will
        # trigger the constraint
        await self.con.execute(r"""

            CREATE TYPE Tgt;
            CREATE TYPE Foo {
                CREATE LINK tgt -> Tgt {
                    ON TARGET DELETE ALLOW;
                };
                CREATE CONSTRAINT expression on (EXISTS .tgt);

            };
            CREATE TYPE Bar EXTENDING Foo;
        """)

        await self.con.execute(r"""
            INSERT Bar { tgt := (INSERT Tgt) };
        """)

        async with self.assertRaisesRegexTx(
            edgedb.ConstraintViolationError,
            'invalid Bar',
        ):
            await self.con.execute("""
                DELETE Tgt;
            """)

        await self.con.execute("""
            DELETE Bar;
            DELETE Tgt;
        """)

    async def test_edgeql_ddl_link_policy_11(self):
        await self.con.execute(r"""

            CREATE TYPE Tgt { CREATE PROPERTY name -> str };
            CREATE TYPE Foo {
                CREATE REQUIRED MULTI LINK tgt -> Tgt {
                    ON TARGET DELETE ALLOW;
                };
            };
            CREATE TYPE Bar EXTENDING Foo;
        """)

        await self.con.execute(r"""
            INSERT Bar { tgt := {(INSERT Tgt { name := "foo" }),
                                 (INSERT Tgt { name := "bar" })} };
            INSERT Bar { tgt := (INSERT Tgt { name := "foo" }) };
        """)

        async with self.assertRaisesRegexTx(
            edgedb.MissingRequiredError,
            "missing value for required link 'tgt'",
        ):
            await self.con.execute("""
                DELETE Tgt FILTER .name = "foo";
            """)

        await self.con.execute("""
            DELETE Tgt FILTER .name = "bar";
            DELETE Bar;
            DELETE Tgt;
        """)

    async def test_edgeql_ddl_link_policy_12(self):
        await self.con.execute("""
            create type Tgt;
            create type Foo {
                create link tgt -> Tgt {
                    on target delete allow;
                }
            };
            create type Bar extending Foo {
                alter link tgt {
                    on target delete restrict;
                }
            };
        """)

        # Make sure we can still delete on Foo
        await self.con.execute("""
            insert Foo { tgt := (insert Tgt) };
            delete Tgt;
        """)

        await self.con.execute("""
             insert Bar { tgt := (insert Tgt) };
        """)

        async with self.assertRaisesRegexTx(
            edgedb.ConstraintViolationError,
            'prohibited by link target policy',
        ):
            await self.con.execute("""
                delete Tgt;
            """)

        await self.con.execute("""
            alter type Bar {
                alter link tgt {
                    reset on target delete;
                }
            };
        """)

        await self.con.execute("""
            delete Tgt
        """)

        await self.assert_query_result(
            r"""
                select schema::Link {name, on_target_delete, source: {name}}
                filter .name = 'tgt';

            """,
            tb.bag([
                {
                    "name": "tgt",
                    "on_target_delete": "Allow",
                    "source": {"name": "default::Foo"}
                },
                {
                    "name": "tgt",
                    "on_target_delete": "Allow",
                    "source": {"name": "default::Bar"}
                }
            ]),
        )

    async def test_edgeql_ddl_link_policy_13(self):
        # Make sure that swapping between delete target and not works
        await self.con.execute(r"""
            CREATE TYPE Tgt;
            CREATE TYPE Foo {
                CREATE LINK tgt -> Tgt;
            };
            ALTER TYPE Foo ALTER LINK tgt ON SOURCE DELETE DELETE TARGET;
        """)

        await self.con.execute(r"""
            INSERT Foo { tgt := (INSERT Tgt) };
            DELETE Foo;
        """)

        await self.assert_query_result(
            'select Tgt',
            [],
        )

        await self.con.execute(r"""
            ALTER TYPE Foo ALTER LINK tgt ON SOURCE DELETE ALLOW;
        """)

        await self.con.execute(r"""
            INSERT Foo { tgt := (INSERT Tgt) };
            DELETE Foo;
        """)

        await self.assert_query_result(
            'select Tgt',
            [{}],
        )

    async def test_edgeql_ddl_link_policy_14(self):
        # Make sure that it works when changing cardinality
        await self.con.execute(r"""
            CREATE TYPE Tgt;
            CREATE TYPE Foo {
                CREATE LINK tgt -> Tgt {
                    ON SOURCE DELETE DELETE TARGET;
                }
            };
            ALTER TYPE Foo ALTER LINK tgt SET MULTI;
        """)

        await self.con.execute(r"""
            INSERT Foo { tgt := (INSERT Tgt) };
        """)

        await self.con.execute("""
            DELETE Foo;
        """)
        await self.assert_query_result(
            'select Tgt',
            [],
        )

    async def test_edgeql_ddl_link_policy_15(self):
        # Make sure that it works when changing cardinality
        await self.con.execute(r"""
            CREATE TYPE Tgt;
            CREATE TYPE Foo {
                CREATE LINK tgt -> Tgt {
                    ON SOURCE DELETE DELETE TARGET;
                }
            };
            CREATE TYPE Bar EXTENDING Foo;
        """)

        await self.con.execute(r"""
            INSERT Bar { tgt := (INSERT Tgt) };
        """)

        await self.con.execute("""
            DELETE Foo;
        """)
        await self.assert_query_result(
            'select Tgt',
            [],
        )

    async def test_edgeql_ddl_link_policy_16(self):
        # Make sure that it works when changing cardinality
        await self.con.execute(r"""
            CREATE TYPE Tgt;
            CREATE TYPE Tgt2 EXTENDING Tgt;
            CREATE TYPE Tgt3;
            CREATE TYPE Foo {
                CREATE MULTI LINK tgt -> Tgt | Tgt3 {
                    ON SOURCE DELETE DELETE TARGET;
                }
            };
        """)

        await self.con.execute(r"""
            INSERT Foo { tgt := {(INSERT Tgt), (INSERT Tgt2), (INSERT Tgt3)} };
        """)

        await self.con.execute("""
            DELETE Foo;
        """)
        await self.assert_query_result(
            'select Tgt UNION Tgt3',
            [],
        )

    async def test_edgeql_ddl_dupe_link_storage_01(self):
        await self.con.execute(r"""

            CREATE TYPE Foo {
                CREATE PROPERTY name -> str;
            };
            CREATE TYPE Bar {
                CREATE PROPERTY name -> str;
                CREATE LINK foo -> Foo;
                CREATE PROPERTY x -> int64;
            };
            CREATE TYPE Baz {
                CREATE PROPERTY name -> str;
                CREATE MULTI LINK foo -> Foo;
                CREATE MULTI PROPERTY x -> int64
            };
            INSERT Foo { name := "foo" };
            INSERT Bar { name := "bar", foo := (SELECT Foo LIMIT 1), x := 1 };
            INSERT Baz { name := "baz", foo := (SELECT Foo), x := {2, 3} };
        """)

        await self.assert_query_result(
            r"""
                SELECT Foo {bars := .<foo[IS Bar] {name}};
            """,
            [{"bars": [{"name": "bar"}]}],
        )

        await self.assert_query_result(
            r"""
                SELECT (Bar UNION Baz).foo { name };
            """,
            [{"name": "foo"}]
        )

        await self.assert_query_result(
            r"""
                WITH W := (Bar UNION Baz)
                SELECT _ := (W { name }, W.foo) ORDER BY _.0.name;
            """,
            [
                [{"name": "bar"}, {}], [{"name": "baz"}, {}]
            ],
        )

        await self.con.execute(r"""
            WITH W := (Bar UNION Baz), SELECT (W, W.foo.id);
        """)

    async def test_edgeql_ddl_no_volatile_computable_01(self):
        async with self.assertRaisesRegexTx(
            edgedb.QueryError,
            "volatile functions are not permitted in schema-defined "
            "computed expressions",
        ):
            await self.con.execute("""
                CREATE TYPE Foo {
                    CREATE PROPERTY foo := random();
                }
            """)

        async with self.assertRaisesRegexTx(
            edgedb.QueryError,
            "volatile functions are not permitted in schema-defined "
            "computed expressions",
        ):
            await self.con.execute("""
                CREATE TYPE Foo {
                    CREATE PROPERTY foo := (SELECT {
                        asdf := random()
                    }).asdf
                }
            """)

        async with self.assertRaisesRegexTx(
            edgedb.QueryError,
            "volatile functions are not permitted in schema-defined "
            "computed expressions",
        ):
            await self.con.execute("""
                CREATE TYPE Noob {
                    CREATE MULTI LINK friends -> Noob;
                    CREATE LINK best_friends := (
                        SELECT .friends FILTER random() > 0.5
                    );
                }
            """)

        async with self.assertRaisesRegexTx(
            edgedb.QueryError,
            "volatile functions are not permitted in schema-defined "
            "computed expressions",
        ):
            await self.con.execute("""
                CREATE TYPE Noob {
                    CREATE LINK noob -> Noob {
                        CREATE PROPERTY foo := random();
                    }
                }
            """)

        async with self.assertRaisesRegexTx(
            edgedb.QueryError,
            "volatile functions are not permitted in schema-defined "
            "computed expressions",
        ):
            await self.con.execute("""
                CREATE ALIAS Asdf := Object { foo := random() };
            """)

    async def test_edgeql_ddl_new_required_pointer_01(self):
        await self.con.execute(r"""
            CREATE TYPE Foo;
            INSERT Foo;
        """)

        async with self.assertRaisesRegexTx(
            edgedb.MissingRequiredError,
            "missing value for required property 'name' of object type "
            "'default::Foo'"
        ):
            await self.con.execute("""
                ALTER TYPE Foo CREATE REQUIRED PROPERTY name -> str;
            """)

    async def test_edgeql_ddl_new_required_pointer_02(self):
        await self.con.execute(r"""
            CREATE TYPE Foo {
                CREATE PROPERTY num -> int64;
            };
            INSERT Foo { num := 20 };
        """)

        await self.con.execute("""
            ALTER TYPE Foo {
                CREATE PROPERTY name -> str {
                    SET REQUIRED USING (<str>.num ++ "!")
                }
            }
        """)

        await self.assert_query_result(
            r'''SELECT Foo {name, num}''',
            [{'name': '20!', 'num': 20}]
        )

    async def test_edgeql_ddl_new_required_pointer_03(self):
        await self.con.execute(r"""
            CREATE TYPE Foo {
                CREATE PROPERTY num -> int64;
            };
            INSERT Foo { num := 20 };
        """)

        await self.con.execute("""
            ALTER TYPE Foo {
                CREATE MULTI PROPERTY name -> str {
                    SET REQUIRED USING (<str>.num ++ "!")
                }
            }
        """)

        await self.assert_query_result(
            r'''SELECT Foo {name, num}''',
            [{'name': ['20!'], 'num': 20}]
        )

    async def test_edgeql_ddl_new_required_pointer_04(self):
        await self.con.execute(r"""
            CREATE TYPE Foo {
                CREATE PROPERTY num -> int64;
            };
            CREATE TYPE Bar {
                CREATE PROPERTY code -> int64 {
                    CREATE CONSTRAINT exclusive;
                }
            };
            INSERT Foo { num := 20 };
            INSERT Bar { code := 40 };
            INSERT Foo { num := 30 };
            INSERT Bar { code := 60 };
        """)

        await self.con.execute("""
            ALTER TYPE Foo {
                CREATE LINK partner -> Bar {
                    SET REQUIRED USING (SELECT Bar FILTER Bar.code = 2*Foo.num)
                }
            }
        """)

        await self.assert_query_result(
            r'''SELECT Foo {num, partner: {code}} ORDER BY .num''',
            [
                {'num': 20, 'partner': {'code': 40}},
                {'num': 30, 'partner': {'code': 60}},
            ]
        )

    async def test_edgeql_ddl_new_required_pointer_05(self):
        await self.con.execute(r"""
            CREATE TYPE Foo {
                CREATE PROPERTY num -> int64;
            };
            CREATE TYPE Bar {
                CREATE PROPERTY code -> int64 {
                    CREATE CONSTRAINT exclusive;
                }
            };
            INSERT Foo { num := 20 };
            INSERT Bar { code := 40 };
            INSERT Foo { num := 30 };
            INSERT Bar { code := 60 };
        """)

        await self.con.execute("""
            ALTER TYPE Foo {
                CREATE MULTI LINK partner -> Bar {
                    SET REQUIRED USING (SELECT Bar FILTER Bar.code = 2*Foo.num)
                }
            }
        """)

        await self.assert_query_result(
            r'''SELECT Foo {num, partner: {code}} ORDER BY .num''',
            [
                {'num': 20, 'partner': [{'code': 40}]},
                {'num': 30, 'partner': [{'code': 60}]},
            ]
        )

    async def test_edgeql_ddl_new_required_pointer_06(self):
        await self.con.execute(r"""
            CREATE ABSTRACT TYPE Bar  {
                CREATE PROPERTY num -> int64;
            };
            CREATE TYPE Foo EXTENDING Bar;
            INSERT Foo { num := 20 };
        """)

        await self.con.execute("""
            ALTER TYPE Bar {
                CREATE PROPERTY name -> str {
                    SET REQUIRED USING (<str>.num ++ "!")
                }
            }
        """)

        await self.assert_query_result(
            r'''SELECT Foo {name, num}''',
            [{'name': '20!', 'num': 20}]
        )

    async def test_edgeql_ddl_new_required_pointer_07(self):
        await self.con.execute(r"""
            CREATE ABSTRACT TYPE Bar  {
                CREATE PROPERTY num -> int64;
                CREATE PROPERTY name -> str;
            };
            CREATE TYPE Foo EXTENDING Bar;
            INSERT Foo { num := 20 };
        """)

        await self.con.execute("""
            ALTER TYPE Bar {
                ALTER PROPERTY name {
                    SET REQUIRED USING (<str>.num ++ "!")
                }
            }
        """)

        await self.assert_query_result(
            r'''SELECT Foo {name, num}''',
            [{'name': '20!', 'num': 20}]
        )

    async def test_edgeql_ddl_new_required_pointer_08(self):
        await self.con.execute(r"""
            CREATE TYPE Bar  {
                CREATE PROPERTY num -> int64;
                CREATE PROPERTY name -> str;
            };
            CREATE TYPE Foo EXTENDING Bar;
            INSERT Bar { num := 10 };
            INSERT Foo { num := 20 };
        """)

        await self.con.execute("""
            ALTER TYPE Bar {
                ALTER PROPERTY name {
                    SET REQUIRED USING (<str>.num ++ "!")
                }
            }
        """)

        await self.assert_query_result(
            r'''SELECT Bar {name, num} ORDER BY .num''',
            [
                {'name': '10!', 'num': 10},
                {'name': '20!', 'num': 20},
            ]
        )

    async def test_edgeql_ddl_new_required_pointer_09(self):
        await self.con.execute(r"""
            CREATE TYPE Foo;
            INSERT Foo;
        """)

        await self.con.execute("""
            ALTER TYPE Foo {
                CREATE MULTI PROPERTY name -> str {
                    SET REQUIRED USING ({"hello", "world"})
                }
            }
        """)

        await self.assert_query_result(
            r'''SELECT Foo {name}''',
            [{'name': {'hello', 'world'}}]
        )

    async def test_edgeql_ddl_new_required_multi_pointer_01(self):
        await self.con.execute(r"""
            CREATE TYPE Foo;
            INSERT Foo;
        """)

        async with self.assertRaisesRegexTx(
            edgedb.MissingRequiredError,
            "missing value for required property 'name' of object type "
            "'default::Foo'"
        ):
            await self.con.execute("""
                ALTER TYPE Foo CREATE REQUIRED MULTI PROPERTY name -> str;
            """)

    async def test_edgeql_ddl_new_required_multi_pointer_02(self):
        await self.con.execute(r"""
            CREATE TYPE Foo;
            INSERT Foo;
        """)

        async with self.assertRaisesRegexTx(
            edgedb.MissingRequiredError,
            "missing value for required link 'link' of object type "
            "'default::Foo'"
        ):
            await self.con.execute("""
                ALTER TYPE Foo CREATE REQUIRED MULTI LINK link -> Object;
            """)

    async def test_edgeql_ddl_new_required_multi_pointer_03(self):
        await self.con.execute(r"""
            CREATE TYPE Foo {
                CREATE MULTI PROPERTY name -> str;
            };
            INSERT Foo;
        """)

        async with self.assertRaisesRegexTx(
            edgedb.MissingRequiredError,
            "missing value for required property 'name' of object type "
            "'default::Foo'"
        ):
            await self.con.execute("""
                ALTER TYPE Foo ALTER PROPERTY name SET REQUIRED;
            """)

    async def test_edgeql_ddl_new_required_multi_pointer_04(self):
        await self.con.execute(r"""
            CREATE TYPE Foo {
                CREATE MULTI LINK link -> Object;
            };
            INSERT Foo;
        """)

        async with self.assertRaisesRegexTx(
            edgedb.MissingRequiredError,
            "missing value for required link 'link' of object type "
            "'default::Foo'"
        ):
            await self.con.execute("""
                ALTER TYPE Foo ALTER LINK link SET REQUIRED;
            """)

    async def test_edgeql_ddl_link_union_delete_01(self):
        await self.con.execute(r"""
            CREATE TYPE default::M;
            CREATE ABSTRACT TYPE default::Base {
                CREATE LINK l -> default::M;
            };
            CREATE TYPE default::A EXTENDING default::Base;
            CREATE TYPE default::B EXTENDING default::Base;
            CREATE TYPE default::L {
                CREATE LINK l -> (default::B | default::A);
            };
            CREATE TYPE ForceRedo {
                CREATE LINK l -> default::M;
            };
        """)
        await self.con.execute(r"""
            insert M;
        """)
        await self.con.execute(r"""
            delete M;
        """)

    async def test_edgeql_ddl_alter_union_01(self):
        await self.con.execute(r"""
            CREATE TYPE Foo;
            CREATE TYPE Bar;
        """)

        await self.con.execute(r"""
            CREATE TYPE Ref {
                CREATE LINK fubar -> Foo | Bar;
            }
        """)

        await self.con.execute(r"""
            ALTER TYPE Foo CREATE PROPERTY x -> str;
            ALTER TYPE Bar CREATE PROPERTY x -> str;
        """)

        await self.assert_query_result(
            r'''SELECT Ref.fubar.x''',
            [],
        )

    async def test_edgeql_ddl_alter_union_02(self):
        await self.con.execute(r"""
            CREATE TYPE Foo { CREATE PROPERTY x -> str; };
            CREATE TYPE Bar { CREATE PROPERTY x -> str; };
            CREATE TYPE Baz { CREATE PROPERTY x -> str; };
        """)

        await self.con.execute(r"""
            CREATE TYPE Ref {
                CREATE LINK everything -> Foo | Bar | Baz;
                CREATE LINK fubar -> Foo | Bar;
                CREATE LINK barbaz -> Bar | Baz;
            }
        """)

        await self.con.execute(r"""
            ALTER TYPE Baz DROP PROPERTY x;
        """)

        await self.assert_query_result(
            r'''SELECT Ref.fubar.x''',
            [],
        )

        await self.con.execute(r"""
            ALTER TYPE Baz CREATE PROPERTY x -> str;
        """)

        await self.assert_query_result(
            r'''SELECT Ref.everything.x''',
            [],
        )

    async def test_edgeql_ddl_alter_union_03(self):
        await self.con.execute(r"""
            CREATE TYPE Parent;
            CREATE TYPE Child EXTENDING Parent {
                CREATE PROPERTY prop -> str;
            };
            CREATE TYPE Foo {CREATE LINK y -> Child};
            CREATE TYPE Bar {CREATE LINK y -> Child};
        """)

        await self.con.execute(r"""
            CREATE TYPE Ref {
                CREATE LINK fubar -> Foo | Bar;
            }
        """)

        await self.con.execute(r"""
            ALTER TYPE Foo ALTER LINK y SET TYPE Parent;
        """)

        async with self.assertRaisesRegexTx(
            edgedb.QueryError,
            "object type 'default::Parent' has no link or property 'prop'",
        ):
            await self.assert_query_result(
                r'''SELECT Ref.fubar.y.prop''',
                [],
            )

    async def test_edgeql_ddl_extending_scalar_wrongly(self):
        async with self.assertRaisesRegexTx(
            edgedb.QueryError,
            "'str' exists, but is a scalar type, not an object type",
            _line=1, _col=29
        ):
            await self.con.execute(
                r'''CREATE TYPE MyStr EXTENDING str;''',
            )

    async def test_edgeql_ddl_required_computed_01(self):
        await self.con.execute(r'''
            CREATE TYPE Profile;
            CREATE TYPE User {
                CREATE REQUIRED SINGLE LINK profile -> Profile;
            };
        ''')

        await self.con.execute(r'''
            ALTER TYPE Profile {
                CREATE REQUIRED LINK user := (std::assert_exists((SELECT
                    .<profile[IS User]
                )));
            };
            ALTER TYPE Profile {
                ALTER LINK user SET OPTIONAL;
            };
        ''')

    async def test_edgeql_ddl_required_computed_02(self):
        await self.con.execute(r'''
            CREATE TYPE Foo;
            ALTER TYPE Foo {
                CREATE PROPERTY z := {1, 2};
            };
            ALTER TYPE Foo {
                ALTER PROPERTY z SET OPTIONAL;
            };
        ''')

    async def test_edgeql_ddl_recursive_func(self):
        await self.con.execute(r'''
            CREATE TYPE SomeThing {
                CREATE LINK child -> SomeThing;
            }
        ''')

        async with self.assertRaisesRegexTx(
            edgedb.QueryError,
            "function 'get_all_children_ordered' does not exist"
        ):
            await self.con.execute(r'''
                CREATE FUNCTION get_all_children_ordered(parent: SomeThing)
                -> SET OF SomeThing Using (
                    SELECT SomeThing UNION get_all_children_ordered(parent))
            ''')

        await self.con.execute(r'''
            CREATE FUNCTION get_all_children_ordered(parent: SomeThing)
            -> SET OF SomeThing Using (
                SELECT SomeThing
            )
        ''')

        async with self.assertRaisesRegexTx(
            edgedb.QueryError,
            r"function 'default::get_all_children_ordered"
            r"\(parent: default::SomeThing\)' is defined recursively"
        ):
            await self.con.execute(r'''
                ALTER FUNCTION get_all_children_ordered(parent: SomeThing)
                USING (
                    SELECT parent.child
                        UNION get_all_children_ordered(parent)
                );
            ''')

    async def test_edgeql_ddl_duplicates_01(self):
        await self.con.execute(r"""
            CREATE TYPE Foo;
        """)

        with self.assertRaisesRegex(
                edgedb.errors.SchemaError,
                r"object type 'default::Foo' already exists"):
            await self.con.execute(r"""
                CREATE TYPE Foo;
            """)

    async def test_edgeql_ddl_duplicates_02(self):
        await self.con.execute(r"""
            CREATE TYPE Foo {
                CREATE PROPERTY foo -> str;
            }
        """)

        with self.assertRaisesRegex(
                edgedb.errors.SchemaError,
                r"property 'foo' of "
                r"object type 'default::Foo' already exists"):
            await self.con.execute(r"""
                ALTER TYPE Foo {
                    CREATE PROPERTY foo -> str;
                }
            """)

    async def test_edgeql_ddl_duplicates_03(self):
        await self.con.execute(r"""
            CREATE TYPE Foo;
            CREATE TYPE Bar;
        """)

        with self.assertRaisesRegex(
                edgedb.errors.SchemaError,
                r"object type 'default::Foo' already exists"):
            await self.con.execute(r"""
                ALTER TYPE Bar RENAME TO Foo;
            """)

    async def test_edgeql_ddl_duplicates_04(self):
        await self.con.execute(r"""
            CREATE TYPE Foo {
                CREATE PROPERTY foo -> str;
                CREATE PROPERTY bar -> str;
            }
        """)

        with self.assertRaisesRegex(
                edgedb.errors.SchemaError,
                r"property 'foo' of "
                r"object type 'default::Foo' already exists"):
            await self.con.execute(r"""
                ALTER TYPE Foo {
                    ALTER PROPERTY bar RENAME TO foo;
                }
            """)

    async def test_edgeql_ddl_alias_in_computable_01(self):
        await self.con.execute(r"""
            CREATE ALIAS Alias := {0, 1, 2, 3};
        """)

        # We don't want to prohibit this forever, but we need to for now.
        async with self.assertRaisesRegexTx(
                edgedb.errors.UnsupportedFeatureError,
                r"referring to alias 'default::Alias' from computed property"):
            await self.con.execute(r"""
                CREATE TYPE Foo {
                    CREATE PROPERTY bar := Alias;
                };
            """)

        async with self.assertRaisesRegexTx(
                edgedb.errors.UnsupportedFeatureError,
                r"referring to alias 'default::Alias' from computed property"):
            await self.con.execute(r"""
                CREATE TYPE Foo {
                    CREATE PROPERTY bar := {Alias, Alias};
                };
            """)

    async def test_edgeql_ddl_linkprop_partial_paths(self):
        await self.con.execute(r"""
            CREATE TYPE Foo {
                CREATE LINK x -> Object {
                    CREATE PROPERTY z -> str;
                    CREATE CONSTRAINT expression ON (@z != "lol");
                    CREATE INDEX ON (@z);
                    CREATE PROPERTY y := @z ++ "!";
                };
            };
        """)

    async def test_edgeql_ddl_drop_parent_multi_link(self):
        await self.con.execute(r"""
            CREATE TYPE C;
            CREATE TYPE D {
                CREATE MULTI LINK multi_link -> C;
            };
            CREATE TYPE E EXTENDING D;
            INSERT C;
        """)

        await self.con.execute(r"""
            ALTER TYPE D {
                DROP LINK multi_link;
            };
        """)

        await self.con.execute(r"""
            DELETE C;
        """)

    async def test_edgeql_ddl_drop_multi_parent_multi_link(self):
        await self.con.execute(r"""
            CREATE TYPE C;
            INSERT C;
            CREATE TYPE D {
                CREATE MULTI LINK multi_link -> C;
            };
            CREATE TYPE E {
                CREATE MULTI LINK multi_link -> C;
            };
            CREATE TYPE F EXTENDING D, E;
        """)

        await self.con.execute(r"""
            ALTER TYPE D {
                DROP LINK multi_link;
            };
        """)

        await self.con.execute(r"""
            DELETE C;
        """)

    async def test_edgeql_ddl_drop_incoming_link(self):
        await self.con.execute(r"""
            create type Foo;
            create type Bar { create link foo -> Foo; };
            alter type Bar { drop link foo; };
            insert Foo;
            delete Foo;
        """)

    async def test_edgeql_ddl_switch_link_to_computed(self):
        await self.con.execute(r"""
            create type Identity;
            create type User {
                create required property name -> str {
                    create constraint exclusive;
                };
                create multi link identities -> Identity {
                    create constraint exclusive;
                };
            };
            alter type Identity {
                create link user -> User {
                    on target delete delete source;
                };
            };
        """)

        await self.con.execute(r"""
            alter type User {
                alter link identities {
                    drop constraint exclusive;
                };
                alter link identities {
                    using (.<user[IS Identity]);
                };
            };
        """)

        await self.con.execute(r"""
            insert Identity { user := (insert User { name := 'foo' }) }
        """)
        await self.con.execute(r"""
            delete User filter true
        """)

    async def test_edgeql_ddl_switch_link_target(self):
        await self.con.execute(r"""
            create type Foo;
            create type Bar;
            create type Ptr { create link p -> Foo; };
            alter type Ptr { alter link p set type Bar using (<Bar>{}); };
            insert Ptr { p := (insert Bar) };
        """)

        async with self.assertRaisesRegexTx(
            edgedb.ConstraintViolationError,
            "prohibited by link target policy",
        ):
            await self.con.execute("""
                delete Bar;
            """)

        await self.con.execute(r"""
            drop type Ptr;
        """)
        await self.con.execute(r"""
            insert Foo;
            delete Foo;
        """)

    async def test_edgeql_ddl_set_abs_linkprop_type(self):
        await self.con.execute(r"""
            CREATE ABSTRACT LINK orderable {
                CREATE PROPERTY orderVal -> str {
                    CREATE DELEGATED CONSTRAINT exclusive;
                };
            };
            CREATE ABSTRACT TYPE Entity;
            CREATE TYPE Video EXTENDING Entity;
            CREATE TYPE Topic EXTENDING Entity {
                CREATE MULTI LINK videos EXTENDING orderable -> Video;
            };
        """)

        await self.con.execute(r"""
            ALTER ABSTRACT LINK orderable {
                ALTER PROPERTY orderVal {
                    SET TYPE decimal using (<decimal>@orderVal);
                };
            };
        """)

    async def test_edgeql_ddl_set_multi_with_children_01(self):
        await self.con.execute(r"""
            create type Person { create link lover -> Person; };
            create type NPC extending Person;
            alter type Person { alter link lover { set multi; }; };
        """)

        await self.con.execute(r"""
            drop type NPC;
            drop type Person;
        """)

    async def test_edgeql_ddl_set_multi_with_children_02(self):
        await self.con.execute(r"""
            create abstract type Person { create link lover -> Person; };
            create type NPC extending Person;
            alter type Person { alter link lover { set multi; }; };
        """)

        await self.con.execute(r"""
            drop type NPC;
            drop type Person;
        """)

    async def test_edgeql_ddl_set_multi_with_children_03(self):
        await self.con.execute(r"""
            create type Person { create property foo -> str; };
            create type NPC extending Person;
            alter type Person { alter property foo { set multi; }; };
        """)

        await self.con.execute(r"""
            drop type NPC;
            drop type Person;
        """)

    async def test_edgeql_ddl_set_multi_with_children_04(self):
        await self.con.execute(r"""
            create abstract type Person { create property foo -> str; };
            create type NPC extending Person;
            alter type Person { alter property foo { set multi; }; };
        """)

        await self.con.execute(r"""
            drop type NPC;
            drop type Person;
        """)

    async def test_edgeql_ddl_set_single_with_children_01(self):
        await self.con.execute(r"""
            create abstract type Person { create multi link foo -> Person; };
            create type NPC extending Person;
            alter type Person alter link foo {
                set single USING (SELECT .foo LIMIT 1);
            };
        """)

        await self.con.execute(r"""
            drop type NPC;
            drop type Person;
        """)

    async def test_edgeql_ddl_set_single_with_children_02(self):
        await self.con.execute(r"""
            create abstract type Person { create multi property foo -> str; };
            create type NPC extending Person;
            alter type Person alter property foo {
                set single USING (SELECT .foo LIMIT 1);
            };
        """)

        await self.con.execute(r"""
            drop type NPC;
            drop type Person;
        """)

    async def test_edgeql_ddl_drop_multi_child_01(self):
        await self.con.execute(r"""
            create abstract type Person { create multi property foo -> str; };
            create type NPC extending Person;
        """)

        await self.con.execute(r"""
            drop type NPC;
            drop type Person;
        """)

    async def test_edgeql_ddl_drop_multi_child_02(self):
        await self.con.execute(r"""
            create abstract type Person { create multi link foo -> Person; };
            create type NPC extending Person;
        """)

        await self.con.execute(r"""
            drop type NPC;
            drop type Person;
        """)

    async def test_edgeql_ddl_set_abstract_bogus_01(self):
        await self.con.execute(r"""
            create type Foo;
            insert Foo;
        """)

        with self.assertRaisesRegex(
                edgedb.ConstraintViolationError,
                r"may not make non-empty object type 'default::Foo' abstract"):
            await self.con.execute(r"""
                alter type Foo set abstract;
            """)

    async def test_edgeql_no_type_intro_in_default(self):
        await self.con.execute(r"""
            create scalar type Foo extending sequence;
            create type Project {
                create required property number -> Foo {
                    set default := sequence_next(introspect Foo);
                }
            };
        """)

        await self.con.execute(r"""
            insert Project;
            insert Project;
        """)

    async def test_edgeql_ddl_no_shapes_in_using(self):
        await self.con.execute(r"""
            create type Foo;
            create type Bar extending Foo;
            create type Baz {
                create multi link foo -> Foo;
            };
        """)

        q = 'select Bar { x := "oops" } limit 1'
        alters = [
            f'set required using ({q})',
            f'set single using ({q})',
            f'set default := ({q})',
            f'set type Bar using ({q})',
        ]

        for alter in alters:
            async with self.assertRaisesRegexTx(
                    (edgedb.SchemaError, edgedb.SchemaDefinitionError),
                    r"may not include a shape"):
                await self.con.execute(fr"""
                    alter type Baz {{
                        alter link foo {{
                            {alter}
                        }}
                     }};
                """)

    async def test_edgeql_ddl_uuid_array_01(self):
        await self.con.execute(r"""
            create type Foo {
                create property uuid_array_prop -> array<uuid>
            }
        """)

        await self.assert_query_result(
            r"""
                select schema::Property {target: {name}}
                filter .name = 'uuid_array_prop';
            """,
            [{'target': {'name': 'array<std::uuid>'}}]
        )

    async def test_edgeql_ddl_computed_and_alias(self):
        await self.con.execute(r"""
            create type Tgt;
            create type X { create link foo -> Tgt };
            create alias Y := X { foo: {id} };
            alter type X { create link bar := .foo };
        """)

    async def test_edgeql_ddl_rebase_views_01(self):
        await self.con.execute(r"""
            CREATE TYPE default::Foo {
                CREATE PROPERTY x -> std::str {
                    CREATE CONSTRAINT std::exclusive;
                };
            };
            CREATE TYPE default::Bar EXTENDING default::Foo;
            CREATE TYPE default::Baz EXTENDING default::Foo;
        """)

        await self.con.execute(r"""
            CREATE TYPE default::Foo2 EXTENDING default::Foo;
            ALTER TYPE default::Bar {
                DROP EXTENDING default::Foo;
                EXTENDING default::Foo2 LAST;
            };

            INSERT Bar;
        """)

        # should still be in the view
        await self.assert_query_result(
            'select Foo',
            [{}],
        )

        await self.assert_query_result(
            'select Object',
            [{}],
        )

    async def test_edgeql_ddl_rebase_views_02(self):
        await self.con.execute(r"""
            CREATE TYPE default::Foo {
                CREATE PROPERTY x -> std::str {
                    CREATE CONSTRAINT std::exclusive;
                };
            };
            CREATE TYPE default::Bar EXTENDING default::Foo;
            CREATE TYPE default::Baz EXTENDING default::Foo;
        """)

        await self.con.execute(r"""
            CREATE TYPE default::Foo2 {
                CREATE PROPERTY x -> std::str {
                    CREATE CONSTRAINT std::exclusive;
                };
            };
            ALTER TYPE default::Bar {
                DROP EXTENDING default::Foo;
                EXTENDING default::Foo2 LAST;
            };

            INSERT Bar;
        """)

        # should *not* still be in the view
        await self.assert_query_result(
            'select Foo',
            [],
        )

        await self.assert_query_result(
            'select Object',
            [{}],
        )

    async def test_edgeql_ddl_alias_and_create_set_required(self):
        await self.con.execute(r"""
            create type T;
            create alias A := T;
            alter type T {
                create required property bar -> str {
                    set required using ('!')
                }
            };
        """)


class TestConsecutiveMigrations(tb.DDLTestCase):
    TRANSACTION_ISOLATION = False

    async def test_edgeql_ddl_consecutive_create_migration_01(self):
        # A regression test for https://github.com/edgedb/edgedb/issues/2085.
        await self.con.execute('''
        CREATE MIGRATION m1dpxyvsejl6b2tqe5nzpy6wpk5zzjhm7gwky7jn5vmnqrqoujxn6q
            ONTO initial
        {
            CREATE TYPE default::A;
        };
        ''')
        await self.con.query('''
        CREATE MIGRATION m1xuduby4e6u2sraygw352y553ltcj4cyz4dijuwlbqqq34ap43yca
            ONTO m1dpxyvsejl6b2tqe5nzpy6wpk5zzjhm7gwky7jn5vmnqrqoujxn6q
        {
            CREATE TYPE default::B;
        };
        ''')<|MERGE_RESOLUTION|>--- conflicted
+++ resolved
@@ -12048,26 +12048,6 @@
         )
 
     async def test_edgeql_ddl_create_migration_02(self):
-<<<<<<< HEAD
-        await self.con.execute(f'''
-            CREATE MIGRATION
-            {{
-                SET message := "migration2";
-                SET generated_by := schema::MigrationGeneratedBy.DevMode;
-                CREATE TYPE Type2 {{
-                    CREATE PROPERTY field2 -> int32;
-                }};
-            }};
-        ''')
-
-        await self.assert_query_result(
-            '''
-            SELECT schema::Migration { generated_by }
-            FILTER .message = "migration2"
-            ''',
-            [{'generated_by': 'DevMode'}]
-        )
-=======
         await self.con.execute('''
 CREATE MIGRATION m1kmv2mcizpj2twxlxxerkgngr2fkto7wnjd6uig3aa3x67dykvspq
     ONTO initial
@@ -12089,7 +12069,26 @@
   INSERT Foo;
 };
         ''')
->>>>>>> e1a5b4c4
+
+    async def test_edgeql_ddl_create_migration_03(self):
+        await self.con.execute(f'''
+            CREATE MIGRATION
+            {{
+                SET message := "migration2";
+                SET generated_by := schema::MigrationGeneratedBy.DevMode;
+                CREATE TYPE Type2 {{
+                    CREATE PROPERTY field2 -> int32;
+                }};
+            }};
+        ''')
+
+        await self.assert_query_result(
+            '''
+            SELECT schema::Migration { generated_by }
+            FILTER .message = "migration2"
+            ''',
+            [{'generated_by': 'DevMode'}]
+        )
 
     async def test_edgeql_ddl_naked_backlink_in_computable(self):
         await self.con.execute('''
