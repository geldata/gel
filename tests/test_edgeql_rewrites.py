#
# This source file is part of the EdgeDB open source project.
#
# Copyright 2016-present MagicStack Inc. and the EdgeDB authors.
#
# Licensed under the Apache License, Version 2.0 (the "License");
# you may not use this file except in compliance with the License.
# You may obtain a copy of the License at
#
#     http://www.apache.org/licenses/LICENSE-2.0
#
# Unless required by applicable law or agreed to in writing, software
# distributed under the License is distributed on an "AS IS" BASIS,
# WITHOUT WARRANTIES OR CONDITIONS OF ANY KIND, either express or implied.
# See the License for the specific language governing permissions and
# limitations under the License.
#


import os.path

import edgedb

from edb.testbase import server as tb


class TestRewrites(tb.QueryTestCase):

    SCHEMA = os.path.join(os.path.dirname(__file__), 'schemas', 'movies.esdl')
    # Setting up some rewrites makes the tests run a bit faster
    # because we don't need to recompile the delta scripts for it.
    SETUP = [
        """
        create type Asdf {
          create property title -> str {
            create rewrite update using ('updated');
          };
        };
        alter type Asdf {
          alter property title {
            create rewrite insert using ('inserted');
          };
        };

        create abstract type Resource {
          create required property name: str {
            create rewrite insert, update using (str_trim(.name));
          };
        };

        create type Project extending Resource;
    """
    ]

    # TO TEST:
    # * Trigger interactions
    # * multi (once supported)

    async def test_edgeql_rewrites_01(self):
        # basic overriding of properties
        await self.con.execute(
            '''
            alter type Movie {
              alter property title {
                create rewrite insert using ('inserted');
                create rewrite update using ('updated');
              };
            };
            '''
        )

        await self.con.execute('insert Movie { title:= "Whiplash" }')

        # title is required, but we don't specify it
        await self.con.execute('insert Movie { }')

        await self.assert_query_result(
            'select Movie { title }',
            [{"title": "inserted"}, {"title": "inserted"}],
        )

        await self.con.execute('update Movie set { title:= "The Godfather" }')
        await self.assert_query_result(
            'select Movie { title }',
            [{"title": "updated"}, {"title": "updated"}],
        )

    async def test_edgeql_rewrites_02(self):
        await self.con.execute(
            '''
            alter type Movie {
              alter property title {
                create rewrite insert using (.title);
                create rewrite update using (.title);
              };
            };
            '''
        )

        await self.con.execute('insert Movie { title := "Whiplash" }')
        await self.assert_query_result(
            'select Movie { title }',
            [{"title": "Whiplash"}],
        )

        async with self.assertRaisesRegexTx(
            edgedb.MissingRequiredError, r"missing value for required property"
        ):
            await self.con.execute('insert Movie { }')

        # if title is specified
        # __subject__.title refers to the new value
        await self.con.execute('update Movie set { title:= "The Godfather" }')
        await self.assert_query_result(
            'select Movie { title }',
            [{"title": "The Godfather"}],
        )

        # if title is not specified
        # __subject__.title refers to the existing value
        await self.con.execute('update Movie set { }')
        await self.assert_query_result(
            'select Movie { title }',
            [{"title": "The Godfather"}],
        )

    async def test_edgeql_rewrites_03(self):
        # interaction with default
        await self.con.execute(
            '''
            alter type Movie {
              alter property title {
                create rewrite insert using (.title ++ ' (new)');
                set default := 'untitled';
              };
            };
            '''
        )

        await self.con.execute('insert Movie { title:= "Whiplash" }')
        await self.con.execute('insert Movie')
        await self.assert_query_result(
            'select Movie { title }',
            [{"title": "Whiplash (new)"}, {"title": "untitled (new)"}],
        )

    async def test_edgeql_rewrites_04(self):
        # __specified__

        await self.con.execute(
            '''
            alter type Content alter property title set optional;
            alter type Movie {
              create property title_specified: bool {
                create rewrite insert using (__specified__.title);
              };
            };
            '''
        )

        await self.con.execute('insert Movie { title:= "Whiplash" }')
        await self.con.execute('insert Movie')
        await self.assert_query_result(
            'select Movie { title, title_specified }',
            [
                {"title_specified": True},
                {"title_specified": False},
            ],
        )

    async def test_edgeql_rewrites_05(self):
        # Rewrites should also be applied to children types.

        await self.con.execute(
            '''
            alter type Content {
              create property updated_at -> str {
                create rewrite update using ('just now');
              };
            };
            '''
        )

        await self.con.execute('insert Movie { title:= "The Godfather" }')
        await self.assert_query_result(
            'select Movie { title, updated_at }',
            [{"title": "The Godfather", "updated_at": None}],
        )

        await self.con.execute(
            'update Movie set { title:= "The Godfather II" }'
        )
        await self.assert_query_result(
            'select Movie { title, updated_at }',
            [{"title": "The Godfather II", "updated_at": "just now"}],
        )

    async def test_edgeql_rewrites_06(self):
        # Rewrites override parent overrides.

        await self.con.execute(
            '''
            alter type Content {
              alter property title {
                set optional;
                create rewrite update
                    using (__subject__.title ++ ' - content updated');
              };
            };
            alter type Movie {
              alter property title {
                create rewrite update
                    using (__subject__.title ++ ' - movie updated');
              };
            };
            '''
        )

        await self.con.execute('insert Movie { title:= "The Godfather" }')
        await self.con.execute('insert Content { title:= "Harry Potter" }')

        await self.con.execute('update Content set { title := .title }')
        await self.assert_query_result(
            'select Content { title } order by .title',
            [
                {"title": "Harry Potter - content updated"},
                {"title": "The Godfather - movie updated"},
            ],
        )

    async def test_edgeql_rewrites_07(self):
        await self.con.execute(
            '''
            alter type Content alter property title set optional;
            alter type Movie {
              alter property title {
                create rewrite update
                    using (__subject__.title ++ ' - updated');
              };
            };
            '''
        )

        await self.con.execute('insert Movie { title:= "The Godfather" }')

        await self.con.execute('update Movie set { title:= "Whiplash" }')
        await self.assert_query_result(
            'select Movie { title }',
            [{"title": "Whiplash - updated"}],
        )

        await self.con.execute('update Movie set { }')
        await self.assert_query_result(
            'select Movie { title }',
            [{"title": "Whiplash - updated - updated"}],
        )

    async def test_edgeql_rewrites_08(self):
        # __old__
        await self.con.execute(
            '''
            alter type Movie {
              alter property title {
                create rewrite update
                    using (__subject__.title ++ ' - ' ++ __old__.title);
              };
            };
            '''
        )

        await self.con.execute('insert Movie { title:= "Whiplash" }')
        await self.con.execute('update Movie set { title:= "The Godfather" }')
        await self.assert_query_result(
            'select Movie { title }',
            [{"title": "The Godfather - Whiplash"}],
        )

        await self.con.execute('update Movie set { }')
        await self.assert_query_result(
            'select Movie { title }',
            [{"title": "The Godfather - Whiplash - The Godfather - Whiplash"}],
        )

        async with self.assertRaisesRegexTx(
            edgedb.InvalidReferenceError,
            r"__old__ cannot be used in this expression"
        ):
            await self.con.execute(
                '''
                alter type Movie {
                  alter property title {
                    create rewrite insert using (__old__.title);
                  };
                };
                '''
            )

    async def test_edgeql_rewrites_09(self):
        # a common use case
        await self.con.execute(
            '''
            alter type Content {
              create property title_updated -> str {
                set default := 'never';
                create rewrite update using (
                    'just now'
                    if __specified__.title
                    else __old__.title_updated
                );
              };
            };
            '''
        )

        await self.con.execute('insert Content { title := "Harry Potter" }')
        await self.con.execute('insert Movie { title := "Whiplash" }')
        await self.con.execute(
            '''
            insert Movie {
                title := "The Godfather", title_updated := "a long time ago"
            }
            '''
        )

        await self.assert_query_result(
            'select Movie { title, title_updated } order by .title',
            [
                {"title": "The Godfather", "title_updated": "a long time ago"},
                {"title": "Whiplash", "title_updated": "never"},
            ],
        )

        await self.con.execute(
            '''
            update Content filter .title = "Whiplash" set { title := "Up" }
            '''
        )

        await self.assert_query_result(
            'select Movie { title, title_updated } order by .title',
            [
                {"title": "The Godfather", "title_updated": "a long time ago"},
                {"title": "Up", "title_updated": "just now"},
            ],
        )

    async def test_edgeql_rewrites_10(self):
        # Rewrites need to obey the covariant check
        await self.con.execute('insert Movie { title:= "Whiplash" }')

        await self.con.execute(
            '''
            create type Collection {
                create property name -> str;
                create link elements -> Content;
            };
            create type Library extending Collection {
                alter link elements set type Book;
            };


            alter type Collection {
              alter link elements {
                create rewrite update
                  using ((select Content filter .title = 'Whiplash' limit 1));
              };
            };
            '''
        )

        await self.con.execute('insert Library')

        async with self.assertRaisesRegexTx(
                edgedb.InvalidLinkTargetError,
                r"invalid target for link 'elements"):
            await self.con.execute('update Collection set { elements := {} }')

        async with self.assertRaisesRegexTx(
                edgedb.InvalidLinkTargetError,
                r"invalid target for link 'elements"):
            await self.con.execute('update Library set { elements := {} }')

        async with self.assertRaisesRegexTx(
                edgedb.InvalidLinkTargetError,
                r"invalid target for link 'elements"):
            await self.con.execute('update Collection set { name := "x" }')

        async with self.assertRaisesRegexTx(
                edgedb.InvalidLinkTargetError,
                r"invalid target for link 'elements"):
            await self.con.execute('update Library set { name := "x" }')

        async with self.assertRaisesRegexTx(
                edgedb.InvalidLinkTargetError,
                r"invalid target for link 'elements"):
            await self.con.execute('update Collection set { }')

        async with self.assertRaisesRegexTx(
                edgedb.InvalidLinkTargetError,
                r"invalid target for link 'elements"):
            await self.con.execute('update Library set { }')

    async def test_edgeql_rewrites_11(self):
        # Update triggers child overrides on unknown fields

        await self.con.execute(
            '''
            alter type Movie {
              alter property release_year {
                create rewrite update
                    using (__subject__.release_year + 1);
              };
            };
            '''
        )

        await self.con.execute('''
            insert Movie { title := "The Godfather", release_year := 1972 }
        ''')

        await self.con.execute('''
            update Content set { title := .title ++ "!"}
        ''')

        await self.assert_query_result(
            'select Movie { title, release_year }',
            [
                {"title": "The Godfather!", "release_year": 1973},
            ],
        )

    async def test_edgeql_rewrites_12(self):
        # Update triggers child overrides on unknown fields
        # inherited from an unrelated base

        await self.con.execute(
            '''
            create type Counted {
              create required property count -> int64 {
                set default := 0;
                create rewrite update
                    using (__subject__.count + 1);
              }
            };

            alter type Movie extending Counted;
            '''
        )

        await self.con.execute('''
            insert Movie { title := "The Godfather" }
        ''')

        await self.con.execute('''
            update Content set { title := .title ++ "!"}
        ''')
        await self.con.execute('''
            update Content set { title := .title ++ "!"}
        ''')

        await self.assert_query_result(
            'select Movie { title, count }',
            [
                {"title": "The Godfather!!", "count": 2},
            ],
        )

    async def test_edgeql_rewrites_13(self):
        await self.con.execute(
            '''
            alter type Movie {
              alter property release_year {
                create rewrite insert using (__subject__.release_year + 1);
                create rewrite update using (__subject__.release_year + 1);
              };
              create access policy ok allow all;
              create access policy no_even deny insert, update write using
                ((.release_year ?? 0) % 2 = 0);
            };
            '''
        )

        async with self.assertRaisesRegexTx(edgedb.AccessPolicyError, ''):
            await self.con.execute('''
                insert Movie {
                    title := "The Godfather", release_year := 1971 };
            ''')

        await self.con.execute('''
            insert Movie { title := "The Godfather", release_year := 1972 };
        ''')

        await self.assert_query_result(
            'select Movie { title, release_year }',
            [
                {"title": "The Godfather", "release_year": 1973},
            ],
        )

        async with self.assertRaisesRegexTx(edgedb.AccessPolicyError, ''):
            await self.con.execute('''
                update Movie set { release_year := 101 };
            ''')

        await self.con.execute('''
            update Movie set { release_year := 100 };
        ''')

        await self.assert_query_result(
            'select Movie { title, release_year }',
            [
                {"title": "The Godfather", "release_year": 101},
            ],
        )

    async def test_edgeql_rewrites_14(self):
        await self.con.execute(
            '''
            create type Foo {
                create property r -> float64;
                create property x -> float64 {
                    create rewrite insert, update using (.r * 2);
                };
             };
            '''
        )

        await self.con.execute('''
            insert Foo { r := random() };
        ''')

        await self.assert_query_result(
            'select Foo { z := (.r * 2 = .x) }',
            [
                {"z": True},
            ],
        )

        await self.con.execute('''
            update Foo set { r := random() };
        ''')

        await self.assert_query_result(
            'select Foo { z := (.r * 2 = .x) }',
            [
                {"z": True},
            ],
        )

    async def test_edgeql_rewrites_15(self):
        await self.con.execute('''
            create type X {
                create property foo -> float64 {
                    create rewrite insert, update using (random())
                }
            };
        ''')

        await self.con.execute('''
            for _ in {1, 2} union (insert X);
        ''')

        await self.assert_query_result(
            'select count(distinct X.foo);',
            [2],
        )

        await self.con.execute('''
            update X set {};
        ''')

        await self.assert_query_result(
            'select count(distinct X.foo);',
            [2],
        )

    async def test_edgeql_rewrites_16(self):
        await self.con.execute('''
            create type X {
                create required property bar -> int64;
                create property foo -> float64 {
                    create rewrite insert, update using (.bar + random())
                }
            };
        ''')

        await self.con.execute('''
            for x in {1, 2} union (insert X { bar := x } );
        ''')

        await self.assert_query_result(
            'select math::floor(X.foo);',
            {1, 2},
        )

        await self.con.execute('''
            for x in {1, 2} union (
                update X filter .bar = x set { bar := x*2 } );
        ''')

        await self.assert_query_result(
            'select math::floor(X.foo);',
            {2, 4},
        )

        await self.assert_query_result(
            'select count(distinct (X { z := .foo - math::floor(.foo) }).z)',
            [2],
        )

    async def test_edgeql_rewrites_17(self):
        # Test stuff that *references* multi properties
        check = 'select (S.sum, S.delta)'

        # XXX: I bet it doesn't work for defaults
        await self.con.execute('''
            create type S {
                create multi property vals -> int64;
                create property sum -> int64 {
                    create rewrite insert, update using (sum(.vals))
                };
                create property delta -> int64 {
                    create rewrite insert using (sum(.vals));
                    create rewrite update using
                      (sum(.vals) - sum(__old__.vals))
                };
            };
        ''')

        await self.con.execute('''
            insert S { vals := {1, 2, 3} }
        ''')
        await self.assert_query_result(check, [(6, 6)])

        await self.con.execute('''
            update S set { vals := {4, 5, 6} }
        ''')
        await self.assert_query_result(check, [(15, 9)])

        await self.con.execute('''
            update S set { vals += {3, 4} }
        ''')
        await self.assert_query_result(check, [(22, 7)])

        await self.con.execute('''
            update S set { vals -= 5 }
        ''')
        await self.assert_query_result(check, [(17, -5)])

    async def test_edgeql_rewrites_18(self):
        # Rewrites with DML in them
        await self.con.execute('''
            create type Tgt { create property name -> str };
            create type D {
                create property name -> str;
                create link t -> Tgt {
                    create rewrite insert, update using (
                        insert Tgt { name := __subject__.name }
                    );
                };
            };
        ''')

        await self.con.execute('''
            insert D { name := "foo" }
        ''')

        await self.con.execute('''
            for x in {'bar', 'baz'} union (
                insert D { name := x }
            )
        ''')

        await self.assert_query_result(
            '''
                select D { name, tname := .t.name }
            ''',
            tb.bag([
                {'name': "foo", 'tname': "foo"},
                {'name': "bar", 'tname': "bar"},
                {'name': "baz", 'tname': "baz"},
            ]),
        )

        await self.con.execute('''
            update D filter .name = 'foo' set { name := "spam" }
        ''')

        await self.con.execute('''
            for x in {('bar', 'eggs'), ('baz', 'ham')} union (
                update D filter .name = x.0 set { name := x.1 }
            )
        ''')

        await self.assert_query_result(
            '''
                select D { name, tname := .t.name }
            ''',
            tb.bag([
                {'name': "spam", 'tname': "spam"},
                {'name': "eggs", 'tname': "eggs"},
                {'name': "ham", 'tname': "ham"},
            ]),
        )

        await self.con.execute('''
            update D set { name := .name ++ "!" }
        ''')

        await self.assert_query_result(
            '''
                select D { name, tname := .t.name }
            ''',
            tb.bag([
                {'name': "spam!", 'tname': "spam!"},
                {'name': "eggs!", 'tname': "eggs!"},
                {'name': "ham!", 'tname': "ham!"},
            ]),
        )

    async def test_edgeql_rewrites_19(self):
        # Rewrites with DML in them, and the DML has a chained rewrite
        await self.con.execute('''
            create type Tgt { create property name -> str {
                create rewrite insert using (.name ++ '!')
            } };
            create type D {
                create property name -> str;
                create link t -> Tgt {
                    create rewrite insert, update using (
                        insert Tgt { name := __subject__.name }
                    );
                };
            };
        ''')

        await self.con.execute('''
            insert D { name := "foo" }
        ''')

        await self.con.execute('''
            for x in {'bar', 'baz'} union (
                insert D { name := x }
            )
        ''')

        await self.assert_query_result(
            '''
                select D { name, tname := .t.name }
            ''',
            tb.bag([
                {'name': "foo", 'tname': "foo!"},
                {'name': "bar", 'tname': "bar!"},
                {'name': "baz", 'tname': "baz!"},
            ]),
        )

        await self.con.execute('''
            update D filter .name = 'foo' set { name := "spam" }
        ''')

        await self.con.execute('''
            for x in {('bar', 'eggs'), ('baz', 'ham')} union (
                update D filter .name = x.0 set { name := x.1 }
            )
        ''')

        await self.assert_query_result(
            '''
                select D { name, tname := .t.name }
            ''',
            tb.bag([
                {'name': "spam", 'tname': "spam!"},
                {'name': "eggs", 'tname': "eggs!"},
                {'name': "ham", 'tname': "ham!"},
            ]),
        )

        await self.con.execute('''
            update D set { name := .name ++ "!" }
        ''')

        await self.assert_query_result(
            '''
                select D { name, tname := .t.name }
            ''',
            tb.bag([
                {'name': "spam!", 'tname': "spam!!"},
                {'name': "eggs!", 'tname': "eggs!!"},
                {'name': "ham!", 'tname': "ham!!"},
            ]),
        )

    async def test_edgeql_rewrites_20(self):
        async with self.assertRaisesRegexTx(
            edgedb.QueryError, r"rewrite rule cycle"
        ):
            await self.con.execute('''
                create type Recursive;
                alter type Recursive {
                    create link rec -> Recursive {
                        create rewrite insert using (insert Recursive) } };
            ''')

        async with self.assertRaisesRegexTx(
            edgedb.QueryError, r"rewrite rule cycle"
        ):
            await self.con.execute('''
                create type Foo;
                create type Bar {
                    create link rec -> Foo {
                        create rewrite insert using (insert Foo) } };
                alter type Foo {
                    create link rec -> Bar {
                        create rewrite insert using (insert Bar) } };
            ''')

    async def test_edgeql_rewrites_21(self):
        await self.con.execute('''
            create type Conflicted;
            alter type Conflicted {
                create property a -> str {
                    create rewrite insert using ('nope') };

                create constraint exclusive on (.a);
            };
            create type SubConflicted extending Conflicted;
        ''')

        async with self.assertRaisesRegexTx(
            edgedb.UnsupportedFeatureError,
            r"INSERT UNLESS CONFLICT cannot be used on .* have a rewrite rule"
        ):
            await self.con.execute('''
                INSERT Conflicted
                UNLESS CONFLICT ON (.a)
            ''')

        async with self.assertRaisesRegexTx(
            edgedb.UnsupportedFeatureError,
            r"INSERT UNLESS CONFLICT cannot be used on .* have a rewrite rule"
        ):
            await self.con.execute('''
                INSERT Conflicted { a := 'hello' }
                UNLESS CONFLICT ON (.a)
            ''')

        async with self.assertRaisesRegexTx(
            edgedb.UnsupportedFeatureError,
            r"INSERT UNLESS CONFLICT cannot be used on .* have a rewrite rule"
        ):
            await self.con.execute('''
                INSERT Conflicted { a := 'hello' }
                UNLESS CONFLICT
            ''')

    async def test_edgeql_rewrites_22(self):
        await self.con.execute(
            '''
            insert Project { name := ' hello ' };
            '''
        )
        await self.assert_query_result(
            '''
                select Project { name }
            ''',
            [
                {'name': 'hello'},
            ],
        )

        await self.con.execute(
            '''
            update Project set { name := ' world ' };
            '''
        )
        await self.assert_query_result(
            '''
                select Project { name }
            ''',
            [
                {'name': 'world'},
            ],
        )

        await self.con.execute(
            '''
            alter type Project {
                alter property name {
                    create rewrite insert, update using ('hidden');
                };
            };
            '''
        )

        await self.con.execute(
            '''
            insert Project { name := ' hey ' };
            '''
        )
        await self.assert_query_result(
            '''
                select Project { name }
            ''',
            tb.bag(
                [
                    {'name': 'world'},
                    {'name': 'hidden'},
                ]
            ),
        )

        await self.con.execute(
            '''
            update Project set { name := ' hoy ' };
            '''
        )
        await self.assert_query_result(
            '''
                select Project { name }
            ''',
            tb.bag(
                [
                    {'name': 'hidden'},
                    {'name': 'hidden'},
                ]
            ),
        )

    async def test_edgeql_rewrites_23(self):
        await self.con.execute(
            '''
            alter type Person {
                alter property first_name {
                    create rewrite update using ('updated');
                };
            };
            insert Person { first_name := 'initial' };
            '''
        )
        await self.assert_query_result(
            'select Person { first_name }',
            [{'first_name': 'initial'}],
        )

        await self.con.execute(
            '''
            with A := Person
            update A set {};
            '''
        )
        await self.assert_query_result(
            'select Person { first_name }',
            [{'first_name': 'updated'}],
        )

    async def test_edgeql_rewrites_24(self):
        await self.con.execute(
            '''
            create type X {
                create property tup -> tuple<int64, str> {
                    create rewrite insert, update using ((1, '2'));
                };
            };
            insert X;
            '''
        )
        await self.assert_query_result(
            'select X { tup }',
            [{'tup': (1, '2')}],
        )
        await self.con.execute(
            '''
            update X set {};
            '''
        )
        await self.assert_query_result(
            'select X { tup }',
            [{'tup': (1, '2')}],
        )

<<<<<<< HEAD
    async def test_edgeql_rewrites_27(self):
        await self.con.execute(
            '''
            create type Foo {
                create property will_be_true: bool {
                    create rewrite update using (__subject__ = __old__);
                };
            };
            insert Foo { will_be_true := false };
            '''
        )
        await self.assert_query_result(
            'select Foo { will_be_true }',
            [{'will_be_true': False}]
        )
        await self.con.execute('update Foo set { };')
        await self.assert_query_result(
            'select Foo { will_be_true }',
            [{'will_be_true': True}]
        )
=======
    async def test_edgeql_rewrites_25(self):
        async with self.assertRaisesRegexTx(
            edgedb.SchemaDefinitionError,
            r"rewrite expression is of invalid type",
        ):
            await self.con.execute(
                '''
                create type X {
                    create property foo -> str {
                        create rewrite insert using (10);
                    };
                };
                '''
            )

        async with self.assertRaisesRegexTx(
            edgedb.SchemaDefinitionError,
            r"rewrite expression may not include a shape",
        ):
            await self.con.execute(
                '''
                create type X {
                    create link foo -> std::Object {
                        create rewrite insert using (
                            (select std::Object { __type__: {name} })
                        );
                    };
                };
                '''
            )

    async def test_edgeql_rewrites_26(self):
        async with self.assertRaisesRegexTx(
            edgedb.SchemaDefinitionError,
            r"rewrites on link properties are not supported",
        ):
            await self.con.execute(
                '''
                create type X {
                    create link foo -> std::Object {
                        create property bar: int32 {
                            create rewrite insert using ('hello');
                        };
                    };
                };
                '''
            )
>>>>>>> c6dd33a6
<|MERGE_RESOLUTION|>--- conflicted
+++ resolved
@@ -979,28 +979,6 @@
             [{'tup': (1, '2')}],
         )
 
-<<<<<<< HEAD
-    async def test_edgeql_rewrites_27(self):
-        await self.con.execute(
-            '''
-            create type Foo {
-                create property will_be_true: bool {
-                    create rewrite update using (__subject__ = __old__);
-                };
-            };
-            insert Foo { will_be_true := false };
-            '''
-        )
-        await self.assert_query_result(
-            'select Foo { will_be_true }',
-            [{'will_be_true': False}]
-        )
-        await self.con.execute('update Foo set { };')
-        await self.assert_query_result(
-            'select Foo { will_be_true }',
-            [{'will_be_true': True}]
-        )
-=======
     async def test_edgeql_rewrites_25(self):
         async with self.assertRaisesRegexTx(
             edgedb.SchemaDefinitionError,
@@ -1048,4 +1026,24 @@
                 };
                 '''
             )
->>>>>>> c6dd33a6
+
+    async def test_edgeql_rewrites_27(self):
+        await self.con.execute(
+            '''
+            create type Foo {
+                create property will_be_true: bool {
+                    create rewrite update using (__subject__ = __old__);
+                };
+            };
+            insert Foo { will_be_true := false };
+            '''
+        )
+        await self.assert_query_result(
+            'select Foo { will_be_true }',
+            [{'will_be_true': False}]
+        )
+        await self.con.execute('update Foo set { };')
+        await self.assert_query_result(
+            'select Foo { will_be_true }',
+            [{'will_be_true': True}]
+        )