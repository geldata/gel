#
# This source file is part of the EdgeDB open source project.
#
# Copyright 2017-present MagicStack Inc. and the EdgeDB authors.
#
# Licensed under the Apache License, Version 2.0 (the "License");
# you may not use this file except in compliance with the License.
# You may obtain a copy of the License at
#
#     http://www.apache.org/licenses/LICENSE-2.0
#
# Unless required by applicable law or agreed to in writing, software
# distributed under the License is distributed on an "AS IS" BASIS,
# WITHOUT WARRANTIES OR CONDITIONS OF ANY KIND, either express or implied.
# See the License for the specific language governing permissions and
# limitations under the License.
#


import os.path

import edgedb

from edb.testbase import server as tb
# from edb.tools import test


class TestEdgeQLPolicies(tb.QueryTestCase):
    '''Tests for policies.'''

    SCHEMA = os.path.join(os.path.dirname(__file__), 'schemas',
                          'issues.esdl')

    SETUP = [
        os.path.join(os.path.dirname(__file__), 'schemas',
                     'issues_setup.edgeql'),
        '''
            # These are for testing purposes and don't really model anything
            create required global cur_owner_active -> bool {
                set default := true;
            };
            create required global watchers_active -> bool {
                set default := true;
            };

            create required global filter_owned -> bool {
                set default := false;
            };
            create global cur_user -> str;

            alter type Owned {
                create access policy disable_filter
                  when (not global filter_owned)
                  allow select;

                create access policy cur_owner
                  when (global cur_owner_active)
                  allow all using (.owner.name ?= global cur_user);
            };

            alter type Issue {
                create access policy cur_watchers
                  when (global watchers_active)
                  allow select using (
                      (global cur_user IN __subject__.watchers.name) ?? false
                  )
            };

            create type CurOnly extending Dictionary {
                create access policy cur_only allow all
                using (not exists global cur_user or global cur_user ?= .name);
            };
            create type CurOnlyM {
                create multi property name -> str {
                    create constraint exclusive;
                };
                create access policy cur_only allow all
                using (
                    not exists global cur_user
                    or (global cur_user in .name) ?? false
                );
            };

            create type Message {
                create link attachment -> Issue;
                create access policy has_attachment
                    allow all
                    using (count(.attachment) > 0);
            };
        '''
    ]

    async def test_edgeql_policies_01(self):
        await self.con.execute('''
            set global cur_owner_active := false;
        ''')
        await self.con.execute('''
            set global watchers_active := false;
        ''')
        await self.con.execute('''
            set global filter_owned := True;
        ''')

        await self.assert_query_result(
            r'''
                select Owned { [IS Named].name }
            ''',
            []
        )

        await self.assert_query_result(
            r'''
                select Issue { name }
            ''',
            []
        )

    async def test_edgeql_policies_02a(self):
        await self.con.execute('''
            set global cur_user := 'Yury';
        ''')
        await self.con.execute('''
            set global filter_owned := True;
        ''')

        await self.assert_query_result(
            r'''
                select Owned { [IS Named].name }
            ''',
            tb.bag([
                {"name": "Release EdgeDB"},
                {"name": "Improve EdgeDB repl output rendering."},
                {"name": "Repl tweak."},
            ])
        )

        await self.assert_query_result(
            r'''
                select Issue { name }
            ''',
            tb.bag([
                {"name": "Release EdgeDB"},
                {"name": "Improve EdgeDB repl output rendering."},
                {"name": "Repl tweak."},
            ])
        )

    async def test_edgeql_policies_02b(self):
        await self.con.execute('''
            alter type Owned reset abstract;
        ''')

        await self.con.execute('''
            set global cur_user := 'Yury';
        ''')
        await self.con.execute('''
            set global filter_owned := True;
        ''')

        await self.assert_query_result(
            r'''
                select Owned { [IS Named].name }
            ''',
            tb.bag([
                {"name": "Release EdgeDB"},
                {"name": "Improve EdgeDB repl output rendering."},
                {"name": "Repl tweak."},
            ])
        )

        await self.assert_query_result(
            r'''
                select Issue { name }
            ''',
            tb.bag([
                {"name": "Release EdgeDB"},
                {"name": "Improve EdgeDB repl output rendering."},
                {"name": "Repl tweak."},
            ])
        )

    async def test_edgeql_policies_03(self):
        vals = await self.con.query('''
            select Object.id
        ''')
        self.assertEqual(len(vals), len(set(vals)))

        await self.con.execute('''
            create alias foo := Issue;
        ''')

        vals = await self.con.query('''
            select BaseObject.id
        ''')
        self.assertEqual(len(vals), len(set(vals)))

    async def test_edgeql_policies_04(self):
        await self.con.execute('''
            set global cur_user := 'Phil';
        ''')
        await self.con.execute('''
            set global filter_owned := True;
        ''')

        await self.assert_query_result(
            r'''
                select URL { src := .<references[IS User] }
            ''',
            tb.bag([
                {"src": []}
            ])
        )

        await self.assert_query_result(
            r'''
                select URL { src := .<references }
            ''',
            tb.bag([
                {"src": []}
            ])
        )

    async def test_edgeql_policies_05a(self):
        await self.con.execute('''
            CREATE TYPE Tgt {
                CREATE REQUIRED PROPERTY b -> bool;

                CREATE ACCESS POLICY redact
                    ALLOW SELECT USING (not global filter_owned);
                CREATE ACCESS POLICY dml_always
                    ALLOW UPDATE, INSERT, DELETE;
            };
            CREATE TYPE Ptr {
                CREATE REQUIRED LINK tgt -> Tgt;
                CREATE PROPERTY tb := .tgt.b;
            };
        ''')
        await self.con.query('''
            insert Ptr { tgt := (insert Tgt { b := True }) };
        ''')
        await self.con.execute('''
            set global filter_owned := True;
        ''')

        async with self.assertRaisesRegexTx(
                edgedb.CardinalityViolationError,
                r"is hidden by access policy"):
            await self.con.query('''
                select Ptr { tgt }
            ''')

        async with self.assertRaisesRegexTx(
                edgedb.CardinalityViolationError,
                r"is hidden by access policy"):
            await self.con.query('''
                select Ptr { z := .tgt.b }
            ''')

        async with self.assertRaisesRegexTx(
                edgedb.CardinalityViolationError,
                r"is hidden by access policy"):
            await self.con.query('''
                select Ptr { z := .tgt.id }
            ''')

        async with self.assertRaisesRegexTx(
                edgedb.CardinalityViolationError,
                r"required link 'tgt' of object type 'default::Ptr' is "
                r"hidden by access policy \(while evaluating computed "
                r"property 'tb' of object type 'default::Ptr'\)"):
            await self.con.query('''
                select Ptr { tb }
            ''')

        async with self.assertRaisesRegexTx(
                edgedb.CardinalityViolationError,
                r"is hidden by access policy"):
            await self.con.query('''
                select Ptr.tgt
            ''')

        async with self.assertRaisesRegexTx(
                edgedb.CardinalityViolationError,
                r"is hidden by access policy"):
            await self.con.query('''
                select Ptr.tgt.b
            ''')

        await self.con.query('''
            delete Ptr
        ''')

        await self.assert_query_result(
            r''' select Ptr { tgt }''',
            [],
        )

        await self.assert_query_result(
            r''' select Ptr.tgt''',
            [],
        )

        await self.assert_query_result(
            r''' select Ptr.tgt.b''',
            [],
        )

    async def test_edgeql_policies_05b(self):
        await self.con.execute('''
            CREATE TYPE Tgt {
                CREATE REQUIRED PROPERTY b -> bool;

                CREATE ACCESS POLICY redact
                    ALLOW SELECT USING (not global filter_owned);
                CREATE ACCESS POLICY dml_always
                    ALLOW UPDATE, INSERT, DELETE;
            };
            CREATE TYPE Ptr {
                CREATE REQUIRED LINK tgt -> Tgt;
                CREATE PROPERTY tb := .tgt.b;
                CREATE ACCESS POLICY redact
                    ALLOW SELECT USING (.tgt.b);
                CREATE ACCESS POLICY dml_always
                    ALLOW UPDATE, INSERT, DELETE;
            };
        ''')
        await self.con.query('''
            insert Ptr { tgt := (insert Tgt { b := True }) };
        ''')
        await self.con.execute('''
            set global filter_owned := True;
        ''')

        async with self.assertRaisesRegexTx(
                edgedb.CardinalityViolationError,
                r"is hidden by access policy"):
            await self.con.query('''
                select Ptr { tgt }
            ''')

    async def test_edgeql_policies_06(self):
        await self.con.execute('''
            CREATE TYPE Tgt {
                CREATE REQUIRED PROPERTY b -> bool;

                CREATE ACCESS POLICY redact
                    ALLOW SELECT USING (not global filter_owned);
                CREATE ACCESS POLICY dml_always
                    ALLOW UPDATE, INSERT, DELETE;
            };
            CREATE TYPE BadTgt;
            CREATE TYPE Ptr {
                CREATE REQUIRED LINK tgt -> Tgt | BadTgt;
            };
        ''')
        await self.con.query('''
            insert Ptr { tgt := (insert Tgt { b := True }) };
        ''')
        await self.con.execute('''
            set global filter_owned := True;
        ''')

        async with self.assertRaisesRegexTx(
                edgedb.CardinalityViolationError,
                r"is hidden by access policy"):
            await self.con.query('''
                select Ptr { tgt }
            ''')

    async def test_edgeql_policies_07(self):
        # test update policies
        await self.con.execute('''
            set global filter_owned := True;
        ''')
        await self.con.execute('''
            set global cur_user := 'Yury';
        ''')

        await self.assert_query_result(
            '''
                select Issue { name } filter .number = '1'
            ''',
            [{"name": "Release EdgeDB"}],
        )

        # Shouldn't work
        await self.assert_query_result(
            '''
                update Issue filter .number = '1' set { name := "!" }
            ''',
            [],
        )

        await self.assert_query_result(
            '''
                delete Issue filter .number = '1'
            ''',
            [],
        )

        await self.assert_query_result(
            '''
                select Issue { name } filter .number = '1'
            ''',
            [{"name": "Release EdgeDB"}],
        )

        async with self.assertRaisesRegexTx(
                edgedb.InvalidValueError,
                r"access policy violation on update of default::Issue"):
            await self.con.query('''
                update Issue filter .number = "2"
                set { owner := (select User filter .name = 'Elvis') };
            ''')

        # This update *should* work, though
        await self.assert_query_result(
            '''
                update Issue filter .number = '2' set { name := "!" }
            ''',
            [{}],
        )

        await self.assert_query_result(
            '''
                select Issue { name } filter .number = '2'
            ''',
            [{"name": "!"}],
        )

        # Now try updating Named, based on name

        # This one should work
        await self.assert_query_result(
            '''
                update Named filter .name = '!' set { name := "Fix bug" }
            ''',
            [{}],
        )

        await self.assert_query_result(
            '''
                select Issue { name } filter .number = '2'
            ''',
            [{"name": "Fix bug"}],
        )

        # This shouldn't work
        await self.assert_query_result(
            '''
                update Named filter .name = 'Release EdgeDB'
                set { name := "?" }
            ''',
            [],
        )

        await self.assert_query_result(
            '''
                select Issue { name } filter .number = '1'
            ''',
            [{"name": "Release EdgeDB"}],
        )

        async with self.assertRaisesRegexTx(
                edgedb.InvalidValueError,
                "access policy violation"):
            await self.con.query('''
                INSERT Issue {
                    number := '4',
                    name := 'Regression.',
                    body := 'Fix regression introduced by lexer tweak.',
                    owner := (SELECT User FILTER User.name = 'Elvis'),
                    status := (SELECT Status FILTER Status.name = 'Closed'),
                } UNLESS CONFLICT ON (.number) ELSE Issue;
            ''')

    async def test_edgeql_policies_08(self):
        async with self.assertRaisesRegexTx(
                edgedb.QueryError,
                r"possibly an empty set"):
            await self.con.query('''
                WITH Z := (INSERT Issue {
                    number := '4',
                    name := 'Regression.',
                    body := 'Fix regression introduced by lexer tweak.',
                    owner := (SELECT User FILTER User.name = 'Elvis'),
                    status := (SELECT Status FILTER Status.name = 'Closed'),
                } UNLESS CONFLICT ON (.number) ELSE Issue),
                select { required z := Z };
            ''')

    async def test_edgeql_policies_09(self):
        # Create a type that we can write but not view
        await self.con.execute('''
            create type X extending Dictionary {
                create access policy can_insert allow insert;
            };
            insert X { name := "!" };
        ''')

        # We need to raise a constraint violation error even though
        # we are trying to do unless conflict, because we can't see
        # the conflicting object!
        async with self.assertRaisesRegexTx(
                edgedb.ConstraintViolationError,
                r"name violates exclusivity constraint"):
            await self.con.query('''
                insert X { name := "!" }
                unless conflict on (.name) else (select X)
            ''')

    async def test_edgeql_policies_10(self):
        # see issue https://github.com/edgedb/edgedb/issues/4646
        async with self.assertRaisesRegexTx(edgedb.AccessPolicyError, ''):
            await self.con.execute('insert Message {}')

    async def test_edgeql_policies_11(self):
        async with self.assertRaisesRegexTx(
                edgedb.InvalidValueError,
                r"access policy violation on insert of default::Issue"):
            await self.con.query('''
            insert Issue {
                name := '', body := '',
                status := (select Status filter .name = 'Open'), number := '',
                owner := (insert User { name := "???" }),
            };
            ''')

    async def test_edgeql_policies_12(self):
        await self.con.query('''
            create global cur_user_obj := (
                select User filter .name = global cur_user);
            alter type User {
                create access policy allow_self_obj
                   allow all
                   using (__subject__ ?= global cur_user_obj);
            }
        ''')

        async with self.assertRaisesRegexTx(
                edgedb.InvalidValueError,
                r"access policy violation on insert of default::User"):
            await self.con.query('''
                insert User { name := 'whatever' }
            ''')

    async def test_edgeql_policies_order_01(self):
        await self.con.execute('''
            insert CurOnly { name := "!" }
        ''')
        await self.con.execute('''
            set global cur_user := "?"
        ''')

        async with self.assertRaisesRegexTx(
                edgedb.InvalidValueError,
                r"access policy violation on insert of default::CurOnly"):
            await self.con.query('''
                insert CurOnly { name := "!" }
            ''')

    async def test_edgeql_policies_order_02(self):
        await self.con.execute('''
            insert CurOnly { name := "!" };
            insert CurOnly { name := "?" };
        ''')
        await self.con.execute('''
            set global cur_user := "?"
        ''')

        async with self.assertRaisesRegexTx(
                edgedb.InvalidValueError,
                r"access policy violation on update of default::CurOnly"):
            await self.con.query('''
                update CurOnly set { name := "!" }
            ''')

    async def test_edgeql_policies_order_03(self):
        await self.con.execute('''
            insert CurOnlyM { name := "!" }
        ''')
        await self.con.execute('''
            set global cur_user := "?"
        ''')

        async with self.assertRaisesRegexTx(
                edgedb.InvalidValueError,
                r"access policy violation on insert of default::CurOnlyM"):
            await self.con.query('''
                insert CurOnlyM { name := "!" }
            ''')

    async def test_edgeql_policies_order_04(self):
        await self.con.execute('''
            insert CurOnlyM { name := "!" };
            insert CurOnlyM { name := "?" };
        ''')
        await self.con.execute('''
            set global cur_user := "?"
        ''')

        async with self.assertRaisesRegexTx(
                edgedb.InvalidValueError,
                r"access policy violation on update of default::CurOnlyM"):
            await self.con.query('''
                update CurOnlyM set { name := "!" }
            ''')

    async def test_edgeql_policies_scope_01(self):
        await self.con.execute('''
            create type Foo {
                create required property val -> int64;
            };
        ''')

        async with self.assertRaisesRegexTx(
                edgedb.SchemaDefinitionError,
                r'possibly an empty set returned'):
            await self.con.execute('''
                alter type Foo {
                    create access policy pol allow all using(Foo.val > 5);
                };
            ''')

    async def test_edgeql_policies_binding_01(self):
        await self.con.execute('''
            CREATE TYPE Foo {
                CREATE REQUIRED PROPERTY val -> int64;
            };
            CREATE TYPE Bar EXTENDING Foo;
            ALTER TYPE Foo {
                CREATE ACCESS POLICY ap0
                    ALLOW ALL USING ((count(Bar) = 0));
            };
        ''')

        await self.con.execute('''
            insert Foo { val := 0 };
            insert Foo { val := 1 };
            insert Bar { val := 10 };
        ''')

        await self.assert_query_result(
            r'''
                select Foo
            ''',
            []
        )

        await self.assert_query_result(
            r'''
                select Bar
            ''',
            []
        )

    async def test_edgeql_policies_binding_02(self):
        await self.con.execute('''
            CREATE TYPE Foo {
                CREATE REQUIRED PROPERTY val -> int64;
            };
            CREATE TYPE Bar EXTENDING Foo;
            ALTER TYPE Foo {
                CREATE ACCESS POLICY ins ALLOW INSERT;
                CREATE ACCESS POLICY ap0
                    ALLOW ALL USING (
                        not exists (select Foo filter .val = 1));
            };
        ''')

        await self.con.execute('''
            insert Foo { val := 0 };
            insert Foo { val := 1 };
            insert Bar { val := 10 };
        ''')

        await self.assert_query_result(
            r'''
                select Foo
            ''',
            []
        )

        await self.assert_query_result(
            r'''
                select Bar
            ''',
            []
        )

    async def test_edgeql_policies_binding_03(self):
        await self.con.execute('''
            CREATE TYPE Foo {
                CREATE REQUIRED PROPERTY val -> int64;
            };
            CREATE TYPE Bar EXTENDING Foo;
            ALTER TYPE Foo {
                CREATE MULTI LINK bar -> Bar;
            };

            insert Foo { val := 0 };
            insert Foo { val := 1 };
            insert Bar { val := 10 };
            update Foo set { bar := Bar };

            ALTER TYPE Foo {
                CREATE ACCESS POLICY ap0
                    ALLOW ALL USING (not exists .bar);
            };
        ''')

        await self.assert_query_result(
            r'''
                select Foo
            ''',
            []
        )

        await self.assert_query_result(
            r'''
                select Bar
            ''',
            []
        )

    async def test_edgeql_policies_binding_04(self):
        await self.con.execute('''
            CREATE TYPE Foo {
                CREATE REQUIRED PROPERTY val -> int64;
                CREATE MULTI LINK foo -> Foo;
            };
            CREATE TYPE Bar EXTENDING Foo;

            insert Foo { val := 0 };
            insert Foo { val := 1 };
            insert Bar { val := 10 };
            update Foo set { foo := Foo };

            ALTER TYPE Foo {
                CREATE ACCESS POLICY ap0
                    ALLOW ALL USING (not exists .foo);
            };
        ''')

        await self.assert_query_result(
            r'''
                select Foo
            ''',
            []
        )

        await self.assert_query_result(
            r'''
                select Bar
            ''',
            []
        )

    async def test_edgeql_policies_cycle_05(self):
        # cycle is just fine if nonrecursive_access_policies is set
        await self.con.execute("""
            CREATE TYPE Bar {
                CREATE REQUIRED PROPERTY b -> bool;
            };
            CREATE TYPE Foo {
                CREATE LINK bar -> Bar;
                CREATE REQUIRED PROPERTY b -> bool;
                CREATE ACCESS POLICY redact
                    ALLOW ALL USING ((.bar.b ?? false));
            };
            ALTER TYPE Bar {
                CREATE LINK foo -> Foo;
                CREATE ACCESS POLICY redact
                    ALLOW ALL USING ((.foo.b ?? false));
            };
        """)

    async def test_edgeql_policies_missing_prop_01(self):
        await self.con.execute('''
            CREATE TYPE A {
                CREATE PROPERTY ts -> datetime;
                CREATE ACCESS POLICY soft_delete
                    ALLOW SELECT, UPDATE READ, INSERT
                    USING (NOT (EXISTS (.ts)));
                CREATE ACCESS POLICY update_write
                    ALLOW UPDATE WRITE;
            }
        ''')

        await self.con.execute('''
            insert A;
        ''')

    async def test_edgeql_policies_missing_prop_02(self):
        await self.con.execute('''
            CREATE TYPE A {
                CREATE MULTI PROPERTY ts -> datetime;
                CREATE ACCESS POLICY soft_delete
                    ALLOW SELECT, UPDATE READ, INSERT
                    USING (NOT (EXISTS (.ts)));
                CREATE ACCESS POLICY update_write
                    ALLOW UPDATE WRITE;
            }
        ''')

        await self.con.execute('''
            insert A;
        ''')

    async def test_edgeql_policies_delete_union_01(self):
        await self.con.execute('''
            create type T {
                create access policy insert_select
                    allow insert, select;
            };
            create type S;
            insert T;
        ''')

        await self.assert_query_result(
            r'''
                delete {T, S};
            ''',
            []
        )

    async def test_edgeql_policies_multi_object_01(self):
        await self.con.execute('''
            create global bypassAccessPolicies -> bool;
            create type User2 {
                create access policy bypass_access_policies
                    allow all using (
                      (global bypassAccessPolicies ?? false));
                create required property username -> str {
                    create constraint exclusive;
                };
            };
            create global sessionToken -> str;
            create type Session {
                create required property token -> str;
                create required link user -> User2;
            };
            create global session := (select
                Session filter
                    (.token ?= global sessionToken)
            limit
                1
            );
            alter type User2 {
                create access policy admin_has_full_access
                    allow all using (
                      ((global session).user.username ?= 'admin'));
            };
        ''')

        await self.con.execute('''
            set global bypassAccessPolicies := true;
        ''')
        await self.con.execute('''
            insert User2 { username := "admin" }
        ''')
        await self.con.execute('''
            insert User2 { username := "admin" } unless conflict
        ''')

        await self.assert_query_result(
            r'''
                select User2 { username }
            ''',
            [{'username': 'admin'}]
        )

    async def test_edgeql_policies_recursive_01(self):
        await self.con.execute('''
            create type A;
            create type B;
            insert A;
            insert B;
            alter type A {
                create access policy no allow all using (false);
            };
            alter type B {
                create access policy if_a allow all using (exists A);
            };
            create function count_B() -> int64 using (count(B));
        ''')

        # B should be visible if we are using nonrecursive_access_policies
        await self.assert_query_result(
            r'''select count(B)''',
            [1],
        )
        await self.assert_query_result(
            r'''select count_B()''',
            [1],
        )

<<<<<<< HEAD
=======
        # But it won't be if we aren't
        await self.con.execute('''
            drop future nonrecursive_access_policies;
        ''')
        await self.assert_query_result(
            r'''select count(B)''',
            [0],
        )
        await self.assert_query_result(
            r'''select count_B()''',
            [0],
        )

        # And it should work to go back, also
        await self.con.execute('''
            create future nonrecursive_access_policies;
        ''')
        await self.assert_query_result(
            r'''select count(B)''',
            [1],
        )
        await self.assert_query_result(
            r'''select count_B()''',
            [1],
        )

    async def test_edgeql_policies_insert_type(self):
        await self.con.execute('''
            create type T {
                create access policy ok allow all;
                create access policy asdf deny insert using (
                    .__type__.name ?!= 'default::T')
            };
            create type S extending T;
        ''')

        await self.con.execute('insert T')
        async with self.assertRaisesRegexTx(
            edgedb.InvalidValueError,
            'access policy violation',
        ):
            await self.con.execute('insert S')

>>>>>>> 0420313f
    async def test_edgeql_policies_internal_shape_01(self):
        await self.con.execute('''
            alter type Issue {
                create access policy foo_1 deny all using (
                    not exists (select .watchers { foo := .todo }
                                filter .foo.name = "x"));
                create access policy foo_2 deny all using (
                    not exists (select .watchers { todo }
                                filter .todo.name = "x"));
             };
        ''')

        await self.assert_query_result(
            r'''
                select Issue
            ''',
            [],
        )
        async with self.assertRaisesRegexTx(
            edgedb.InvalidValueError,
            "access policy violation on insert",
        ):
            await self.con.execute('''
                insert Issue {
                    name := '', body := '', status := {}, number := '',
                    owner := {}};
            ''')

    async def test_edgeql_policies_messages(self):
        await self.con.execute(
            '''
            create type NoAllows {
                create access policy allow_select
                    allow select;
            };
            create type TwoAllows {
                create required property val -> str;
                create access policy allow_insert_of_a
                    allow insert using (.val = 'a')
                    { set errmessage := 'you can insert a' };
                create access policy allow_insert_of_b
                    allow insert using (.val = 'b');
            };
            create type ThreeDenies {
                create required property val -> str;

                create access policy allow_insert
                    allow insert;

                create access policy deny_starting_with_f
                    deny insert using (.val[0] = 'f')
                    { set errmessage := 'val cannot start with f' };

                create access policy deny_foo
                    deny insert using (.val = 'foo')
                    { set errmessage := 'val cannot be foo' };

                create access policy deny_bar
                    deny insert using (.val = 'bar');
            };
        '''
        )

        await self.con.execute("insert TwoAllows { val := 'a' };")

        async with self.assertRaisesRegexTx(
            edgedb.InvalidValueError,
            r"access policy violation on insert of default::NoAllows$",
        ):
            await self.con.query('insert NoAllows')

        async with self.assertRaisesRegexTx(
            edgedb.InvalidValueError, r"\(you can insert a\)$"
        ):
            await self.con.query("insert TwoAllows { val := 'c' }")

        async with self.assertRaisesRegexTx(
            edgedb.InvalidValueError,
            "access policy violation.*val cannot.*val cannot",
        ):
            await self.con.query("insert ThreeDenies { val := 'foo' }")

        async with self.assertRaisesRegexTx(
            edgedb.InvalidValueError,
            "access policy violation on insert of default::ThreeDenies$",
        ):
            await self.con.query("insert ThreeDenies { val := 'bar' }")<|MERGE_RESOLUTION|>--- conflicted
+++ resolved
@@ -895,34 +895,6 @@
             [1],
         )
 
-<<<<<<< HEAD
-=======
-        # But it won't be if we aren't
-        await self.con.execute('''
-            drop future nonrecursive_access_policies;
-        ''')
-        await self.assert_query_result(
-            r'''select count(B)''',
-            [0],
-        )
-        await self.assert_query_result(
-            r'''select count_B()''',
-            [0],
-        )
-
-        # And it should work to go back, also
-        await self.con.execute('''
-            create future nonrecursive_access_policies;
-        ''')
-        await self.assert_query_result(
-            r'''select count(B)''',
-            [1],
-        )
-        await self.assert_query_result(
-            r'''select count_B()''',
-            [1],
-        )
-
     async def test_edgeql_policies_insert_type(self):
         await self.con.execute('''
             create type T {
@@ -940,7 +912,6 @@
         ):
             await self.con.execute('insert S')
 
->>>>>>> 0420313f
     async def test_edgeql_policies_internal_shape_01(self):
         await self.con.execute('''
             alter type Issue {
