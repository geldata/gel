--- conflicted
+++ resolved
@@ -116,8 +116,8 @@
             content,
             headers,
             status,
-            _sid,
-            _expected_server_sig,
+            sid,
+            expected_server_sig,
         ) = self._scram_auth(user, password)
         self.assertEqual(status, 401)
         self.assertEqual(content, b"Authentication failed")
@@ -158,17 +158,6 @@
             )
         self.assertEqual(status, 200)
         self.assertEqual(headers, headers | {"content-type": mime_type})
-<<<<<<< HEAD
-        uint32_unpack = struct.Struct("!L").unpack
-        msgs = []
-        while content:
-            mtype = content[0]
-            (msize,) = uint32_unpack(content[1:5])
-            msg = protocol.ServerMessage.parse(mtype, content[5 : msize + 1])
-            msgs.append(msg)
-            content = content[msize + 1:]
-=======
->>>>>>> 093c00d5
         self.assertIsInstance(msgs[0], protocol.CommandDataDescription)
         self.assertIsInstance(msgs[1], protocol.Data)
         self.assertEqual(bytes(msgs[1].data[0].data), b"42")
