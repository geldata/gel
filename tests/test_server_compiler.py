--- conflicted
+++ resolved
@@ -391,18 +391,6 @@
             pool_ = pool.create_compiler_pool(
                 runstate_dir=td,
                 pool_size=2,
-<<<<<<< HEAD
-=======
-                dbindex=dbview.DatabaseIndex(
-                    None,
-                    std_schema=self._std_schema,
-                    global_schema=None,
-                    sys_config={},
-                    default_sysconfig=immutables.Map(),
-                    sys_config_spec=config.load_spec_from_schema(
-                        self._std_schema),
-                ),
->>>>>>> 41815771
                 backend_runtime_params=None,
                 std_schema=self._std_schema,
                 refl_schema=self._refl_schema,
@@ -417,6 +405,8 @@
                     global_schema=None,
                     sys_config={},
                     default_sysconfig=immutables.Map(),
+                    sys_config_spec=config.load_spec_from_schema(
+                        self._std_schema),
                 ),
             )
             await pool_.start()
