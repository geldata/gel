--- conflicted
+++ resolved
@@ -196,12 +196,8 @@
     def test_cqa_type_coverage_cli(self) -> None:
         self.assertFunctionCoverage(EDB_DIR / "cli", 36.67)
 
-    def test_cqa_type_coverage_common(self) -> None:
-<<<<<<< HEAD
-        self.assertFunctionCoverage(EDB_DIR / "common", 27.36)
-=======
+    def test_cqa_type_coverage_common(self) -> None:/
         self.assertFunctionCoverage(EDB_DIR / "common", 34.17)
->>>>>>> 918c19e8
 
     def test_cqa_type_coverage_common_ast(self) -> None:
         self.assertFunctionCoverage(EDB_DIR / "common" / "ast", 7.58)
@@ -210,11 +206,7 @@
         self.assertFunctionCoverage(EDB_DIR / "common" / "markup", 0)
 
     def test_cqa_type_coverage_edgeql(self) -> None:
-<<<<<<< HEAD
         self.assertFunctionCoverage(EDB_DIR / "edgeql", 42.26)
-=======
-        self.assertFunctionCoverage(EDB_DIR / "edgeql", 42.09)
->>>>>>> 918c19e8
 
     def test_cqa_type_coverage_edgeql_compiler(self) -> None:
         self.assertFunctionCoverage(EDB_DIR / "edgeql" / "compiler", 100.00)
@@ -238,11 +230,7 @@
         self.assertFunctionCoverage(EDB_DIR / "ir", 100.00)
 
     def test_cqa_type_coverage_pgsql(self) -> None:
-<<<<<<< HEAD
-        self.assertFunctionCoverage(EDB_DIR / "pgsql", 41.69)
-=======
         self.assertFunctionCoverage(EDB_DIR / "pgsql", 46.53)
->>>>>>> 918c19e8
 
     def test_cqa_type_coverage_pgsql_compiler(self) -> None:
         self.assertFunctionCoverage(EDB_DIR / "pgsql" / "compiler", 100.00)
