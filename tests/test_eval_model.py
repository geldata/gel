#
# This source file is part of the EdgeDB open source project.
#
# Copyright 2012-present MagicStack Inc. and the EdgeDB authors.
#
# Licensed under the Apache License, Version 2.0 (the "License");
# you may not use this file except in compliance with the License.
# You may obtain a copy of the License at
#
#     http://www.apache.org/licenses/LICENSE-2.0
#
# Unless required by applicable law or agreed to in writing, software
# distributed under the License is distributed on an "AS IS" BASIS,
# WITHOUT WARRANTIES OR CONDITIONS OF ANY KIND, either express or implied.
# See the License for the specific language governing permissions and
# limitations under the License.
#


import unittest

from edb.tools import toy_eval_model as model

from edb.common import assert_data_shape
from edb.testbase.lang import PreloadParserGrammarMixin

bag = assert_data_shape.bag


class TestModelSmokeTests(unittest.TestCase, PreloadParserGrammarMixin):
    """Unit tests for the toy evaluator model.

    These are intended as smoke tests. Since obviously we don't want
    two totally parallel sets of tests for EdgeQL queries, an eventual
    goal should be that we could run the real tests against the model.
    """

    def assert_test_query(
        self, query, expected, *, db=None, sort=None, singleton_cheating=False
    ):
        if not db:
            db = model.mk_DB1()

        qltree = model.parse(query)
        result = model.go(qltree, db, singleton_cheating)
        if sort:
            assert_data_shape.sort_results(result, sort)

        assert_data_shape.assert_data_shape(result, expected, self.fail)

    def test_model_basic_01(self):
        self.assert_test_query(
            "SELECT 1",
            [1],
        )

    def test_model_basic_02(self):
        self.assert_test_query(
            r"""
            SELECT Person.name
            """,
            {'Phil Emarg', 'Madeline Hatch', 'Emmanuel Villip'},
        )

    def test_model_basic_03(self):
        self.assert_test_query(
            r"""
            SELECT (Person.name, Person.name)
            """,
            {('Phil Emarg', 'Phil Emarg'),
             ('Madeline Hatch', 'Madeline Hatch'),
             ('Emmanuel Villip', 'Emmanuel Villip')}
        )

    def test_model_link_dedup(self):
        self.assert_test_query(
            r"""
            SELECT Person.notes.name
            """,
            {'boxing', 'unboxing'},
        )

    def test_model_link_correlation(self):
        self.assert_test_query(
            r"""
            SELECT Person.name ++ "-" ++ Person.notes.name
            """,
            {'Phil Emarg-boxing', 'Phil Emarg-unboxing',
             'Madeline Hatch-unboxing'}
        )

    def test_model_optional_prop_01(self):
        self.assert_test_query(
            r"""
            SELECT (Note.note ?= "lolol", Note.name)
            """,
            {(False, 'boxing'), (True, 'unboxing'), (False, 'dynamic')}
        )

    def test_model_optional_prop_02(self):
        self.assert_test_query(
            r"""
            SELECT (Note.note = "lolol", Note.name)
            """,
            {(False, 'dynamic'), (True, 'unboxing')}
        )

    def test_model_optional_prop_03(self):
        self.assert_test_query(
            r"""
            SELECT (Note.name, ('SOME "' ++ Note.note ++ '"') ?? 'NONE')
            """,
            {('boxing', 'NONE'), ('unboxing', 'SOME "lolol"'),
             ('dynamic', 'SOME "blarg"')}
        )

    def test_model_optional_prop_04(self):
        self.assert_test_query(
            r"""
            SELECT (Note.name, EXISTS Note.note)
            """,
            {('boxing', False), ('unboxing', True), ('dynamic', True)}
        )

    def test_model_optional_prop_05(self):
        self.assert_test_query(
            r"""
            SELECT (User.name ++ User.avatar.name) ?? 'hm';
            """,
            {'AliceDragon', 'DaveDjinn'},
        )

    def test_model_optional_prop_06(self):
        self.assert_test_query(
            r"""
            SELECT User.name ?= User.name;
            """,
            [True, True, True, True],
        )

    def test_model_optional_prop_07(self):
        self.assert_test_query(
            r"""
            SELECT (User.name ?= 'Alice', count(User.name))
            """,
            bag([(True, 1), (False, 1), (False, 1), (False, 1)]),
        )

    def test_model_subqueries_01(self):
        self.assert_test_query(
            r"""
            SELECT count(((SELECT Person), (SELECT Person)))
            """,
            [9]
        )

    def test_model_subqueries_02(self):
        self.assert_test_query(
            r"""
            WITH X := {true, false, true} SELECT (any(X), all(X))
            """,
            [(True, False)]
        )

    def test_model_subqueries_03(self):
        self.assert_test_query(
            r"""
            SELECT enumerate((SELECT X := {"foo", "bar", "baz"} ORDER BY X));
            """,
            [(0, 'bar'), (1, 'baz'), (2, 'foo')],
        )

    def test_model_set_union(self):
        self.assert_test_query(
            r"""
            SELECT count({User, Card})
            """,
            [13],
        )

    def test_edgeql_coalesce_set_of_01(self):
        self.assert_test_query(
            r'''

                SELECT <str>Publication.id ?? <str>count(Publication)
            ''',
            ['0'],
        )

    def test_edgeql_coalesce_set_of_02(self):
        self.assert_test_query(
            r'''
                SELECT (
                    Publication ?= Publication,
                    (Publication.title++Publication.title
                       ?= Publication.title) ?=
                    (Publication ?!= Publication)
                )
            ''',
            [(True, False)]
        )

    def test_edgeql_select_clauses_01(self):
        self.assert_test_query(
            r'''
            SELECT (Person.name, Person.notes.name)
            FILTER Person.name != "Madeline Hatch"
            ORDER BY .1 DESC;
            ''',
            [('Phil Emarg', 'unboxing'), ('Phil Emarg', 'boxing')],
        )

    def test_edgeql_select_clauses_02(self):
        # This is a funky one.
        self.assert_test_query(
            r'''
            SELECT (
                Person.name,
                (SELECT Person.notes.name
                 ORDER BY Person.notes.name DESC
                 LIMIT (0 if Person.name = "Madeline Hatch" ELSE 1)));
            ''',
            [('Phil Emarg', 'unboxing')]
        )

    def test_edgeql_select_clauses_03(self):
        self.assert_test_query(
            r'''
            WITH X := {9, 8, 7, 6, 5, 4, 3, 2, 1}
            SELECT _ := X
            FILTER _ % 2 = 1
            ORDER BY _
            OFFSET 2
            LIMIT 2
            ''',
            [5, 7],
        )

    def test_edgeql_for_01(self):
        self.assert_test_query(
            r'''
            FOR X IN {1,2,3} UNION ((SELECT X), (SELECT X));
            ''',
            {(1, 1), (2, 2), (3, 3)},
        )

    def test_edgeql_for_02(self):
        self.assert_test_query(
            r'''
            WITH X := 1, FOR x in {X} UNION (x);
            ''',
            [1],
        )

    def test_edgeql_with_01(self):
        self.assert_test_query(
            r'''
            WITH X := {1, 2} SELECT ((SELECT X), (SELECT X));
            ''',
            {(1, 1), (1, 2), (2, 1), (2, 2)}
        )

    def test_edgeql_with_02(self):
        # For a while, the model produced the right answer here while
        # the real compiler didn't!
        # See https://github.com/edgedb/edgedb/issues/1381
        self.assert_test_query(
            r'''
            WITH X := {1, 2}, Y := X+1 SELECT (X, Y);
            ''',
            {(1, 2), (1, 3), (2, 2), (2, 3)}
        )

    def test_edgeql_array_01(self):
        self.assert_test_query(
            r'''
            WITH X := [0,1,2,3,4,5,6,7,8,9] SELECT X[{1,2}:{5,6}];
            ''',
            bag([[1, 2, 3, 4], [1, 2, 3, 4, 5], [2, 3, 4], [2, 3, 4, 5]]),
        )

    def test_edgeql_array_02(self):
        self.assert_test_query(
            r'''
            SELECT array_unpack({[1,2,3],[3,4,5]});
            ''',
            [1, 2, 3, 3, 4, 5]
        )

    def test_edgeql_array_03(self):
        self.assert_test_query(
            r'''
            SELECT array_agg(Person.name ORDER BY Person.name);
            ''',
            [['Emmanuel Villip', 'Madeline Hatch', 'Phil Emarg']]
        )

    def test_edgeql_lprop_01(self):
        self.assert_test_query(
            r'''
            SELECT (Person.notes.name, Person.notes@metanote ?? '<n/a>')
            ''',
            {('boxing', '<n/a>'), ('unboxing', 'arg!'), ('unboxing', 'sigh')},
        )

    def test_edgeql_lprop_02(self):
        self.assert_test_query(
            r'''
            SELECT (User.name,
                    (SELECT (User.friends.name, User.friends@nickname)));
            ''',
            {
                ("Alice", ("Bob", "Swampy")),
                ("Alice", ("Carol", "Firefighter")),
                ("Alice", ("Dave", "Grumpy"))
            }
        )

    def test_edgeql_lprop_03(self):
        self.assert_test_query(
            r'''
                SELECT (
                    User.name,
                    array_agg(
                        (SELECT (User.friends.name, User.friends@nickname))));
            ''',
            bag([
                (
                    'Alice',
                    [
                        ('Bob', 'Swampy'),
                        ('Carol', 'Firefighter'),
                        ('Dave', 'Grumpy')
                    ],
                ),
                ('Bob', []),
                ('Carol', []),
                ('Dave', []),
            ])
        )

    def test_edgeql_lprop_04(self):
        self.assert_test_query(
            r'''
                SELECT count(Card.<deck[IS User]@count);
            ''',
            [22]
        )

    def test_edgeql_lprop_reverse_01(self):
        self.assert_test_query(
            r'''
                SELECT count((
                    Card.name,
                    Card.<deck[IS User].name,
                    Card.<deck[IS User]@count,
                ));
            ''',
            [22]
        )

    def test_edgeql_lprop_reverse_02(self):
        # This should (I claim), but does not yet, work for real.
        self.assert_test_query(
            r'''
                SELECT Card {
                    name,
                    z := .<deck[IS User] { name, @count }
                } FILTER .name = 'Dragon'
            ''',
            bag([{"name": ["Dragon"], "z": [
                {"name": ["Alice"], "@count": [2]},
                {"name": ["Dave"], "@count": [1]},
            ]}])
        )

    def test_edgeql_partial_path_01(self):
        self.assert_test_query(
            r'''
            SELECT (SELECT User FILTER User.deck != .deck).name;
            ''',
            []
        )

    def test_edgeql_partial_path_02(self):
        self.assert_test_query(
            r'''
            SELECT count((SELECT X := User FILTER User.deck != .deck));
            ''',
            [4]
        )

    def test_edgeql_partial_path_03(self):
        self.assert_test_query(
            r'''
            SELECT count((SELECT X := User FILTER X.deck != .deck));
            ''',
            [0]
        )

    def test_edgeql_shape_01(self):
        self.assert_test_query(
            r"""
            SELECT User {
                name,
                deck: {
                    name, tag := <str>.cost ++ ' ' ++ .element, @count
               } ORDER BY .cost
            } ORDER BY .name DESC;
            """,
            [
                {
                    "deck": [
                        {"@count": [4], "name": ["Sprite"], "tag": ["1 Air"]},
                        {
                            "@count": [1],
                            "name": ["Bog monster"],
                            "tag": ["2 Water"],
                        },
                        {
                            "@count": [1],
                            "name": ["Giant eagle"],
                            "tag": ["2 Air"],
                        },
                        {
                            "@count": [1],
                            "name": ["Giant turtle"],
                            "tag": ["3 Water"],
                        },
                        {"@count": [1], "name": ["Golem"], "tag": ["3 Earth"]},
                        {"@count": [1], "name": ["Djinn"], "tag": ["4 Air"]},
                        {"@count": [1], "name": ["Dragon"], "tag": ["5 Fire"]},
                    ],
                    "name": ["Dave"],
                },
                {
                    "deck": [
                        {"@count": [4], "name": ["Dwarf"], "tag": ["1 Earth"]},
                        {"@count": [4], "name": ["Sprite"], "tag": ["1 Air"]},
                        {
                            "@count": [3],
                            "name": ["Bog monster"],
                            "tag": ["2 Water"],
                        },
                        {
                            "@count": [3],
                            "name": ["Giant eagle"],
                            "tag": ["2 Air"],
                        },
                        {
                            "@count": [2],
                            "name": ["Giant turtle"],
                            "tag": ["3 Water"],
                        },
                        {"@count": [2], "name": ["Golem"], "tag": ["3 Earth"]},
                        {"@count": [1], "name": ["Djinn"], "tag": ["4 Air"]},
                    ],
                    "name": ["Carol"],
                },
                {
                    "deck": [
                        {"@count": [3], "name": ["Dwarf"], "tag": ["1 Earth"]},
                        {
                            "@count": [3],
                            "name": ["Bog monster"],
                            "tag": ["2 Water"],
                        },
                        {
                            "@count": [3],
                            "name": ["Giant turtle"],
                            "tag": ["3 Water"],
                        },
                        {"@count": [3], "name": ["Golem"], "tag": ["3 Earth"]},
                    ],
                    "name": ["Bob"],
                },
                {
                    "deck": [
                        {"@count": [2], "name": ["Imp"], "tag": ["1 Fire"]},
                        {
                            "@count": [3],
                            "name": ["Bog monster"],
                            "tag": ["2 Water"],
                        },
                        {
                            "@count": [3],
                            "name": ["Giant turtle"],
                            "tag": ["3 Water"],
                        },
                        {"@count": [2], "name": ["Dragon"], "tag": ["5 Fire"]},
                    ],
                    "name": ["Alice"],
                },
            ],
        )

    def test_edgeql_shape_for_01(self):
        # we have a lot of trouble with this one in the real compiler.
        self.assert_test_query(
            r"""
            SELECT (FOR x IN {1,2} UNION (SELECT User { m := x })) { name, m }
            ORDER BY .name THEN .m;
            """,
            [
                {'m': [1], 'name': ['Alice']},
                {'m': [2], 'name': ['Alice']},
                {'m': [1], 'name': ['Bob']},
                {'m': [2], 'name': ['Bob']},
                {'m': [1], 'name': ['Carol']},
                {'m': [2], 'name': ['Carol']},
                {'m': [1], 'name': ['Dave']},
                {'m': [2], 'name': ['Dave']},
            ],
        )

    def test_edgeql_detached_01(self):
        self.assert_test_query(
            r"""
            SELECT count((User.deck.name, DETACHED User.name));
            """,
            [36],
        )

    def test_edgeql_result_alias_binding_01(self):
        # Because of the result alias being a shorthand for a WITH binding,
        # the two User refs should be in different subqueries
        self.assert_test_query(
            r"""
            SELECT count((SELECT _ := User {name} FILTER User.name = 'Alice'));
            """,
            [4],
        )

    def test_model_singleton_cheat(self):
        self.assert_test_query(
            r"""
            SELECT User { name } FILTER .name = 'Alice';
            """,
            [
                {'name': 'Alice'}
            ],
            singleton_cheating=True,
        )

    def test_model_computed_01(self):
        self.assert_test_query(
            r"""
            SELECT User { name, deck_cost } ORDER BY .name;
            """,
            [
                {"name": "Alice", "deck_cost": 11},
                {"name": "Bob", "deck_cost": 9},
                {"name": "Carol", "deck_cost": 16},
                {"name": "Dave", "deck_cost": 20},
            ],
            singleton_cheating=True,
        )

    def test_model_computed_02(self):
        self.assert_test_query(
            r"""
            SELECT User { deck: {name, @total_cost} ORDER BY .name}
            FILTER .name = 'Alice';
            """,
            [{"deck": [
                {"name": "Bog monster", "@total_cost": 6},
                {"name": "Dragon", "@total_cost": 10},
                {"name": "Giant turtle", "@total_cost": 9},
                {"name": "Imp", "@total_cost": 2},
            ]}],
            singleton_cheating=True,
        )

    def test_model_alias_correlation_01(self):
        self.assert_test_query(
            r"""
            SELECT (Note.name, EXISTS (WITH W := Note.note SELECT W))
            """,
            {('boxing', False), ('unboxing', True), ('dynamic', True)}
        )

    def test_model_alias_shadowing_01(self):
        self.assert_test_query(
            r"""
            SELECT (User.name, (WITH User := {1,2} SELECT User))
            """,
            bag([
                ["Alice", 1],
                ["Alice", 2],
                ["Bob", 1],
                ["Bob", 2],
                ["Carol", 1],
                ["Carol", 2],
                ["Dave", 1],
                ["Dave", 2],
            ])
        )

    def test_model_alias_computable_correlate(self):
        self.assert_test_query(
            r"""
            WITH X := (SELECT Obj {m := {1, 2}}) SELECT (X {n, m}, X.m);
            """,
            bag([
                [{"n": [1], "m": [1]}, 1],
                [{"n": [1], "m": [2]}, 2],
                [{"n": [2], "m": [1]}, 1],
                [{"n": [2], "m": [2]}, 2],
                [{"n": [3], "m": [1]}, 1],
                [{"n": [3], "m": [2]}, 2],
            ]),
        )

    def test_model_for_optional_01(self):
        self.assert_test_query(
            r'''
                for optional x in
                    (select User filter .name = 'George')
                union x.deck_cost ?? 0;
            ''',
            [0],
<<<<<<< HEAD
        )

    def test_model_for_order_by(self):
        self.assert_test_query(
            r"""
                for x in User union x.name order by x.name desc
            """,
            ["Dave", "Carol", "Bob", "Alice"],
=======
>>>>>>> 26417f70
        )<|MERGE_RESOLUTION|>--- conflicted
+++ resolved
@@ -611,6 +611,7 @@
             ]),
         )
 
+
     def test_model_for_optional_01(self):
         self.assert_test_query(
             r'''
@@ -619,7 +620,6 @@
                 union x.deck_cost ?? 0;
             ''',
             [0],
-<<<<<<< HEAD
         )
 
     def test_model_for_order_by(self):
@@ -628,6 +628,4 @@
                 for x in User union x.name order by x.name desc
             """,
             ["Dave", "Carol", "Bob", "Alice"],
-=======
->>>>>>> 26417f70
         )