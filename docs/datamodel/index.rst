.. eql:section-intro-page:: datamodel
.. versioned-section::

.. _ref_datamodel_index:

======
Schema
======

.. toctree::
    :maxdepth: 3
    :hidden:

    primitives
    objects
    properties
    links
    computeds
    indexes
    constraints
    aliases
    annotations
    globals
    access_policies
    functions
    inheritance
    extensions
    future
    comparison


EdgeDB schemas are declared using **SDL** (EdgeDB's Schema Definition
Language).

SDL
---

<<<<<<< HEAD
Your schema is defined inside ``.esdl`` files. It's common to define your
entire schema in a single file called ``default.esdl``, but you can split it
across multiple files if you wish.
=======
Your schema is defined inside ``.esdl`` files. Its common to define your entire
schema in a single file called ``default.esdl``, but you can split it across
multiple files if you wish.
>>>>>>> a63c4539

By convention, your schema files should live in a directory called ``dbschema``
in the root of your project.

.. code-block:: sdl
    :version-lt: 3.0

    # dbschema/default.esdl

    type Movie {
      required property title -> str;
      required link director -> Person;
    }

    type Person {
      required property name -> str;
    }

.. code-block:: sdl

    # dbschema/default.esdl

    type Movie {
      required title: str;
      required director: Person;
    }

    type Person {
      required name: str;
    }

.. important::

  Syntax highlighter packages/extensions for ``.esdl`` files are available for
  `Visual Studio Code <https://marketplace.visualstudio.com/
  itemdetails?itemName=magicstack.edgedb>`_,
  `Sublime Text <https://packagecontrol.io/packages/EdgeDB>`_,
  `Atom <https://atom.io/packages/edgedb>`_, and `Vim <https://github.com/
  edgedb/edgedb-vim>`_.

Migrations
----------

EdgeDB's baked-in migration system lets you painlessly evolve your schema over
time. Just update the contents of your ``.esdl`` file(s) and use the EdgeDB CLI
to *create* and *apply* migrations.

.. code-block:: bash

  $ edgedb migration create
  Created dbschema/migrations/00001.esdl
  $ edgedb migrate
  Applied dbschema/migrations/00001.esdl.

For a full guide on migrations, refer to the :ref:`Creating and applying
migrations <ref_intro_migrations>` guide.

.. important::

  A migration consists of a sequence of *imperative* schema-modifying commands
  like ``create type``, ``alter property``, etc. Collectively these commands
  are known as :ref:`DDL <ref_eql_ddl>` (*data definition language*). We
  recommend using SDL and the migration system when building applications,
  however you're free to use DDL directly if you prefer.

.. _ref_datamodel_terminology:

Terminology
-----------

.. _ref_datamodel_instances:

.. rubric:: Instance

An EdgeDB **instance** is a collection of databases that store their data in
a shared directory, listen for queries on a particular port, and are managed
by a running EdgeDB process. Instances can be created, started, stopped, and
destroyed locally with the :ref:`EdgeDB CLI <ref_cli_overview>`.

.. _ref_datamodel_databases:

.. rubric:: Database

Each instance can contain several **databases**, each with a unique name. At
the time of creation, all instances contain a single default database called
``edgedb``. All incoming queries are executed
against it unless otherwise specified.

.. _ref_datamodel_modules:

.. rubric:: Module

Each database has a schema consisting of several **modules**, each with a
unique name. Modules can be used to organize large schemas into logical units.
In practice, though, most users put their entire schema inside a single module
called ``default``.

.. code-block:: sdl

  module default {
    # declare types here
  }

.. versionadded:: 3.0

    You may define nested modules using the following syntax:

    .. code-block:: sdl

        module dracula {
            type Person {
              required property name -> str;
              multi link places_visited -> City;
              property strength -> int16;
            }

            module combat {
                function fight(one: Person, two: Person) -> str
                  using (
                    (one.name ?? 'Fighter 1') ++ ' wins!'
                    IF (one.strength ?? 0) > (two.strength ?? 0)
                    ELSE (two.name ?? 'Fighter 2') ++ ' wins!'
                  );
            }
        }

    Here we have a ``dracula`` module containing a ``Person`` type. Nested in
    the ``dracula`` module we have a ``combat`` module which will be used for
    all the combat functionality for our game based on Bram Stoker's Dracula we
    built in the `Easy EdgeDB textbook </easy-edgedb>`_.

.. _ref_name_resolution:

.. note:: Name resolution

  When referencing schema objects from another module, you must use
  a *fully-qualified* name in the form ``module_name::object_name``.

The following module names are reserved by EdgeDB and contain pre-defined
types, utility functions, and operators.

* ``std``: standard types, functions, and operators in the :ref:`standard
  library <ref_std>`
* ``math``: algebraic and statistical :ref:`functions <ref_std_math>`
* ``cal``: local (non-timezone-aware) and relative date/time :ref:`types and
  functions <ref_std_datetime>`
* ``schema``: types describing the :ref:`introspection <ref_eql_introspection>`
  schema
* ``sys``: system-wide entities, such as user roles and
  :ref:`databases <ref_datamodel_databases>`
* ``cfg``: configuration and settings

.. versionadded:: 3.0

    You can chain together module names in a fully-qualified name to traverse a
    tree of nested modules. For example, to call the ``fight`` function in the
    nested module example above, you would use
    ``dracula::combat::fight(<arguments>)``.<|MERGE_RESOLUTION|>--- conflicted
+++ resolved
@@ -35,15 +35,9 @@
 SDL
 ---
 
-<<<<<<< HEAD
 Your schema is defined inside ``.esdl`` files. It's common to define your
 entire schema in a single file called ``default.esdl``, but you can split it
 across multiple files if you wish.
-=======
-Your schema is defined inside ``.esdl`` files. Its common to define your entire
-schema in a single file called ``default.esdl``, but you can split it across
-multiple files if you wish.
->>>>>>> a63c4539
 
 By convention, your schema files should live in a directory called ``dbschema``
 in the root of your project.
