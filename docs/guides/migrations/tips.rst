.. _ref_migration_tips:

====
Tips
====

:edb-alt-title: Schema migration tips

Adding backlinks
----------------

This example shows how to handle a schema that makes use of a
backlink. We'll use a linked-list structure to represent a sequence of
events.

We'll start with this schema:

.. code-block:: sdl
    :version-lt: 3.0

    type Event {
      required property name -> str;
      link prev -> Event;

      # ... more properties and links
    }

.. code-block:: sdl

    type Event {
      required name: str;
      prev: Event;

      # ... more properties and links
    }

We specify a ``prev`` link because that will make adding a new
``Event`` at the end of the chain easier, since we'll be able to
specify the payload and the chain the ``Event`` should be appended to
in a single :eql:stmt:`insert`. Once we've updated the schema
file we proceed with our first migration:

.. code-block:: bash

    $ edgedb migration create
    did you create object type 'default::Event'? [y,n,l,c,b,s,q,?]
    > y
    Created ./dbschema/migrations/00001.edgeql, id:
    m1v3ahcx5f43y6mlsdmlz2agnf6msbc7rt3zstiqmezaqx4ev2qovq
    $ edgedb migrate
    Applied m1v3ahcx5f43y6mlsdmlz2agnf6msbc7rt3zstiqmezaqx4ev2qovq
    (00001.edgeql)

We now have a way of chaining events together. We might create a few
events like these:

.. code-block:: edgeql-repl

    db> select Event {
    ...     name,
    ...     prev: { name },
    ... };
    {
      default::Event {name: 'setup', prev: {}},
      default::Event {name: 'work', prev: default::Event {name: 'setup'}},
      default::Event {name: 'cleanup', prev: default::Event {name: 'work'}},
    }

It seems like having a ``next`` link would be useful, too. So we can
define it as a computed link by using :ref:`backlink
<ref_datamodel_links>` notation:

.. code-block:: sdl
    :version-lt: 3.0

    type Event {
      required property name -> str;

      link prev -> Event;
      link next := .<prev[is Event];
    }

.. code-block:: sdl
    :version-lt: 4.0

    type Event {
      required name: str;

      prev: Event;
      link next := .<prev[is Event];
    }

.. code-block:: sdl

    type Event {
      required name: str;

      prev: Event;
      next := .<prev[is Event];
    }

The migration is straightforward enough:

.. code-block:: bash

    $ edgedb migration create
    did you create link 'next' of object type 'default::Event'?
    [y,n,l,c,b,s,q,?]
    > y
    Created ./dbschema/migrations/00002.edgeql, id:
    m1qpukyvw2m4lmomoseni7vdmevk4wzgsbviojacyrqgiyqjp5sdsa
    $ edgedb migrate
    Applied m1qpukyvw2m4lmomoseni7vdmevk4wzgsbviojacyrqgiyqjp5sdsa
    (00002.edgeql)

Trying out the new link on our existing data gives us:

.. code-block:: edgeql-repl

    db> select Event {
    ...     name,
    ...     prev_name := .prev.name,
    ...     next_name := .next.name,
    ... };
    {
      default::Event {
        name: 'setup',
        prev_name: {},
        next_name: {'work'},
      },
      default::Event {
        name: 'work',
        prev_name: 'setup',
        next_name: {'cleanup'},
      },
      default::Event {
        name: 'cleanup',
        prev_name: 'work',
        next_name: {},
      },
    }

That's not quite right. The value of ``next_name`` appears to be a set
rather than a singleton. This is because the link ``prev`` is
many-to-one and so ``next`` is one-to-many, making it a *multi* link.
Let's fix that by making the link ``prev`` a one-to-one, after all
we're interested in building event chains, not trees.

.. code-block:: sdl
    :version-lt: 3.0

    type Event {
      required property name -> str;

      link prev -> Event {
        constraint exclusive;
      };
      link next := .<prev[is Event];
    }

.. code-block:: sdl
    :version-lt: 4.0

    type Event {
      required name: str;

      prev: Event {
        constraint exclusive;
      };
      link next := .<prev[is Event];
    }

.. code-block:: sdl

    type Event {
      required name: str;

      prev: Event {
        constraint exclusive;
      };
      next := .<prev[is Event];
    }

Since the ``next`` link is computed, the migration should not need any
additional user input even though we're reducing the link's
cardinality:

.. code-block:: bash

    $ edgedb migration create
    did you create constraint 'std::exclusive' of link 'prev'?
    [y,n,l,c,b,s,q,?]
    > y
    Created ./dbschema/migrations/00003.edgeql, id:
    m17or2bfywuckdqeornjmjh7c2voxgatspcewyefcd4p2vbdepimoa
    $ edgedb migrate
    Applied m17or2bfywuckdqeornjmjh7c2voxgatspcewyefcd4p2vbdepimoa
    (00003.edgeql)

The new ``next`` computed link is now inferred as a ``single`` link
and so the query results for ``next_name`` and ``prev_name`` are
symmetrical:

.. code-block:: edgeql-repl

    db> select Event {
    ...     name,
    ...     prev_name := .prev.name,
    ...     next_name := .next.name,
    ... };
    {
      default::Event {name: 'setup', prev_name: {}, next_name: 'work'},
      default::Event {name: 'work', prev_name: 'setup', next_name: 'cleanup'},
      default::Event {name: 'cleanup', prev_name: 'work', next_name: {}},
    }

Making a property required
--------------------------

This example shows how a property may evolve to be more and more
strict over time by looking at a user name field. However, similar
evolution may be applicable to other properties that start off with
few restrictions and gradually become more constrained and formalized
as the needs of the project evolve.

We'll start with a fairly simple schema:

.. code-block:: sdl
    :version-lt: 3.0

    type User {
      property name -> str;
    }

.. code-block:: sdl

    type User {
      name: str;
    }

At this stage we don't think that this property needs to be unique or
even required. Perhaps it's only used as a screen name and not as a
way of identifying users.

.. code-block:: bash

    $ edgedb migration create
    did you create object type 'default::User'? [y,n,l,c,b,s,q,?]
    > y
    Created ./dbschema/migrations/00001.edgeql, id:
    m14gwyorqqipfg7riexvbdq5dhgv7x6buqw2jaaulilcmywinmakzq
    $ edgedb migrate
    Applied m14gwyorqqipfg7riexvbdq5dhgv7x6buqw2jaaulilcmywinmakzq
    (00001.edgeql)

We've got our first migration to set up the schema. Now after using
that for a little while we realize that we want to make ``name`` a
*required property*. So we make the following change in the schema
file:

.. code-block:: sdl
    :version-lt: 3.0

    type User {
      required property name -> str;
    }

.. code-block:: sdl

    type User {
      required name: str;
    }

Next we try to migrate:

.. code-block:: bash

    $ edgedb migration create
    did you make property 'name' of object type 'default::User' required?
    [y,n,l,c,b,s,q,?]
    > y
    Please specify an expression to populate existing objects in order to make
    property 'name' of object type 'default::User' required:
    fill_expr> 'change me'

Oh! That's right, we can't just make ``name`` *required* because there
could be existing ``User`` objects without a ``name`` at all. So we
need to provide some kind of placeholder value for those cases. We
type ``'change me'`` (although any other string would do, too). This is
different from specifying a ``default`` value since it will be applied
to *existing* objects, whereas the ``default`` applies to *new ones*.

Unseen to us (unless we take a look at the automatically generated
``.edgeql`` files inside our ``/dbschema`` folder), EdgeDB has created
a migration script that includes the following command to make our
schema change happen.

.. code-block:: edgeql

  ALTER TYPE default::User {
      ALTER PROPERTY name {
          SET REQUIRED USING (<std::str>'change me');
      };
  };

We then run :ref:`ref_cli_edgedb_migrate` to apply the changes.

Next we realize that we actually want to make names unique, perhaps to
avoid confusion or to use them as reliable human-readable identifiers
(unlike ``id``). We update the schema again:

.. code-block:: sdl
    :version-lt: 3.0

    type User {
      required property name -> str {
        constraint exclusive;
      }
    }

.. code-block:: sdl

    type User {
      required name: str {
        constraint exclusive;
      }
    }

Now we proceed with the migration:

.. code-block:: bash

    $ edgedb migration create
    did you create constraint 'std::exclusive' of property 'name'?
    [y,n,l,c,b,s,q,?]
    > y
    Created ./dbschema/migrations/00003.edgeql, id:
    m1dxs3xbk4f3vhmqh6mjzetojafddtwlphp5a3kfbfuyvupjafevya
    $ edgedb migrate
    edgedb error: ConstraintViolationError: name violates exclusivity
    constraint

Some objects must have the same ``name``, so the migration can't be
applied. We have a couple of options for fixing this:

1) Review the existing data and manually :eql:stmt:`update` the
   entries with duplicate names so that they are unique.
2) Edit the migration to add an :eql:stmt:`update` which will
   de-duplicate ``name`` for any potential existing ``User`` objects.

The first option is good for situations where we want to signal to any
other maintainer of a copy of this project that they need to make a
decision about handling name duplicates in whatever way is appropriate
to them without making an implicit decision once and for all.

Here we will go with the second option, which is good for situations
where we know enough about the situation that we can make a decision
now and never have to duplicate this effort for any other potential
copies of our project.

We edit the last migration file ``00003.edgeql``:

.. code-block:: edgeql-diff

      CREATE MIGRATION m1dxs3xbk4f3vhmqh6mjzetojafddtwlphp5a3kfbfuyvupjafevya
          ONTO m1ndhbxx7yudb2dv7zpypl2su2oygyjlggk3olryb5uszofrfml4uq
      {
    +   with U := default::User
    +   update default::User
    +   filter U.name = .name and U != default::User
    +   set {
    +     # De-duplicate names by appending a random uuid.
    +     name := .name ++ '_' ++ <str>uuid_generate_v1mc()
    +   };
    +
        ALTER TYPE default::User {
            ALTER PROPERTY name {
                CREATE CONSTRAINT std::exclusive;
            };
        };
      };

And then we apply the migration:

.. code-block:: bash

    $ edgedb migrate
    edgedb error: could not read migrations in ./dbschema/migrations: could not
    read migration file ./dbschema/migrations/00003.edgeql: migration name
    should be `m1t6slgcfne35vir2lcgnqkmaxsxylzvn2hanr6mijbj5esefsp7za` but `
    m1dxs3xbk4f3vhmqh6mjzetojafddtwlphp5a3kfbfuyvupjafevya` is used instead.
    Migration names are computed from the hash of the migration contents. To
    proceed you must fix the statement to read as:
      CREATE MIGRATION m1t6slgcfne35vir2lcgnqkmaxsxylzvn2hanr6mijbj5esefsp7za
      ONTO ...
    if this migration is not applied to any database. Alternatively, revert the
    changes to the file.

The migration tool detected that we've altered the file and asks us to
update the migration name (acting as a checksum) if this was
deliberate. This is done as a precaution against accidental changes.
Since we've done this on purpose, we can update the file and run
:ref:`ref_cli_edgedb_migrate` again.

Finally, we evolved our schema all the way from having an optional
property ``name`` all the way to making it both *required* and
*exclusive*. We've worked with the EdgeDB :ref:`migration tools
<ref_cli_edgedb_migration>` to iron out the kinks throughout the
migration process. At this point we take a quick look at the way
duplicate ``User`` objects were resolved to decide whether we need to
do anything more. We can use :eql:func:`re_test` to find names that
look like they are ending in a UUID:

.. code-block:: edgeql-repl

    db> select User { name }
    ... filter
    ...     re_test('.* [a-z0-9]{8}(-[a-z0-9]{4}){3}-[a-z0-9]{12}$', .name);
    {
      default::User {name: 'change me bc30d45a-2bcf-11ec-a6c2-6ff21f33a302'},
      default::User {name: 'change me bc30d8a6-2bcf-11ec-a6c2-4f739d559598'},
    }

Looks like the only duplicates are the users that had no names
originally and that never updated the ``'change me'`` placeholders, so
we can probably let them be for now. In hindsight, it may have been a
good idea to use UUID-based names to populate the empty properties
from the very beginning.

Changing a property to a link
-----------------------------

This example shows how to change a property into a link. We'll use a
character in an adventure game as the type of data we will evolve.

Let's start with this schema:

.. code-block:: sdl
    :version-lt: 3.0

    scalar type CharacterClass extending enum<warrior, scholar, rogue>;

    type Character {
      required property name -> str;
      required property class -> CharacterClass;
    }

.. code-block:: sdl

    scalar type CharacterClass extending enum<warrior, scholar, rogue>;

    type Character {
      required name: str;
      required class: CharacterClass;
    }

We edit the schema file and perform our first migration:

.. code-block:: bash

    $ edgedb migration create
    did you create scalar type 'default::CharacterClass'? [y,n,l,c,b,s,q,?]
    > y
    did you create object type 'default::Character'? [y,n,l,c,b,s,q,?]
    > y
    Created ./dbschema/migrations/00001.edgeql, id:
    m1fg76t7fbvguwhkmzrx7jwki6jxr6dvkswzeepd5v66oxg27ymkcq
    $ edgedb migrate
    Applied m1fg76t7fbvguwhkmzrx7jwki6jxr6dvkswzeepd5v66oxg27ymkcq
    (00001.edgeql)

The initial setup may look something like this:

.. code-block:: edgeql-repl

    db> select Character {name, class};
    {
      default::Character {name: 'Alice', class: warrior},
      default::Character {name: 'Billie', class: scholar},
      default::Character {name: 'Cameron', class: rogue},
    }

After some development work we decide to add more details about the
available classes and encapsulate that information into its own type.
This way instead of a property ``class`` we want to end up with a link
``class`` to the new data structure. Since we cannot just
:eql:op:`cast <cast>` a scalar into an object, we'll need to convert
between the two explicitly. This means that we will need to have both
the old and the new "class" information to begin with:

.. code-block:: sdl
    :version-lt: 3.0

    scalar type CharacterClass extending enum<warrior, scholar, rogue>;

    type NewClass {
      required property name -> str;
      multi property skills -> str;
    }

    type Character {
      required property name -> str;
      required property class -> CharacterClass;
      link new_class -> NewClass;
    }

.. code-block:: sdl

    scalar type CharacterClass extending enum<warrior, scholar, rogue>;

    type NewClass {
      required name: str;
      multi skills: str;
    }

    type Character {
      required name: str;
      required class: CharacterClass;
      new_class: NewClass;
    }

We update the schema file and migrate to the new state:

.. code-block:: bash

    $ edgedb migration create
    did you create object type 'default::NewClass'? [y,n,l,c,b,s,q,?]
    > y
    did you create link 'new_class' of object type 'default::Character'?
    [y,n,l,c,b,s,q,?]
    > y
    Created ./dbschema/migrations/00002.edgeql, id:
    m1uttd6f7fpiwiwikhdh6qyijb6pcji747ccg2cyt5357i3wsj3l3q
    $ edgedb migrate
    Applied m1uttd6f7fpiwiwikhdh6qyijb6pcji747ccg2cyt5357i3wsj3l3q
    (00002.edgeql)

It makes sense to add a data migration as a way of consistently
creating ``NewClass`` objects as well as populating ``new_class``
links based on the existing ``class`` property. So we first create an
empty migration:

.. code-block:: bash

    $ edgedb migration create --allow-empty
    Created ./dbschema/migrations/00003.edgeql, id:
    m1iztxroh3ifoeqmvxncy77whnaei6tp5j3sewyxtrfysronjkxgga

And then edit the ``00003.edgeql`` file to create and update objects:

.. code-block:: edgeql-diff

      CREATE MIGRATION m1iztxroh3ifoeqmvxncy77whnaei6tp5j3sewyxtrfysronjkxgga
          ONTO m1uttd6f7fpiwiwikhdh6qyijb6pcji747ccg2cyt5357i3wsj3l3q
      {
    +    insert default::NewClass {
    +        name := 'Warrior',
    +        skills := {'punch', 'kick', 'run', 'jump'},
    +    };
    +    insert default::NewClass {
    +        name := 'Scholar',
    +        skills := {'read', 'write', 'analyze', 'refine'},
    +    };
    +    insert default::NewClass {
    +        name := 'Rogue',
    +        skills := {'impress', 'sing', 'steal', 'run', 'jump'},
    +    };
    +
    +    update default::Character
    +    set {
    +        new_class := assert_single((
    +            select default::NewClass
    +            filter .name ilike <str>default::Character.class
    +        )),
    +    };
      };

Trying to apply the data migration will produce the following
reminder:

.. code-block:: bash

    $ edgedb migrate
    edgedb error: could not read migrations in ./dbschema/migrations:
    could not read migration file ./dbschema/migrations/00003.edgeql:
    migration name should be
    `m1e3d3eg3j2pr7acie4n5rrhaddyhkiy5kgckd5l7h5ysrpmgwxl5a` but
    `m1iztxroh3ifoeqmvxncy77whnaei6tp5j3sewyxtrfysronjkxgga` is used
    instead.
    Migration names are computed from the hash of the migration
    contents. To proceed you must fix the statement to read as:
      CREATE MIGRATION m1e3d3eg3j2pr7acie4n5rrhaddyhkiy5kgckd5l7h5ysrpmgwxl5a
      ONTO ...
    if this migration is not applied to any database. Alternatively,
    revert the changes to the file.

The migration tool detected that we've altered the file and asks us to
update the migration name (acting as a checksum) if this was
deliberate. This is done as a precaution against accidental changes.
Since we've done this on purpose, we can update the file and run
:ref:`ref_cli_edgedb_migrate` again.

We can see the changes after the data migration is complete:

.. code-block:: edgeql-repl

    db> select Character {
    ...     name,
    ...     class,
    ...     new_class: {
    ...         name,
    ...     }
    ... };
    {
      default::Character {
        name: 'Alice',
        class: warrior,
        new_class: default::NewClass {name: 'Warrior'},
      },
      default::Character {
        name: 'Billie',
        class: scholar,
        new_class: default::NewClass {name: 'Scholar'},
      },
      default::Character {
        name: 'Cameron',
        class: rogue,
        new_class: default::NewClass {name: 'Rogue'},
      },
    }

Everything seems to be in order. It is time to clean up the old
property and ``CharacterClass`` :eql:type:`enum`:

.. code-block:: sdl
    :version-lt: 3.0

    type NewClass {
      required property name -> str;
      multi property skills -> str;
    }

    type Character {
      required property name -> str;
      link new_class -> NewClass;
    }

.. code-block:: sdl

    type NewClass {
      required name: str;
      multi skills: str;
    }

    type Character {
      required name: str;
      new_class: NewClass;
    }

The migration tools should have no trouble detecting the things we
just removed:

.. code-block:: bash

    $ edgedb migration create
    did you drop property 'class' of object type 'default::Character'?
    [y,n,l,c,b,s,q,?]
    > y
    did you drop scalar type 'default::CharacterClass'? [y,n,l,c,b,s,q,?]
    > y
    Created ./dbschema/migrations/00004.edgeql, id:
    m1jdnz5bxjj6kjz2pylvudli5rvw4jyr2ilpb4hit3yutwi3bq34ha
    $ edgedb migrate
    Applied m1jdnz5bxjj6kjz2pylvudli5rvw4jyr2ilpb4hit3yutwi3bq34ha
    (00004.edgeql)

Now that the original property and scalar type are gone, we can rename
the "new" components, so that they become ``class`` link and
``CharacterClass`` type, respectively:

.. code-block:: sdl
    :version-lt: 3.0

    type CharacterClass {
      required property name -> str;
      multi property skills -> str;
    }

    type Character {
      required property name -> str;
      link class -> CharacterClass;
    }

.. code-block:: sdl

    type CharacterClass {
      required name: str;
      multi skills: str;
    }

    type Character {
      required name: str;
      class: CharacterClass;
    }

The migration tools pick up the changes without any issues again. It
may seem tempting to combine the last two steps, but deleting and
renaming in a single step would cause the migration tools to report a
name clash. As a general rule, it is a good idea to never mix renaming
and deleting of closely interacting entities in the same migration.

.. code-block:: bash

    $ edgedb migration create
    did you rename object type 'default::NewClass' to
    'default::CharacterClass'? [y,n,l,c,b,s,q,?]
    > y
    did you rename link 'new_class' of object type 'default::Character' to
    'class'? [y,n,l,c,b,s,q,?]
    > y
    Created ./dbschema/migrations/00005.edgeql, id:
    m1ra4fhx2erkygbhi7qjxt27yup5aw5hkr5bekn5y5jeam5yn57vsa
    $ edgedb migrate
    Applied m1ra4fhx2erkygbhi7qjxt27yup5aw5hkr5bekn5y5jeam5yn57vsa
    (00005.edgeql)

Finally, we have replaced the original ``class`` property with a link:

.. code-block:: edgeql-repl

    db> select Character {
    ...     name,
    ...     class: {
    ...         name,
    ...         skills,
    ...     }
    ... };
    {
      default::Character {
        name: 'Alice',
        class: default::CharacterClass {
          name: 'Warrior',
          skills: {'punch', 'kick', 'run', 'jump'},
        },
      },
      default::Character {
        name: 'Billie',
        class: default::CharacterClass {
          name: 'Scholar',
          skills: {'read', 'write', 'analyze', 'refine'},
        },
      },
      default::Character {
        name: 'Cameron',
        class: default::CharacterClass {
          name: 'Rogue',
          skills: {'impress', 'sing', 'steal', 'run', 'jump'},
        },
      },
    }

Changing the type of a property
-------------------------------

This example shows how to change the type of a property. We'll use a
character in an adventure game as the type of data we will evolve.

Let's start with this schema:

.. code-block:: sdl
    :version-lt: 3.0

    type Character {
      required property name -> str;
      required property description -> str;
    }

.. code-block:: sdl

    type Character {
      required name: str;
      required description: str;
    }

We edit the schema file and perform our first migration:

.. code-block:: bash

    $ edgedb migration create
    did you create object type 'default::Character'? [y,n,l,c,b,s,q,?]
    > y
    Created ./dbschema/migrations/00001.edgeql, id:
    m1paw3ogpsdtxaoywd6pl6beg2g64zj4ykhd43zby4eqh64yjad47a
    $ edgedb migrate
    Applied m1paw3ogpsdtxaoywd6pl6beg2g64zj4ykhd43zby4eqh64yjad47a
    (00001.edgeql)

The intent is for the ``description`` to provide some text which
serves both as something to be shown to the player as well as
determining some game actions. Se we end up with something like this:

.. code-block:: edgeql-repl

    db> select Character {name, description};
    {
      default::Character {name: 'Alice', description: 'Tall and strong'},
      default::Character {name: 'Billie', description: 'Smart and aloof'},
      default::Character {name: 'Cameron', description: 'Dashing and smooth'},
    }

However, as we keep developing our game it becomes apparent that this
is less of a "description" and more of a "character class", so at
first we just rename the property to reflect that:

.. code-block:: sdl
    :version-lt: 3.0

    type Character {
      required property name -> str;
      required property class -> str;
    }

.. code-block:: sdl

    type Character {
      required name: str;
      required class: str;
    }

The migration gives us this:

.. code-block:: bash

    $ edgedb migration create
    did you rename property 'description' of object type 'default::Character'
    to 'class'? [y,n,l,c,b,s,q,?]
    > y
    Created ./dbschema/migrations/00002.edgeql, id:
    m1ljrgrofsqkvo5hsxc62mnztdhlerxp6ucdto262se6dinhuj4mqq
    $ edgedb migrate
    Applied m1ljrgrofsqkvo5hsxc62mnztdhlerxp6ucdto262se6dinhuj4mqq
    (00002.edgeql)

EdgeDB detected that the change looked like a property was being
renamed, which we confirmed. Since this was an existing property being
renamed, the data is all preserved:

.. code-block:: edgeql-repl

    db> select Character {name, class};
    {
      default::Character {name: 'Alice', class: 'Tall and strong'},
      default::Character {name: 'Billie', class: 'Smart and aloof'},
      default::Character {name: 'Cameron', class: 'Dashing and smooth'},
    }

The contents of the ``class`` property are a bit too verbose, so we
decide to update them. In order for this update to be consistently
applied across several developers, we will make it in the form of a
*data migration*:

.. code-block:: bash

    $ edgedb migration create --allow-empty
    Created ./dbschema/migrations/00003.edgeql, id:
    m1qv2pdksjxxzlnujfed4b6to2ppuodj3xqax4p3r75yfef7kd7jna

Now we can edit the file ``00003.edgeql`` directly:

.. code-block:: edgeql-diff

      CREATE MIGRATION m1qv2pdksjxxzlnujfed4b6to2ppuodj3xqax4p3r75yfef7kd7jna
          ONTO m1ljrgrofsqkvo5hsxc62mnztdhlerxp6ucdto262se6dinhuj4mqq
      {
    +     update default::Character
    +     set {
    +         class :=
    +             'warrior' if .class = 'Tall and strong' else
    +             'scholar' if .class = 'Smart and aloof' else
    +             'rogue'
    +     };
      };

We're ready to apply the migration:

.. code-block:: bash

    $ edgedb migrate
    edgedb error: could not read migrations in ./dbschema/migrations:
    could not read migration file ./dbschema/migrations/00003.edgeql:
    migration name should be
    `m1ryafvp24g5eqjeu65zr4bqf6m3qath3lckfdhoecfncmr7zshehq`
    but `m1qv2pdksjxxzlnujfed4b6to2ppuodj3xqax4p3r75yfef7kd7jna` is used
    instead.
    Migration names are computed from the hash of the migration
    contents. To proceed you must fix the statement to read as:
      CREATE MIGRATION m1ryafvp24g5eqjeu65zr4bqf6m3qath3lckfdhoecfncmr7zshehq
      ONTO ...
    if this migration is not applied to any database. Alternatively,
    revert the changes to the file.

The migration tool detected that we've altered the file and asks us to
update the migration name (acting as a checksum) if this was
deliberate. This is done as a precaution against accidental changes.
Since we've done this on purpose, we can update the file and run
:ref:`ref_cli_edgedb_migrate` again.

As the game becomes more stable there's no reason for the ``class`` to
be a :eql:type:`str` anymore, instead we can use an :eql:type:`enum`
to make sure that we don't accidentally use some invalid value for it.

.. code-block:: sdl
    :version-lt: 3.0

    scalar type CharacterClass extending enum<warrior, scholar, rogue>;

    type Character {
      required property name -> str;
      required property class -> CharacterClass;
    }

.. code-block:: sdl

    scalar type CharacterClass extending enum<warrior, scholar, rogue>;

    type Character {
      required name: str;
      required class: CharacterClass;
    }

Fortunately, we've already updated the ``class`` strings to match the
:eql:type:`enum` values, so that a simple cast will convert all the
values. If we had not done this earlier we would need to do it now in
order for the type change to work.

.. code-block:: bash

    $ edgedb migration create
    did you create scalar type 'default::CharacterClass'? [y,n,l,c,b,s,q,?]
    > y
    did you alter the type of property 'class' of object type
    'default::Character'? [y,n,l,c,b,s,q,?]
    > y
    Created ./dbschema/migrations/00004.edgeql, id:
    m1hc4yynkejef2hh7fvymvg3f26nmynpffksg7yvfksqufif6lulgq
    $ edgedb migrate
    Applied m1hc4yynkejef2hh7fvymvg3f26nmynpffksg7yvfksqufif6lulgq
    (00004.edgeql)

The final migration converted all the ``class`` property values:

.. code-block:: edgeql-repl

    db> select Character {name, class};
    {
      default::Character {name: 'Alice', class: warrior},
      default::Character {name: 'Billie', class: scholar},
      default::Character {name: 'Cameron', class: rogue},
    }

Adding a required link
----------------------

This example shows how to setup a required link. We'll use a
character in an adventure game as the type of data we will evolve.

Let's start with this schema:

.. code-block:: sdl
    :version-lt: 3.0

    type Character {
      required property name -> str;
    }

.. code-block:: sdl

    type Character {
      required name: str;
    }

We edit the schema file and perform our first migration:

.. code-block:: bash

    $ edgedb migration create
    did you create object type 'default::Character'? [y,n,l,c,b,s,q,?]
    > y
    Created ./dbschema/migrations/00001.edgeql, id:
    m1xvu7o4z5f5xfwuun2vee2cryvvzh5lfilwgkulmqpifo5m3dnd6a
    $ edgedb migrate
    Applied m1xvu7o4z5f5xfwuun2vee2cryvvzh5lfilwgkulmqpifo5m3dnd6a
    (00001.edgeql)

This time around let's practice performing a data migration and set up
our character data. For this purpose we can create an empty migration
and fill it out as we like:

.. code-block:: bash

    $ edgedb migration create --allow-empty
    Created ./dbschema/migrations/00002.edgeql, id:
    m1lclvwdpwitjj4xqm45wp74y4wjyadljct5o6bsctlnh5xbto74iq

We edit the ``00002.edgeql`` file by simply adding the query to add
characters to it. We can use :eql:stmt:`for` to add multiple characters
like this:

.. code-block:: edgeql-diff

      CREATE MIGRATION m1lclvwdpwitjj4xqm45wp74y4wjyadljct5o6bsctlnh5xbto74iq
          ONTO m1xvu7o4z5f5xfwuun2vee2cryvvzh5lfilwgkulmqpifo5m3dnd6a
      {
    +     for name in {'Alice', 'Billie', 'Cameron', 'Dana'}
    +     union (
    +         insert default::Character {
    +             name := name
    +         }
    +     );
      };

Trying to apply the data migration will produce the following
reminder:

.. code-block:: bash

    $ edgedb migrate
    edgedb error: could not read migrations in ./dbschema/migrations:
    could not read migration file ./dbschema/migrations/00002.edgeql:
    migration name should be
    `m1juin65wriqmb4vwg23fiyajjxlzj2jyjv5qp36uxenit5y63g2iq` but
    `m1lclvwdpwitjj4xqm45wp74y4wjyadljct5o6bsctlnh5xbto74iq` is used instead.
    Migration names are computed from the hash of the migration contents. To
    proceed you must fix the statement to read as:
      CREATE MIGRATION m1juin65wriqmb4vwg23fiyajjxlzj2jyjv5qp36uxenit5y63g2iq
      ONTO ...
    if this migration is not applied to any database. Alternatively,
    revert the changes to the file.

The migration tool detected that we've altered the file and asks us to
update the migration name (acting as a checksum) if this was
deliberate. This is done as a precaution against accidental changes.
Since we've done this on purpose, we can update the file and run
:ref:`ref_cli_edgedb_migrate` again.

.. code-block:: edgeql-diff

    - CREATE MIGRATION m1lclvwdpwitjj4xqm45wp74y4wjyadljct5o6bsctlnh5xbto74iq
    + CREATE MIGRATION m1juin65wriqmb4vwg23fiyajjxlzj2jyjv5qp36uxenit5y63g2iq
          ONTO m1xvu7o4z5f5xfwuun2vee2cryvvzh5lfilwgkulmqpifo5m3dnd6a
      {
          # ...
      };

After we apply the data migration we should be able to see the added
characters:

.. code-block:: edgeql-repl

    db> select Character {name};
    {
      default::Character {name: 'Alice'},
      default::Character {name: 'Billie'},
      default::Character {name: 'Cameron'},
      default::Character {name: 'Dana'},
    }

Let's add a character ``class`` represented by a new type to our
schema and data. Unlike in the scenario when changing a property
to a link, we will add the ``required link class`` right away,
without any intermediate properties. So we end up with a schema
like this:

.. code-block:: sdl
    :version-lt: 3.0

    type CharacterClass {
      required property name -> str;
      multi property skills -> str;
    }

    type Character {
      required property name -> str;
      required link class -> CharacterClass;
    }

.. code-block:: sdl

    type CharacterClass {
      required name: str;
      multi skills: str;
    }

    type Character {
      required name: str;
      required class: CharacterClass;
    }

We go ahead and try to apply this new schema:

.. code-block:: bash

    $ edgedb migration create
    did you create object type 'default::CharacterClass'? [y,n,l,c,b,s,q,?]
    > y
    did you create link 'class' of object type 'default::Character'?
    [y,n,l,c,b,s,q,?]
    > y
    Please specify an expression to populate existing objects in order to make
    link 'class' of object type 'default::Character' required:
    fill_expr>

Uh-oh! Unlike in a situation with a required property, it's not a good
idea to just :eql:stmt:`insert` a new ``CharacterClass`` object for
every character. So we should abort this migration attempt and rethink
our strategy. We need a separate step where the ``class`` link is
not *required* so that we can write some custom queries to handle
the character classes:

.. code-block:: sdl
    :version-lt: 3.0

    type CharacterClass {
      required property name -> str;
      multi property skills -> str;
    }

    type Character {
      required property name -> str;
      link class -> CharacterClass;
    }

.. code-block:: sdl

    type CharacterClass {
      required name: str;
      multi skills: str;
    }

    type Character {
      required name: str;
      class: CharacterClass;
    }

We can now create a migration for our new schema, but we won't apply
it right away:

.. code-block:: bash

    $ edgedb migration create
    did you create object type 'default::CharacterClass'? [y,n,l,c,b,s,q,?]
    > y
    did you create link 'class' of object type 'default::Character'?
    [y,n,l,c,b,s,q,?]
    > y
    Created ./dbschema/migrations/00003.edgeql, id:
    m1jie3xamsm2b7ygqccwfh2degdi45oc7mwuyzjkanh2qwgiqvi2ya

We don't need to create a blank migration to add data, we can add our
modifications into the migration that adds the ``class`` link
directly. Doing this makes sense when the schema changes seem to
require the data migration and the two types of changes logically go
together. We will need to create some ``CharacterClass`` objects as
well as :eql:stmt:`update` the ``class`` link on existing
``Character`` objects:

.. code-block:: edgeql-diff

      CREATE MIGRATION m1jie3xamsm2b7ygqccwfh2degdi45oc7mwuyzjkanh2qwgiqvi2ya
          ONTO m1juin65wriqmb4vwg23fiyajjxlzj2jyjv5qp36uxenit5y63g2iq
      {
        CREATE TYPE default::CharacterClass {
            CREATE REQUIRED PROPERTY name -> std::str;
            CREATE MULTI PROPERTY skills -> std::str;
        };
        ALTER TYPE default::Character {
            CREATE LINK class -> default::CharacterClass;
        };

    +   insert default::CharacterClass {
    +       name := 'Warrior',
    +       skills := {'punch', 'kick', 'run', 'jump'},
    +   };
    +   insert default::CharacterClass {
    +       name := 'Scholar',
    +       skills := {'read', 'write', 'analyze', 'refine'},
    +   };
    +   insert default::CharacterClass {
    +       name := 'Rogue',
    +       skills := {'impress', 'sing', 'steal', 'run', 'jump'},
    +   };
    +   # All warriors
    +   update default::Character
    +   filter .name in {'Alice'}
    +   set {
    +       class := assert_single((
    +           select default::CharacterClass
    +           filter .name = 'Warrior'
    +       )),
    +   };
    +   # All scholars
    +   update default::Character
    +   filter .name in {'Billie'}
    +   set {
    +       class := assert_single((
    +           select default::CharacterClass
    +           filter .name = 'Scholar'
    +       )),
    +   };
    +   # All rogues
    +   update default::Character
    +   filter .name in {'Cameron', 'Dana'}
    +   set {
    +       class := assert_single((
    +           select default::CharacterClass
    +           filter .name = 'Rogue'
    +       )),
    +   };
      };

In a real game we might have a lot more characters and so a good way
to update them all is to update characters of the same class in bulk.

Just like before we'll be reminded to fix the migration name since
we've altered the migration file. After fixing the migration hash we
can apply it. Now all our characters should have been assigned their
classes:

.. code-block:: edgeql-repl

    db> select Character {
    ...     name,
    ...     class: {
    ...         name
    ...     }
    ... };
    {
      default::Character {
        name: 'Alice',
        class: default::CharacterClass {name: 'Warrior'},
      },
      default::Character {
        name: 'Billie',
        class: default::CharacterClass {name: 'Scholar'},
      },
      default::Character {
        name: 'Cameron',
        class: default::CharacterClass {name: 'Rogue'},
      },
      default::Character {
        name: 'Dana',
        class: default::CharacterClass {name: 'Rogue'},
      },
    }

We're finally ready to make the ``class`` link *required*. We update
the schema:

.. code-block:: sdl
    :version-lt: 3.0

    type CharacterClass {
      required property name -> str;
      multi property skills -> str;
    }

    type Character {
      required property name -> str;
      required link class -> CharacterClass;
    }

.. code-block:: sdl

    type CharacterClass {
      required name: str;
      multi skills: str;
    }

    type Character {
      required name: str;
      required class: CharacterClass;
    }

And we perform our final migration:

.. code-block:: bash

    $ edgedb migration create
    did you make link 'class' of object type 'default::Character' required?
    [y,n,l,c,b,s,q,?]
    > y
    Please specify an expression to populate existing objects in order to
    make link 'class' of object type 'default::Character' required:
    fill_expr> assert_exists(.class)
    Created ./dbschema/migrations/00004.edgeql, id:
    m14yblybdo77c7bjtm6nugiy5cs6pl6rnuzo5b27gamy4zhuwjifia

The migration system doesn't know that we've already assigned ``class`` values
to all the ``Character`` objects, so it still asks us for an expression to be
used in case any of the objects need it. We can use ``assert_exists(.class)``
here as a way of being explicit about the fact that we expect the values to
already be present. Missing values would have caused an error even without the
``assert_exists`` wrapper, but being explicit may help us capture the intent
and make debugging a little easier if anyone runs into a problem at this step.

In fact, before applying this migration, let's actually add a new
``Character`` to see what happens:

.. code-block:: edgeql-repl

    db> insert Character {name := 'Eric'};
    {
      default::Character {
        id: 9f4ac7a8-ac38-11ec-b076-afefd12d7e66,
      },
    }

Our attempt at migrating fails as we expected:

.. code-block:: bash

    $ edgedb migrate
    edgedb error: MissingRequiredError: missing value for required link
    'class' of object type 'default::Character'
      Detail: Failing object id is 'ee604992-c1b1-11ec-ad59-4f878963769f'.

After removing the bugged ``Character``, we can migrate without any problems:

.. code-block:: bash

    $ edgedb migrate
    Applied m14yblybdo77c7bjtm6nugiy5cs6pl6rnuzo5b27gamy4zhuwjifia
    (00004.edgeql)

Recovering lost migrations
--------------------------

<<<<<<< HEAD
Each time you create a migration with :ref:`ref_cli_edgedb_migration_create`,
a file containing the DDL for that migration is created in
``dbschema/migrations``. When you apply a migration with
:ref:`ref_cli_edgedb_migration_apply` or :ref:`ref_cli_edgedb_migrate`, the
database stores a record of the migration it applied.

On rare occasions, you may find you have deleted your migration files by
mistake. If you don't care about any of your data and don't need to keep your
migration history, you can :ref:`wipe <ref_cli_edgedb_branch_wipe>` your
branch and start over, creating a single migration to the current state of
your schema. If that's not an option, all hope is not lost. You can instead
recover your migrations from the database.

Run this query to see your migrations:

.. code-block:: edgeql

    select schema::Migration {
      name,
      script,
      parents: {name}
    }

You can rebuild your migrations from the results of this query, either manually
or via a script if you've applied too many of them to recreate by hand.
Migrations in the file system are named sequentially starting from
``00001.edgeql``. They are in this format:

.. code-block:: edgeql

    CREATE MIGRATION m1rsm66e5pvh5ets2yznutintmqnxluzvgbocspi6umd3ht64e4naq
                     # ☝️ Replace with migration name
        ONTO m1l5esbbycsyqcnx6udxx24riavvyvkskchtekwe7jqx5mmiyli54a
             # ☝️ Replace with parent migration name
    {
      # script
      # ☝️ Replace with migration script
    };

or if this is the first migration:

.. code-block:: edgeql

    CREATE MIGRATION m1l5esbbycsyqcnx6udxx24riavvyvkskchtekwe7jqx5mmiyli54a
                     # ☝️ Replace with migration name
        ONTO initial
    {
      # script
      # ☝️ Replace with migration script
    };

Replace the name, script, and parent name with the values from
your ``Migration`` query results.

You can identify the first migration in your query results as the one with no
object linked on ``parents``. Order the other migrations by chaining the links.
The ``Migration`` with the initial migration linked via ``parents`` is the
second migration — ``00002.edgeql``. The migration linking to the second
migration via ``parents`` is the third migration, and so on).
=======
You can recover lost migration files, writing the database's current
migration history to ``/dbschema/migrations`` by using the
:ref:`ref_cli_edgedb_migration_extract`.
>>>>>>> 73198ab6

Getting the current migration
-----------------------------

The following query will return the most current migration:

.. code-block:: edgeql-repl

    db> with
    ...  module schema,
    ...  lastMigration := (
    ...    select Migration filter not exists .<parents[is Migration]
    ...  )
    ... select lastMigration {*};<|MERGE_RESOLUTION|>--- conflicted
+++ resolved
@@ -1335,71 +1335,9 @@
 Recovering lost migrations
 --------------------------
 
-<<<<<<< HEAD
-Each time you create a migration with :ref:`ref_cli_edgedb_migration_create`,
-a file containing the DDL for that migration is created in
-``dbschema/migrations``. When you apply a migration with
-:ref:`ref_cli_edgedb_migration_apply` or :ref:`ref_cli_edgedb_migrate`, the
-database stores a record of the migration it applied.
-
-On rare occasions, you may find you have deleted your migration files by
-mistake. If you don't care about any of your data and don't need to keep your
-migration history, you can :ref:`wipe <ref_cli_edgedb_branch_wipe>` your
-branch and start over, creating a single migration to the current state of
-your schema. If that's not an option, all hope is not lost. You can instead
-recover your migrations from the database.
-
-Run this query to see your migrations:
-
-.. code-block:: edgeql
-
-    select schema::Migration {
-      name,
-      script,
-      parents: {name}
-    }
-
-You can rebuild your migrations from the results of this query, either manually
-or via a script if you've applied too many of them to recreate by hand.
-Migrations in the file system are named sequentially starting from
-``00001.edgeql``. They are in this format:
-
-.. code-block:: edgeql
-
-    CREATE MIGRATION m1rsm66e5pvh5ets2yznutintmqnxluzvgbocspi6umd3ht64e4naq
-                     # ☝️ Replace with migration name
-        ONTO m1l5esbbycsyqcnx6udxx24riavvyvkskchtekwe7jqx5mmiyli54a
-             # ☝️ Replace with parent migration name
-    {
-      # script
-      # ☝️ Replace with migration script
-    };
-
-or if this is the first migration:
-
-.. code-block:: edgeql
-
-    CREATE MIGRATION m1l5esbbycsyqcnx6udxx24riavvyvkskchtekwe7jqx5mmiyli54a
-                     # ☝️ Replace with migration name
-        ONTO initial
-    {
-      # script
-      # ☝️ Replace with migration script
-    };
-
-Replace the name, script, and parent name with the values from
-your ``Migration`` query results.
-
-You can identify the first migration in your query results as the one with no
-object linked on ``parents``. Order the other migrations by chaining the links.
-The ``Migration`` with the initial migration linked via ``parents`` is the
-second migration — ``00002.edgeql``. The migration linking to the second
-migration via ``parents`` is the third migration, and so on).
-=======
 You can recover lost migration files, writing the database's current
 migration history to ``/dbschema/migrations`` by using the
 :ref:`ref_cli_edgedb_migration_extract`.
->>>>>>> 73198ab6
 
 Getting the current migration
 -----------------------------
