#
# This source file is part of the EdgeDB open source project.
#
# Copyright 2008-present MagicStack Inc. and the EdgeDB authors.
#
# Licensed under the Apache License, Version 2.0 (the "License");
# you may not use this file except in compliance with the License.
# You may obtain a copy of the License at
#
#     http://www.apache.org/licenses/LICENSE-2.0
#
# Unless required by applicable law or agreed to in writing, software
# distributed under the License is distributed on an "AS IS" BASIS,
# WITHOUT WARRANTIES OR CONDITIONS OF ANY KIND, either express or implied.
# See the License for the specific language governing permissions and
# limitations under the License.
#


import binascii
import os
import os.path
import pathlib
import platform
import shutil
import subprocess
import textwrap

import distutils
from distutils import extension as distutils_extension
from distutils.command import build as distutils_build
from distutils.command import build_ext as distutils_build_ext

import setuptools
from setuptools.command import develop as setuptools_develop

try:
    import setuptools_rust
except ImportError:
    setuptools_rust = None


RUNTIME_DEPS = [
    'asyncpg~=0.20.0',
    'click~=6.7',
    'httptools>=0.0.13',
    'immutables>=0.9',
    'parsing~=1.6.1',
    'prompt_toolkit>=2.0.0',
    'psutil~=5.6.1',
    'Pygments~=2.3.0',
    'setproctitle~=1.1.10',
    'setuptools-rust==0.10.3',
    'setuptools_scm~=3.2.0',
    'typing_inspect~=0.5.0',
    'uvloop~=0.14.0',

    'graphql-core~=3.0.3',
    'promise~=2.2.0',

    'edgedb>=0.8.0a1',
]

CYTHON_DEPENDENCY = 'Cython==0.29.14'

DOCS_DEPS = [
    'Sphinx~=2.3.1',
    'lxml~=4.4.2',
    'sphinxcontrib-asyncio~=0.2.0',
]

BUILD_DEPS = [
    CYTHON_DEPENDENCY,
]

EDGEDBCLI_REPO = 'https://github.com/edgedb/edgedb-cli'

PYCODESTYLE_REPO = 'https://github.com/PyCQA/pycodestyle'
PYCODESTYLE_COMMIT = 'd69c15eb7ecf77e94988fb55207a78936b48079c'

PYFLAKES_REPO = 'https://github.com/PyCQA/pyflakes'
PYFLAKES_COMMIT = 'be88036019005b769596ca82fb7b82dfdffdca0f'

EXTRA_DEPS = {
    'test': [
        # Depend on unreleased version for Python 3.8 support,
        f'pycodestyle @ {PYCODESTYLE_REPO}/archive/{PYCODESTYLE_COMMIT}.zip',
        f'pyflakes @ {PYFLAKES_REPO}/archive/{PYFLAKES_COMMIT}.zip',
        'black~=19.3b0',
        'flake8~=3.7.9',
        'flake8-bugbear~=19.8.0',
        'mypy==0.770',
        'coverage~=4.5.2',
        'requests-xml~=0.2.3',
        'lxml',
    ] + DOCS_DEPS,

    'docs': DOCS_DEPS,
}

EXT_CFLAGS = ['-O2']
EXT_LDFLAGS = []

ROOT_PATH = pathlib.Path(__file__).parent.resolve()


if platform.uname().system != 'Windows':
    EXT_CFLAGS.extend([
        '-std=c99', '-fsigned-char', '-Wall', '-Wsign-compare', '-Wconversion'
    ])


def _compile_parsers(build_lib, inplace=False):
    import parsing

    import edb.edgeql.parser.grammar.single as edgeql_spec
    import edb.edgeql.parser.grammar.block as edgeql_spec2
    import edb.edgeql.parser.grammar.sdldocument as schema_spec

    for spec in (edgeql_spec, edgeql_spec2, schema_spec):
        spec_path = pathlib.Path(spec.__file__).parent
        subpath = pathlib.Path(str(spec_path)[len(str(ROOT_PATH)) + 1:])
        pickle_name = spec.__name__.rpartition('.')[2] + '.pickle'
        pickle_path = subpath / pickle_name
        cache = build_lib / pickle_path
        cache.parent.mkdir(parents=True, exist_ok=True)
        parsing.Spec(spec, pickleFile=str(cache), verbose=True)
        if inplace:
            shutil.copy2(cache, ROOT_PATH / pickle_path)


def _compile_build_meta(build_lib, version, pg_config, runstatedir,
                        version_suffix):
    import pkg_resources
    from edb.server import buildmeta

    parsed_version = buildmeta.parse_version(
        pkg_resources.parse_version(version))

    vertuple = list(parsed_version._asdict().values())
    vertuple[2] = int(vertuple[2])
    if version_suffix:
        vertuple[4] = tuple(version_suffix.split('.'))
    vertuple = tuple(vertuple)

    content = textwrap.dedent('''\
        #
        # This source file is part of the EdgeDB open source project.
        #
        # Copyright 2008-present MagicStack Inc. and the EdgeDB authors.
        #
        # Licensed under the Apache License, Version 2.0 (the "License");
        #
        # THIS FILE HAS BEEN AUTOMATICALLY GENERATED.
        #

        PG_CONFIG_PATH = {pg_config!r}
        RUNSTATE_DIR = {runstatedir!r}
        VERSION = {version!r}
    ''').format(version=vertuple, pg_config=pg_config, runstatedir=runstatedir)

    directory = build_lib / 'edb' / 'server'
    if not directory.exists():
        directory.mkdir(parents=True)

    with open(directory / '_buildmeta.py', 'w+t') as f:
        f.write(content)


def _compile_postgres(build_base, *,
                      force_build=False, fresh_build=True,
                      run_configure=True, build_contrib=True):

    proc = subprocess.run(
        ['git', 'submodule', 'status', 'postgres'],
        stdout=subprocess.PIPE, universal_newlines=True, check=True)
    status = proc.stdout
    if status[0] == '-':
        print(
            'postgres submodule not initialized, '
            'run `git submodule init; git submodule update`')
        exit(1)

    proc = subprocess.run(
        ['git', 'submodule', 'status', 'postgres'],
        stdout=subprocess.PIPE, universal_newlines=True, check=True)
    revision, _, _ = proc.stdout[1:].partition(' ')
    source_stamp = proc.stdout[0] + revision

    postgres_build = (build_base / 'postgres').resolve()
    postgres_src = ROOT_PATH / 'postgres'
    postgres_build_stamp = postgres_build / 'stamp'

    if postgres_build_stamp.exists():
        with open(postgres_build_stamp, 'r') as f:
            build_stamp = f.read()
    else:
        build_stamp = None

    is_outdated = source_stamp != build_stamp

    if is_outdated or force_build:
        system = platform.system()
        if system == 'Darwin':
            uuidlib = 'e2fs'
        elif system == 'Linux':
            uuidlib = 'e2fs'
        else:
            raise NotImplementedError('unsupported system: {}'.format(system))

        if fresh_build and postgres_build.exists():
            shutil.rmtree(postgres_build)
        build_dir = postgres_build / 'build'
        if not build_dir.exists():
            build_dir.mkdir(parents=True)

        if run_configure or fresh_build or is_outdated:
            subprocess.run([
                str(postgres_src / 'configure'),
                '--prefix=' + str(postgres_build / 'install'),
                '--with-uuid=' + uuidlib,
            ], check=True, cwd=str(build_dir))

        subprocess.run(
            ['make', 'MAKELEVEL=0', '-j', str(max(os.cpu_count() - 1, 1))],
            cwd=str(build_dir), check=True)

        if build_contrib or fresh_build or is_outdated:
            subprocess.run(
                [
                    'make', '-C', 'contrib', 'MAKELEVEL=0', '-j',
                    str(max(os.cpu_count() - 1, 1))
                ],
                cwd=str(build_dir), check=True)

        subprocess.run(
            ['make', 'MAKELEVEL=0', 'install'],
            cwd=str(build_dir), check=True)

        if build_contrib or fresh_build or is_outdated:
            subprocess.run(
                ['make', '-C', 'contrib', 'MAKELEVEL=0', 'install'],
                cwd=str(build_dir), check=True)

        with open(postgres_build_stamp, 'w') as f:
            f.write(source_stamp)


class build(distutils_build.build):

    user_options = distutils_build.build.user_options + [
        ('pg-config=', None, 'path to pg_config to use with this build'),
        ('runstatedir=', None, 'directory to use for the runtime state'),
        ('version-suffix=', None, 'dot-separated local version suffix'),
    ]

    def initialize_options(self):
        super().initialize_options()
        self.pg_config = None
        self.runstatedir = None
        self.version_suffix = None

    def finalize_options(self):
        super().finalize_options()

    def run(self, *args, **kwargs):
        super().run(*args, **kwargs)
        build_lib = pathlib.Path(self.build_lib)
        _compile_parsers(build_lib)
        if self.pg_config:
            _compile_build_meta(
                build_lib,
                self.distribution.metadata.version,
                self.pg_config,
                self.runstatedir,
                self.version_suffix,
            )


class develop(setuptools_develop.develop):

    def run(self, *args, **kwargs):
        build = self.get_finalized_command('build')
        rust_tmp = pathlib.Path(build.build_temp) / 'rust' / 'cli'
        rust_root = pathlib.Path(build.build_base) / 'cli'
        env = dict(os.environ)
        env['CARGO_TARGET_DIR'] = str(rust_tmp)

        subprocess.run(
            [
                'cargo', 'install',
                '--git', EDGEDBCLI_REPO,
                '--bin', 'edgedb',
                '--root', rust_root,
            ],
            env=env,
            check=True,
        )

        shutil.copy(
            rust_root / 'bin' / 'edgedb',
            ROOT_PATH / 'edb' / 'cli' / 'edgedb',
        )

        scripts = self.distribution.entry_points['console_scripts']
        patched_scripts = []
        for s in scripts:
            if 'rustcli' not in s:
                s = f'{s}_dev'
            patched_scripts.append(s)
        patched_scripts.append('edb = edb.tools.edb:edbcommands')
        self.distribution.entry_points['console_scripts'] = patched_scripts

        super().run(*args, **kwargs)

        _compile_parsers(pathlib.Path('build/lib'), inplace=True)
        _compile_postgres(pathlib.Path('build').resolve())


class gen_build_cache_key(setuptools.Command):

    description = "generate a hash of build dependencies"
    user_options = []

    def run(self, *args, **kwargs):
        import edb as _edb
        from edb.common.devmode import hash_dirs

        parser_hash = hash_dirs([(
            os.path.join(_edb.__path__[0], 'edgeql/parser/grammar'),
            '.py')])

        proc = subprocess.run(
            ['git', 'submodule', 'status', 'postgres'],
            stdout=subprocess.PIPE, universal_newlines=True, check=True)
        postgres_revision, _, _ = proc.stdout[1:].partition(' ')

        print(f'{binascii.hexlify(parser_hash).decode()}-{postgres_revision}')

    def initialize_options(self):
        pass

    def finalize_options(self):
        pass


class build_postgres(setuptools.Command):

    description = "build postgres"

    user_options = [
        ('configure', None, 'run ./configure'),
        ('build-contrib', None, 'build contrib'),
        ('fresh-build', None, 'rebuild from scratch'),
    ]

    def initialize_options(self):
        self.configure = False
        self.build_contrib = False
        self.fresh_build = False

    def finalize_options(self):
        pass

    def run(self, *args, **kwargs):
        _compile_postgres(
            pathlib.Path('build').resolve(),
            force_build=True,
            fresh_build=self.fresh_build,
            run_configure=self.configure,
            build_contrib=self.build_contrib)


class build_ext(distutils_build_ext.build_ext):

    user_options = distutils_build_ext.build_ext.user_options + [
        ('cython-annotate', None,
            'Produce a colorized HTML version of the Cython source.'),
        ('cython-directives=', None,
            'Cython compiler directives'),
    ]

    def initialize_options(self):
        # initialize_options() may be called multiple times on the
        # same command object, so make sure not to override previously
        # set options.
        if getattr(self, '_initialized', False):
            return

        super(build_ext, self).initialize_options()

        if os.environ.get('EDGEDB_DEBUG'):
            self.cython_always = True
            self.cython_annotate = True
            self.cython_directives = "linetrace=True"
            self.define = 'PG_DEBUG,CYTHON_TRACE,CYTHON_TRACE_NOGIL'
            self.debug = True
        else:
            self.cython_always = False
            self.cython_annotate = None
            self.cython_directives = None
            self.debug = False

    def finalize_options(self):
        # finalize_options() may be called multiple times on the
        # same command object, so make sure not to override previously
        # set options.
        if getattr(self, '_initialized', False):
            return

        import pkg_resources

        # Double check Cython presence in case setup_requires
        # didn't go into effect (most likely because someone
        # imported Cython before setup_requires injected the
        # correct egg into sys.path.
        try:
            import Cython
        except ImportError:
            raise RuntimeError(
                'please install {} to compile edgedb from source'.format(
                    CYTHON_DEPENDENCY))

        cython_dep = pkg_resources.Requirement.parse(CYTHON_DEPENDENCY)
        if Cython.__version__ not in cython_dep:
            raise RuntimeError(
                'edgedb requires {}, got Cython=={}'.format(
                    CYTHON_DEPENDENCY, Cython.__version__
                ))

        from Cython.Build import cythonize

        directives = {
            'language_level': '3'
        }

        if self.cython_directives:
            for directive in self.cython_directives.split(','):
                k, _, v = directive.partition('=')
                if v.lower() == 'false':
                    v = False
                if v.lower() == 'true':
                    v = True

                directives[k] = v

        self.distribution.ext_modules[:] = cythonize(
            self.distribution.ext_modules,
            compiler_directives=directives,
            annotate=self.cython_annotate,
            include_path=["edb/server/pgproto/"])

        super(build_ext, self).finalize_options()

    def run(self):
        if self.distribution.rust_extensions:
            distutils.log.info("running build_rust")
            build_rust = self.get_finalized_command("build_rust")
            build_ext = self.get_finalized_command("build_ext")
            copy_list = []
            if not self.inplace:
                for ext in self.distribution.rust_extensions:
                    # Always build in-place because later stages of the build
                    # may depend on the modules having been built
                    dylib_path = pathlib.Path(
                        build_ext.get_ext_fullpath(ext.name))
                    build_ext.inplace = True
                    target_path = pathlib.Path(
                        build_ext.get_ext_fullpath(ext.name))
                    build_ext.inplace = False
                    copy_list.append((dylib_path, target_path))

                    # Workaround a bug in setuptools-rust: it uses
                    # shutil.copyfile(), which is not safe w.r.t mmap,
                    # so if the target module has been previously loaded
                    # bad things will happen.
                    if target_path.exists():
                        target_path.unlink()

                    target_path.parent.mkdir(parents=True, exist_ok=True)

            build_rust.debug = self.debug
            os.environ['CARGO_TARGET_DIR'] = (
                str(pathlib.Path(self.build_temp) / 'rust' / 'extensions'))
            build_rust.run()

            for src, dst in copy_list:
                shutil.copyfile(src, dst)

        super().run()


if setuptools_rust is not None:
    rust_extensions = [
        setuptools_rust.RustExtension(
            "edb._edgeql_rust",
            path="edb/edgeql-rust/Cargo.toml",
<<<<<<< HEAD
            binding=setuptools_rust.Binding.RustCPython),
        setuptools_rust.RustExtension(
            "edb._graphql_rewrite",
            path="edb/graphql-rewrite/Cargo.toml",
            binding=setuptools_rust.Binding.RustCPython),
=======
            binding=setuptools_rust.Binding.RustCPython,
        ),
>>>>>>> a9437ec7
    ]
else:
    rust_extensions = []


setuptools.setup(
    setup_requires=RUNTIME_DEPS + BUILD_DEPS,
    use_scm_version=True,
    name='edgedb-server',
    description='EdgeDB Server',
    author='MagicStack Inc.',
    author_email='hello@magic.io',
    packages=['edb'],
    include_package_data=True,
    cmdclass={
        'build': build,
        'build_ext': build_ext,
        'develop': develop,
        'build_postgres': build_postgres,
        'gen_build_cache_key': gen_build_cache_key,
    },
    entry_points={
        'console_scripts': [
            'edgedb-old = edb.cli:cli',
            'edgedb-server = edb.server.main:main',
            'edgedb = edb.cli:rustcli',
        ]
    },
    ext_modules=[
        distutils_extension.Extension(
            "edb.server.pgproto.pgproto",
            ["edb/server/pgproto/pgproto.pyx"],
            extra_compile_args=EXT_CFLAGS,
            extra_link_args=EXT_LDFLAGS),

        distutils_extension.Extension(
            "edb.server.dbview.dbview",
            ["edb/server/dbview/dbview.pyx"],
            extra_compile_args=EXT_CFLAGS,
            extra_link_args=EXT_LDFLAGS),

        distutils_extension.Extension(
            "edb.server.mng_port.edgecon",
            ["edb/server/mng_port/edgecon.pyx"],
            extra_compile_args=EXT_CFLAGS,
            extra_link_args=EXT_LDFLAGS),

        distutils_extension.Extension(
            "edb.server.cache.stmt_cache",
            ["edb/server/cache/stmt_cache.pyx"],
            extra_compile_args=EXT_CFLAGS,
            extra_link_args=EXT_LDFLAGS),

        distutils_extension.Extension(
            "edb.server.pgcon.pgcon",
            ["edb/server/pgcon/pgcon.pyx"],
            extra_compile_args=EXT_CFLAGS,
            extra_link_args=EXT_LDFLAGS),

        distutils_extension.Extension(
            "edb.server.http.http",
            ["edb/server/http/http.pyx"],
            extra_compile_args=EXT_CFLAGS,
            extra_link_args=EXT_LDFLAGS),

        distutils_extension.Extension(
            "edb.server.http_edgeql_port.protocol",
            ["edb/server/http_edgeql_port/protocol.pyx"],
            extra_compile_args=EXT_CFLAGS,
            extra_link_args=EXT_LDFLAGS),

        distutils_extension.Extension(
            "edb.server.http_graphql_port.protocol",
            ["edb/server/http_graphql_port/protocol.pyx"],
            extra_compile_args=EXT_CFLAGS,
            extra_link_args=EXT_LDFLAGS),
    ],
    rust_extensions=rust_extensions,
    install_requires=RUNTIME_DEPS,
    extras_require=EXTRA_DEPS,
    test_suite='tests.suite',
)<|MERGE_RESOLUTION|>--- conflicted
+++ resolved
@@ -495,16 +495,13 @@
         setuptools_rust.RustExtension(
             "edb._edgeql_rust",
             path="edb/edgeql-rust/Cargo.toml",
-<<<<<<< HEAD
-            binding=setuptools_rust.Binding.RustCPython),
+            binding=setuptools_rust.Binding.RustCPython,
+        ),
         setuptools_rust.RustExtension(
             "edb._graphql_rewrite",
             path="edb/graphql-rewrite/Cargo.toml",
-            binding=setuptools_rust.Binding.RustCPython),
-=======
             binding=setuptools_rust.Binding.RustCPython,
         ),
->>>>>>> a9437ec7
     ]
 else:
     rust_extensions = []
